--- conflicted
+++ resolved
@@ -1086,11 +1086,7 @@
 
   int end = std::min(st->rule50, st->pliesFromNull);
 
-<<<<<<< HEAD
   if (end < 4) // Return immediately
-=======
-  if (end < 4)
->>>>>>> 6b16ebc8
     return false;
 
   StateInfo* stp = st->previous->previous;
@@ -1100,19 +1096,11 @@
   {
       stp = stp->previous->previous;
 
-<<<<<<< HEAD
-      // For Root ply is 1, so return a draw score if the position
-      // repeats once earlier but strictly after the root, or repeats
-      // twice before or at the root.
+      // At root position ply is 1, so return a draw score if a position
+      // repeats once earlier but strictly after the root, or repeats twice
+      // before or at the root.
       if (   stp->key == st->key
           && ++cnt + (ply - i > 1) == 2)
-=======
-      // At root position ply is 1, so return a draw score if a position
-      // repeats once earlier but after or at the root, or repeats twice
-      // strictly before the root.
-      if (   stp->key == st->key
-          && ++cnt + (ply - i > 0) == 2)
->>>>>>> 6b16ebc8
           return true;
   }
 
