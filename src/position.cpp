--- conflicted
+++ resolved
@@ -998,15 +998,9 @@
 }
 
 
-<<<<<<< HEAD
-/// Position::see_ge() tests if the SEE value of move is greater or equal to
-/// the given value (Static Exchange Evaluation Greater or Equal). We're using
-/// an algorithm similar to alpha-beta pruning with a null window.
-=======
 /// Position::see_ge (Static Exchange Evaluation Greater or Equal) tests if the
 /// SEE value of move is greater or equal to the given threshold. We'll use an
 /// algorithm similar to alpha-beta pruning with a null window.
->>>>>>> 69eb391c
 
 bool Position::see_ge(Move m, Value threshold) const {
 
