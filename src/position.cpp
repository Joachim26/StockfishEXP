--- conflicted
+++ resolved
@@ -1116,13 +1116,6 @@
 
 bool Position::is_draw() const {
 
-<<<<<<< HEAD
-  if (   !pieces(PAWN)
-      && (non_pawn_material(WHITE) + non_pawn_material(BLACK) <= BishopValueMg)) 
-      return true;
-
-=======
->>>>>>> 9d376e83
   if (st->rule50 > 99 && (!checkers() || MoveList<LEGAL>(*this).size()))
       return true;
 
