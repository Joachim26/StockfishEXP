--- conflicted
+++ resolved
@@ -184,17 +184,10 @@
 
 void ThreadPool::exit() {
 
-<<<<<<< HEAD
+  delete timer; // As first becuase check_time() accesses threads data
+
   for (Thread* th : threads)
       delete th;
-
-  delete timer;
-=======
-  delete timer; // As first becuase check_time() accesses threads data
-
-  for (size_t i = 0; i < threads.size(); i++)
-      delete threads[i];
->>>>>>> ed0fb0b0
 }
 
 
