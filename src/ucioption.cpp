--- conflicted
+++ resolved
@@ -60,13 +60,8 @@
   const int MaxHashMB = Is64Bit ? 1024 * 1024 : 2048;
 
   o["Debug Log File"]        << Option("", on_logger);
-<<<<<<< HEAD
   o["Contempt"]              << Option(0, -800, 800);
-  o["Threads"]               << Option(1, 1, 128, on_threads);
-=======
-  o["Contempt"]              << Option(0, -100, 100);
   o["Threads"]               << Option(1, 1, 512, on_threads);
->>>>>>> 3b7c1a17
   o["Hash"]                  << Option(16, 1, MaxHashMB, on_hash_size);
   o["Clear Hash"]            << Option(on_clear_hash);
   o["Ponder"]                << Option(false);
