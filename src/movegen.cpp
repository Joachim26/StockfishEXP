/*
  Stockfish, a UCI chess playing engine derived from Glaurung 2.1
  Copyright (C) 2004-2008 Tord Romstad (Glaurung author)
  Copyright (C) 2008-2013 Marco Costalba, Joona Kiiski, Tord Romstad

  Stockfish is free software: you can redistribute it and/or modify
  it under the terms of the GNU General Public License as published by
  the Free Software Foundation, either version 3 of the License, or
  (at your option) any later version.

  Stockfish is distributed in the hope that it will be useful,
  but WITHOUT ANY WARRANTY; without even the implied warranty of
  MERCHANTABILITY or FITNESS FOR A PARTICULAR PURPOSE.  See the
  GNU General Public License for more details.

  You should have received a copy of the GNU General Public License
  along with this program.  If not, see <http://www.gnu.org/licenses/>.
*/

#include <cassert>

#include "movegen.h"
#include "position.h"

/// Simple macro to wrap a very common while loop, no facny, no flexibility,
/// hardcoded names 'mlist' and 'from'.
#define SERIALIZE(b) while (b) (*mlist++).move = make_move(from, pop_lsb(&b))

/// Version used for pawns, where the 'from' square is given as a delta from the 'to' square
#define SERIALIZE_PAWNS(b, d) while (b) { Square to = pop_lsb(&b); \
                                         (*mlist++).move = make_move(to - (d), to); }
namespace {

  template<CastlingSide Side, bool Checks, bool Chess960>
  ExtMove* generate_castle(const Position& pos, ExtMove* mlist, Color us) {

    if (pos.castle_impeded(us, Side) || !pos.can_castle(make_castle_right(us, Side)))
        return mlist;

    // After castling, the rook and king final positions are the same in Chess960
    // as they would be in standard chess.
    Square kfrom = pos.king_square(us);
    Square rfrom = pos.castle_rook_square(us, Side);
    Square kto = relative_square(us, Side == KING_SIDE ? SQ_G1 : SQ_C1);
    Bitboard enemies = pos.pieces(~us);

    assert(!pos.checkers());

    const int K = Chess960 ? kto > kfrom ? -1 : 1
                           : Side == KING_SIDE ? -1 : 1;

    for (Square s = kto; s != kfrom; s += (Square)K)
        if (pos.attackers_to(s) & enemies)
            return mlist;

    // Because we generate only legal castling moves we need to verify that
    // when moving the castling rook we do not discover some hidden checker.
    // For instance an enemy queen in SQ_A1 when castling rook is in SQ_B1.
    if (Chess960 && (pos.attackers_to(kto, pos.pieces() ^ rfrom) & enemies))
        return mlist;

    (*mlist++).move = make<CASTLE>(kfrom, rfrom);

    if (Checks && !pos.move_gives_check((mlist - 1)->move, CheckInfo(pos)))
        mlist--;

    return mlist;
  }


  template<GenType Type, Square Delta>
  inline ExtMove* generate_promotions(ExtMove* mlist, Bitboard pawnsOn7,
                                      Bitboard target, const CheckInfo* ci) {

    Bitboard b = shift_bb<Delta>(pawnsOn7) & target;

    while (b)
    {
        Square to = pop_lsb(&b);

        if (Type == CAPTURES || Type == EVASIONS || Type == NON_EVASIONS)
            (*mlist++).move = make<PROMOTION>(to - Delta, to, QUEEN);

        if (Type == QUIETS || Type == EVASIONS || Type == NON_EVASIONS)
        {
            (*mlist++).move = make<PROMOTION>(to - Delta, to, ROOK);
            (*mlist++).move = make<PROMOTION>(to - Delta, to, BISHOP);
            (*mlist++).move = make<PROMOTION>(to - Delta, to, KNIGHT);
        }

        // Knight-promotion is the only one that can give a direct check not
        // already included in the queen-promotion.
        if (Type == QUIET_CHECKS && (StepAttacksBB[W_KNIGHT][to] & ci->ksq))
            (*mlist++).move = make<PROMOTION>(to - Delta, to, KNIGHT);
        else
            (void)ci; // Silence a warning under MSVC
    }

    return mlist;
  }


  template<Color Us, GenType Type>
  ExtMove* generate_pawn_moves(const Position& pos, ExtMove* mlist,
                               Bitboard target, const CheckInfo* ci) {

    // Compute our parametrized parameters at compile time, named according to
    // the point of view of white side.
    const Color    Them     = (Us == WHITE ? BLACK    : WHITE);
    const Bitboard TRank8BB = (Us == WHITE ? Rank8BB  : Rank1BB);
    const Bitboard TRank7BB = (Us == WHITE ? Rank7BB  : Rank2BB);
    const Bitboard TRank3BB = (Us == WHITE ? Rank3BB  : Rank6BB);
    const Square   Up       = (Us == WHITE ? DELTA_N  : DELTA_S);
    const Square   Right    = (Us == WHITE ? DELTA_NE : DELTA_SW);
    const Square   Left     = (Us == WHITE ? DELTA_NW : DELTA_SE);

    Bitboard b1, b2, dc1, dc2, emptySquares;

    Bitboard pawnsOn7    = pos.pieces(Us, PAWN) &  TRank7BB;
    Bitboard pawnsNotOn7 = pos.pieces(Us, PAWN) & ~TRank7BB;

    Bitboard enemies = (Type == EVASIONS ? pos.pieces(Them) & target:
                        Type == CAPTURES ? target : pos.pieces(Them));

    // Single and double pawn pushes, no promotions
    if (Type != CAPTURES)
    {
        emptySquares = (Type == QUIETS || Type == QUIET_CHECKS ? target : ~pos.pieces());

        b1 = shift_bb<Up>(pawnsNotOn7)   & emptySquares;
        b2 = shift_bb<Up>(b1 & TRank3BB) & emptySquares;

        if (Type == EVASIONS) // Consider only blocking squares
        {
            b1 &= target;
            b2 &= target;
        }

        if (Type == QUIET_CHECKS)
        {
            b1 &= pos.attacks_from<PAWN>(ci->ksq, Them);
            b2 &= pos.attacks_from<PAWN>(ci->ksq, Them);

            // Add pawn pushes which give discovered check. This is possible only
            // if the pawn is not on the same file as the enemy king, because we
            // don't generate captures. Note that a possible discovery check
            // promotion has been already generated among captures.
            if (pawnsNotOn7 & ci->dcCandidates)
            {
                dc1 = shift_bb<Up>(pawnsNotOn7 & ci->dcCandidates) & emptySquares & ~file_bb(ci->ksq);
                dc2 = shift_bb<Up>(dc1 & TRank3BB) & emptySquares;

                b1 |= dc1;
                b2 |= dc2;
            }
        }

        SERIALIZE_PAWNS(b1, Up);
        SERIALIZE_PAWNS(b2, Up + Up);
    }

    // Promotions and underpromotions
    if (pawnsOn7 && (Type != EVASIONS || (target & TRank8BB)))
    {
        if (Type == CAPTURES)
            emptySquares = ~pos.pieces();

        if (Type == EVASIONS)
            emptySquares &= target;

        mlist = generate_promotions<Type, Right>(mlist, pawnsOn7, enemies, ci);
        mlist = generate_promotions<Type, Left >(mlist, pawnsOn7, enemies, ci);
        mlist = generate_promotions<Type, Up>(mlist, pawnsOn7, emptySquares, ci);
    }

    // Standard and en-passant captures
    if (Type == CAPTURES || Type == EVASIONS || Type == NON_EVASIONS)
    {
        b1 = shift_bb<Right>(pawnsNotOn7) & enemies;
        b2 = shift_bb<Left >(pawnsNotOn7) & enemies;

        SERIALIZE_PAWNS(b1, Right);
        SERIALIZE_PAWNS(b2, Left);

        if (pos.ep_square() != SQ_NONE)
        {
            assert(rank_of(pos.ep_square()) == relative_rank(Us, RANK_6));

            // An en passant capture can be an evasion only if the checking piece
            // is the double pushed pawn and so is in the target. Otherwise this
            // is a discovery check and we are forced to do otherwise.
            if (Type == EVASIONS && !(target & (pos.ep_square() - Up)))
                return mlist;

            b1 = pawnsNotOn7 & pos.attacks_from<PAWN>(pos.ep_square(), Them);

            assert(b1);

            while (b1)
                (*mlist++).move = make<ENPASSANT>(pop_lsb(&b1), pos.ep_square());
        }
    }

    return mlist;
  }


  template<PieceType Pt, bool Checks> FORCE_INLINE
  ExtMove* generate_moves(const Position& pos, ExtMove* mlist, Color us,
                          Bitboard target, const CheckInfo* ci) {

    assert(Pt != KING && Pt != PAWN);

    const Square* pl = pos.list<Pt>(us);

    for (Square from = *pl; from != SQ_NONE; from = *++pl)
    {
        if (Checks)
        {
            if (    (Pt == BISHOP || Pt == ROOK || Pt == QUEEN)
                && !(PseudoAttacks[Pt][from] & target & ci->checkSq[Pt]))
                continue;

            if (ci->dcCandidates && (ci->dcCandidates & from))
                continue;
        }

        Bitboard b = pos.attacks_from<Pt>(from) & target;

        if (Checks)
            b &= ci->checkSq[Pt];

        SERIALIZE(b);
    }

    return mlist;
  }


  template<GenType Type> FORCE_INLINE
<<<<<<< HEAD
  MoveStack* generate_all(const Position& pos, MoveStack* mlist, Color us,
                          Bitboard target, const CheckInfo* ci = nullptr) {
=======
  ExtMove* generate_all(const Position& pos, ExtMove* mlist, Color us,
                        Bitboard target, const CheckInfo* ci = NULL) {
>>>>>>> c45c6d30

    const bool Checks = Type == QUIET_CHECKS;

    mlist = (us == WHITE ? generate_pawn_moves<WHITE, Type>(pos, mlist, target, ci)
                         : generate_pawn_moves<BLACK, Type>(pos, mlist, target, ci));

    mlist = generate_moves<KNIGHT, Checks>(pos, mlist, us, target, ci);
    mlist = generate_moves<BISHOP, Checks>(pos, mlist, us, target, ci);
    mlist = generate_moves<ROOK,   Checks>(pos, mlist, us, target, ci);
    mlist = generate_moves<QUEEN,  Checks>(pos, mlist, us, target, ci);

    if (Type != QUIET_CHECKS && Type != EVASIONS)
    {
        Square from = pos.king_square(us);
        Bitboard b = pos.attacks_from<KING>(from) & target;
        SERIALIZE(b);
    }

    if (Type != CAPTURES && Type != EVASIONS && pos.can_castle(us))
    {
        if (pos.is_chess960())
        {
            mlist = generate_castle<KING_SIDE,  Checks, true>(pos, mlist, us);
            mlist = generate_castle<QUEEN_SIDE, Checks, true>(pos, mlist, us);
        }
        else
        {
            mlist = generate_castle<KING_SIDE,  Checks, false>(pos, mlist, us);
            mlist = generate_castle<QUEEN_SIDE, Checks, false>(pos, mlist, us);
        }
    }

    return mlist;
  }


} // namespace


/// generate<CAPTURES> generates all pseudo-legal captures and queen
/// promotions. Returns a pointer to the end of the move list.
///
/// generate<QUIETS> generates all pseudo-legal non-captures and
/// underpromotions. Returns a pointer to the end of the move list.
///
/// generate<NON_EVASIONS> generates all pseudo-legal captures and
/// non-captures. Returns a pointer to the end of the move list.

template<GenType Type>
ExtMove* generate(const Position& pos, ExtMove* mlist) {

  assert(Type == CAPTURES || Type == QUIETS || Type == NON_EVASIONS);
  assert(!pos.checkers());

  Color us = pos.side_to_move();

  Bitboard target = Type == CAPTURES     ?  pos.pieces(~us)
                  : Type == QUIETS       ? ~pos.pieces()
                  : Type == NON_EVASIONS ? ~pos.pieces(us) : 0;

  return generate_all<Type>(pos, mlist, us, target);
}

// Explicit template instantiations
template ExtMove* generate<CAPTURES>(const Position&, ExtMove*);
template ExtMove* generate<QUIETS>(const Position&, ExtMove*);
template ExtMove* generate<NON_EVASIONS>(const Position&, ExtMove*);


/// generate<QUIET_CHECKS> generates all pseudo-legal non-captures and knight
/// underpromotions that give check. Returns a pointer to the end of the move list.
template<>
ExtMove* generate<QUIET_CHECKS>(const Position& pos, ExtMove* mlist) {

  assert(!pos.checkers());

  CheckInfo ci(pos);
  Bitboard dc = ci.dcCandidates;

  while (dc)
  {
     Square from = pop_lsb(&dc);
     PieceType pt = type_of(pos.piece_on(from));

     if (pt == PAWN)
         continue; // Will be generated togheter with direct checks

     Bitboard b = pos.attacks_from(Piece(pt), from) & ~pos.pieces();

     if (pt == KING)
         b &= ~PseudoAttacks[QUEEN][ci.ksq];

     SERIALIZE(b);
  }

  return generate_all<QUIET_CHECKS>(pos, mlist, pos.side_to_move(), ~pos.pieces(), &ci);
}


/// generate<EVASIONS> generates all pseudo-legal check evasions when the side
/// to move is in check. Returns a pointer to the end of the move list.
template<>
ExtMove* generate<EVASIONS>(const Position& pos, ExtMove* mlist) {

  assert(pos.checkers());

  int checkersCnt = 0;
  Color us = pos.side_to_move();
  Square ksq = pos.king_square(us), from = ksq /* For SERIALIZE */, checksq;
  Bitboard sliderAttacks = 0;
  Bitboard b = pos.checkers();

  assert(pos.checkers());

  // Find squares attacked by slider checkers, we will remove them from the king
  // evasions so to skip known illegal moves avoiding useless legality check later.
  do
  {
      checkersCnt++;
      checksq = pop_lsb(&b);

      assert(color_of(pos.piece_on(checksq)) == ~us);

      switch (type_of(pos.piece_on(checksq)))
      {
      case BISHOP: sliderAttacks |= PseudoAttacks[BISHOP][checksq]; break;
      case ROOK:   sliderAttacks |= PseudoAttacks[ROOK][checksq];   break;
      case QUEEN:
          // If queen and king are far or not on a diagonal line we can safely
          // remove all the squares attacked in the other direction becuase are
          // not reachable by the king anyway.
          if (between_bb(ksq, checksq) || !(PseudoAttacks[BISHOP][checksq] & ksq))
              sliderAttacks |= PseudoAttacks[QUEEN][checksq];

          // Otherwise we need to use real rook attacks to check if king is safe
          // to move in the other direction. For example: king in B2, queen in A1
          // a knight in B1, and we can safely move to C1.
          else
              sliderAttacks |= PseudoAttacks[BISHOP][checksq] | pos.attacks_from<ROOK>(checksq);

      default:
          break;
      }
  } while (b);

  // Generate evasions for king, capture and non capture moves
  b = pos.attacks_from<KING>(ksq) & ~pos.pieces(us) & ~sliderAttacks;
  SERIALIZE(b);

  if (checkersCnt > 1)
      return mlist; // Double check, only a king move can save the day

  // Generate blocking evasions or captures of the checking piece
  Bitboard target = between_bb(checksq, ksq) | checksq;

  return generate_all<EVASIONS>(pos, mlist, us, target);
}


/// generate<LEGAL> generates all the legal moves in the given position

template<>
ExtMove* generate<LEGAL>(const Position& pos, ExtMove* mlist) {

  ExtMove *end, *cur = mlist;
  Bitboard pinned = pos.pinned_pieces();
  Square ksq = pos.king_square(pos.side_to_move());

  end = pos.checkers() ? generate<EVASIONS>(pos, mlist)
                       : generate<NON_EVASIONS>(pos, mlist);
  while (cur != end)
      if (   (pinned || from_sq(cur->move) == ksq || type_of(cur->move) == ENPASSANT)
          && !pos.pl_move_is_legal(cur->move, pinned))
          cur->move = (--end)->move;
      else
          cur++;

  return end;
}<|MERGE_RESOLUTION|>--- conflicted
+++ resolved
@@ -238,13 +238,8 @@
 
 
   template<GenType Type> FORCE_INLINE
-<<<<<<< HEAD
-  MoveStack* generate_all(const Position& pos, MoveStack* mlist, Color us,
-                          Bitboard target, const CheckInfo* ci = nullptr) {
-=======
   ExtMove* generate_all(const Position& pos, ExtMove* mlist, Color us,
-                        Bitboard target, const CheckInfo* ci = NULL) {
->>>>>>> c45c6d30
+                        Bitboard target, const CheckInfo* ci = nullptr) {
 
     const bool Checks = Type == QUIET_CHECKS;
 
