/*
  Stockfish, a UCI chess playing engine derived from Glaurung 2.1
  Copyright (C) 2004-2008 Tord Romstad (Glaurung author)
  Copyright (C) 2008-2012 Marco Costalba, Joona Kiiski, Tord Romstad

  Stockfish is free software: you can redistribute it and/or modify
  it under the terms of the GNU General Public License as published by
  the Free Software Foundation, either version 3 of the License, or
  (at your option) any later version.

  Stockfish is distributed in the hope that it will be useful,
  but WITHOUT ANY WARRANTY; without even the implied warranty of
  MERCHANTABILITY or FITNESS FOR A PARTICULAR PURPOSE.  See the
  GNU General Public License for more details.

  You should have received a copy of the GNU General Public License
  along with this program.  If not, see <http://www.gnu.org/licenses/>.
*/

#include <cassert>

#include "movegen.h"
#include "position.h"

/// Simple macro to wrap a very common while loop, no facny, no flexibility,
/// hardcoded names 'mlist' and 'from'.
#define SERIALIZE(b) while (b) (*mlist++).move = make_move(from, pop_lsb(&b))

/// Version used for pawns, where the 'from' square is given as a delta from the 'to' square
#define SERIALIZE_PAWNS(b, d) while (b) { Square to = pop_lsb(&b); \
                                         (*mlist++).move = make_move(to - (d), to); }
namespace {

  template<CastlingSide Side, bool Checks, bool Chess960>
  MoveStack* generate_castle(const Position& pos, MoveStack* mlist, Color us) {

    if (pos.castle_impeded(us, Side) || !pos.can_castle(make_castle_right(us, Side)))
        return mlist;

    // After castling, the rook and king final positions are the same in Chess960
    // as they would be in standard chess.
    Square kfrom = pos.king_square(us);
    Square rfrom = pos.castle_rook_square(us, Side);
    Square kto = relative_square(us, Side == KING_SIDE ? SQ_G1 : SQ_C1);
    Bitboard enemies = pos.pieces(~us);

    assert(!pos.checkers());

    const int K = Chess960 ? kto > kfrom ? -1 : 1
                           : Side == KING_SIDE ? -1 : 1;

    for (Square s = kto; s != kfrom; s += (Square)K)
        if (pos.attackers_to(s) & enemies)
            return mlist;

    // Because we generate only legal castling moves we need to verify that
    // when moving the castling rook we do not discover some hidden checker.
    // For instance an enemy queen in SQ_A1 when castling rook is in SQ_B1.
    if (Chess960 && (pos.attackers_to(kto, pos.pieces() ^ rfrom) & enemies))
        return mlist;

    (*mlist++).move = make<CASTLE>(kfrom, rfrom);

    if (Checks && !pos.move_gives_check((mlist - 1)->move, CheckInfo(pos)))
        mlist--;

    return mlist;
  }


  template<Square Delta>
  inline Bitboard move_pawns(Bitboard p) {

    return  Delta == DELTA_N  ?  p << 8
          : Delta == DELTA_S  ?  p >> 8
          : Delta == DELTA_NE ? (p & ~FileHBB) << 9
          : Delta == DELTA_SE ? (p & ~FileHBB) >> 7
          : Delta == DELTA_NW ? (p & ~FileABB) << 7
          : Delta == DELTA_SW ? (p & ~FileABB) >> 9 : 0;
  }


  template<GenType Type, Square Delta>
  inline MoveStack* generate_promotions(MoveStack* mlist, Bitboard pawnsOn7,
                                        Bitboard target, const CheckInfo* ci) {

    Bitboard b = move_pawns<Delta>(pawnsOn7) & target;

    while (b)
    {
        Square to = pop_lsb(&b);

        if (Type == CAPTURES || Type == EVASIONS || Type == NON_EVASIONS)
            (*mlist++).move = make<PROMOTION>(to - Delta, to, QUEEN);

        if (Type == QUIETS || Type == EVASIONS || Type == NON_EVASIONS)
        {
            (*mlist++).move = make<PROMOTION>(to - Delta, to, ROOK);
            (*mlist++).move = make<PROMOTION>(to - Delta, to, BISHOP);
            (*mlist++).move = make<PROMOTION>(to - Delta, to, KNIGHT);
        }

        // Knight-promotion is the only one that can give a direct check not
        // already included in the queen-promotion.
        if (Type == QUIET_CHECKS && (StepAttacksBB[W_KNIGHT][to] & ci->ksq))
            (*mlist++).move = make<PROMOTION>(to - Delta, to, KNIGHT);
        else
            (void)ci; // Silence a warning under MSVC
    }

    return mlist;
  }


  template<Color Us, GenType Type>
  MoveStack* generate_pawn_moves(const Position& pos, MoveStack* mlist,
                                 Bitboard target, const CheckInfo* ci) {

    // Compute our parametrized parameters at compile time, named according to
    // the point of view of white side.
    const Color    Them     = (Us == WHITE ? BLACK    : WHITE);
    const Bitboard TRank8BB = (Us == WHITE ? Rank8BB  : Rank1BB);
    const Bitboard TRank7BB = (Us == WHITE ? Rank7BB  : Rank2BB);
    const Bitboard TRank3BB = (Us == WHITE ? Rank3BB  : Rank6BB);
    const Square   UP       = (Us == WHITE ? DELTA_N  : DELTA_S);
    const Square   RIGHT    = (Us == WHITE ? DELTA_NE : DELTA_SW);
    const Square   LEFT     = (Us == WHITE ? DELTA_NW : DELTA_SE);

    Bitboard b1, b2, dc1, dc2, emptySquares;

    Bitboard pawnsOn7    = pos.pieces(Us, PAWN) &  TRank7BB;
    Bitboard pawnsNotOn7 = pos.pieces(Us, PAWN) & ~TRank7BB;

    Bitboard enemies = (Type == EVASIONS ? pos.pieces(Them) & target:
                        Type == CAPTURES ? target : pos.pieces(Them));

    // Single and double pawn pushes, no promotions
    if (Type != CAPTURES)
    {
        emptySquares = (Type == QUIETS || Type == QUIET_CHECKS ? target : ~pos.pieces());

        b1 = move_pawns<UP>(pawnsNotOn7)   & emptySquares;
        b2 = move_pawns<UP>(b1 & TRank3BB) & emptySquares;

        if (Type == EVASIONS) // Consider only blocking squares
        {
            b1 &= target;
            b2 &= target;
        }

        if (Type == QUIET_CHECKS)
        {
            b1 &= pos.attacks_from<PAWN>(ci->ksq, Them);
            b2 &= pos.attacks_from<PAWN>(ci->ksq, Them);

            // Add pawn pushes which give discovered check. This is possible only
            // if the pawn is not on the same file as the enemy king, because we
            // don't generate captures. Note that a possible discovery check
            // promotion has been already generated among captures.
            if (pawnsNotOn7 & ci->dcCandidates)
            {
                dc1 = move_pawns<UP>(pawnsNotOn7 & ci->dcCandidates) & emptySquares & ~file_bb(ci->ksq);
                dc2 = move_pawns<UP>(dc1 & TRank3BB) & emptySquares;

                b1 |= dc1;
                b2 |= dc2;
            }
        }

        SERIALIZE_PAWNS(b1, UP);
        SERIALIZE_PAWNS(b2, UP + UP);
    }

    // Promotions and underpromotions
    if (pawnsOn7 && (Type != EVASIONS || (target & TRank8BB)))
    {
        if (Type == CAPTURES)
            emptySquares = ~pos.pieces();

        if (Type == EVASIONS)
            emptySquares &= target;

        mlist = generate_promotions<Type, RIGHT>(mlist, pawnsOn7, enemies, ci);
        mlist = generate_promotions<Type, LEFT>(mlist, pawnsOn7, enemies, ci);
        mlist = generate_promotions<Type, UP>(mlist, pawnsOn7, emptySquares, ci);
    }

    // Standard and en-passant captures
    if (Type == CAPTURES || Type == EVASIONS || Type == NON_EVASIONS)
    {
        b1 = move_pawns<RIGHT>(pawnsNotOn7) & enemies;
        b2 = move_pawns<LEFT >(pawnsNotOn7) & enemies;

        SERIALIZE_PAWNS(b1, RIGHT);
        SERIALIZE_PAWNS(b2, LEFT);

        if (pos.ep_square() != SQ_NONE)
        {
            assert(rank_of(pos.ep_square()) == relative_rank(Us, RANK_6));

            // An en passant capture can be an evasion only if the checking piece
            // is the double pushed pawn and so is in the target. Otherwise this
            // is a discovery check and we are forced to do otherwise.
            if (Type == EVASIONS && !(target & (pos.ep_square() - UP)))
                return mlist;

            b1 = pawnsNotOn7 & pos.attacks_from<PAWN>(pos.ep_square(), Them);

            assert(b1);

            while (b1)
                (*mlist++).move = make<ENPASSANT>(pop_lsb(&b1), pos.ep_square());
        }
    }

    return mlist;
  }


  template<PieceType Pt, bool Checks> FORCE_INLINE
  MoveStack* generate_moves(const Position& pos, MoveStack* mlist, Color us,
                            Bitboard target, const CheckInfo* ci) {

    assert(Pt != KING && Pt != PAWN);

    const Square* pl = pos.piece_list(us, Pt);

    for (Square from = *pl; from != SQ_NONE; from = *++pl)
    {
        if (Checks)
        {
            if (    (Pt == BISHOP || Pt == ROOK || Pt == QUEEN)
                && !(PseudoAttacks[Pt][from] & target & ci->checkSq[Pt]))
                continue;

            if (ci->dcCandidates && (ci->dcCandidates & from))
                continue;
        }

        Bitboard b = pos.attacks_from<Pt>(from) & target;

        if (Checks)
            b &= ci->checkSq[Pt];

        SERIALIZE(b);
    }

    return mlist;
  }


  template<GenType Type> FORCE_INLINE
<<<<<<< HEAD
  MoveStack* generate_all_moves(const Position& pos, MoveStack* mlist, Color us,
                                Bitboard target, const CheckInfo* ci = nullptr) {
=======
  MoveStack* generate_all(const Position& pos, MoveStack* mlist, Color us,
                          Bitboard target, const CheckInfo* ci = NULL) {

    const bool Checks = Type == QUIET_CHECKS;
>>>>>>> 14c2c139

    mlist = (us == WHITE ? generate_pawn_moves<WHITE, Type>(pos, mlist, target, ci)
                         : generate_pawn_moves<BLACK, Type>(pos, mlist, target, ci));

    mlist = generate_moves<KNIGHT, Checks>(pos, mlist, us, target, ci);
    mlist = generate_moves<BISHOP, Checks>(pos, mlist, us, target, ci);
    mlist = generate_moves<ROOK,   Checks>(pos, mlist, us, target, ci);
    mlist = generate_moves<QUEEN,  Checks>(pos, mlist, us, target, ci);

    if (Type != QUIET_CHECKS && Type != EVASIONS)
    {
        Square from = pos.king_square(us);
        Bitboard b = pos.attacks_from<KING>(from) & target;
        SERIALIZE(b);
    }

    if (Type != CAPTURES && Type != EVASIONS && pos.can_castle(us))
    {
        if (pos.is_chess960())
        {
            mlist = generate_castle<KING_SIDE,  Checks, true>(pos, mlist, us);
            mlist = generate_castle<QUEEN_SIDE, Checks, true>(pos, mlist, us);
        }
        else
        {
            mlist = generate_castle<KING_SIDE,  Checks, false>(pos, mlist, us);
            mlist = generate_castle<QUEEN_SIDE, Checks, false>(pos, mlist, us);
        }
    }

    return mlist;
  }


} // namespace


/// generate<CAPTURES> generates all pseudo-legal captures and queen
/// promotions. Returns a pointer to the end of the move list.
///
/// generate<QUIETS> generates all pseudo-legal non-captures and
/// underpromotions. Returns a pointer to the end of the move list.
///
/// generate<NON_EVASIONS> generates all pseudo-legal captures and
/// non-captures. Returns a pointer to the end of the move list.

template<GenType Type>
MoveStack* generate(const Position& pos, MoveStack* mlist) {

  assert(Type == CAPTURES || Type == QUIETS || Type == NON_EVASIONS);
  assert(!pos.checkers());

  Color us = pos.side_to_move();

  Bitboard target = Type == CAPTURES     ?  pos.pieces(~us)
                  : Type == QUIETS       ? ~pos.pieces()
                  : Type == NON_EVASIONS ? ~pos.pieces(us) : 0;

  return generate_all<Type>(pos, mlist, us, target);
}

// Explicit template instantiations
template MoveStack* generate<CAPTURES>(const Position&, MoveStack*);
template MoveStack* generate<QUIETS>(const Position&, MoveStack*);
template MoveStack* generate<NON_EVASIONS>(const Position&, MoveStack*);


/// generate<QUIET_CHECKS> generates all pseudo-legal non-captures and knight
/// underpromotions that give check. Returns a pointer to the end of the move list.
template<>
MoveStack* generate<QUIET_CHECKS>(const Position& pos, MoveStack* mlist) {

  assert(!pos.checkers());

  CheckInfo ci(pos);
  Bitboard dc = ci.dcCandidates;

  while (dc)
  {
     Square from = pop_lsb(&dc);
     PieceType pt = type_of(pos.piece_on(from));

     if (pt == PAWN)
         continue; // Will be generated togheter with direct checks

     Bitboard b = pos.attacks_from(Piece(pt), from) & ~pos.pieces();

     if (pt == KING)
         b &= ~PseudoAttacks[QUEEN][ci.ksq];

     SERIALIZE(b);
  }

  return generate_all<QUIET_CHECKS>(pos, mlist, pos.side_to_move(), ~pos.pieces(), &ci);
}


/// generate<EVASIONS> generates all pseudo-legal check evasions when the side
/// to move is in check. Returns a pointer to the end of the move list.
template<>
MoveStack* generate<EVASIONS>(const Position& pos, MoveStack* mlist) {

  assert(pos.checkers());

  Square from, checksq;
  int checkersCnt = 0;
  Color us = pos.side_to_move();
  Square ksq = pos.king_square(us);
  Bitboard sliderAttacks = 0;
  Bitboard b = pos.checkers();

  assert(pos.checkers());

  // Find squares attacked by slider checkers, we will remove them from the king
  // evasions so to skip known illegal moves avoiding useless legality check later.
  do
  {
      checkersCnt++;
      checksq = pop_lsb(&b);

      assert(color_of(pos.piece_on(checksq)) == ~us);

      switch (type_of(pos.piece_on(checksq)))
      {
      case BISHOP: sliderAttacks |= PseudoAttacks[BISHOP][checksq]; break;
      case ROOK:   sliderAttacks |= PseudoAttacks[ROOK][checksq];   break;
      case QUEEN:
          // If queen and king are far or not on a diagonal line we can safely
          // remove all the squares attacked in the other direction becuase are
          // not reachable by the king anyway.
          if (between_bb(ksq, checksq) || !(PseudoAttacks[BISHOP][checksq] & ksq))
              sliderAttacks |= PseudoAttacks[QUEEN][checksq];

          // Otherwise we need to use real rook attacks to check if king is safe
          // to move in the other direction. For example: king in B2, queen in A1
          // a knight in B1, and we can safely move to C1.
          else
              sliderAttacks |= PseudoAttacks[BISHOP][checksq] | pos.attacks_from<ROOK>(checksq);

      default:
          break;
      }
  } while (b);

  // Generate evasions for king, capture and non capture moves
  b = pos.attacks_from<KING>(ksq) & ~pos.pieces(us) & ~sliderAttacks;
  from = ksq;
  SERIALIZE(b);

  if (checkersCnt > 1)
      return mlist; // Double check, only a king move can save the day

  // Generate blocking evasions or captures of the checking piece
  Bitboard target = between_bb(checksq, ksq) | pos.checkers();

  return generate_all<EVASIONS>(pos, mlist, us, target);
}


/// generate<LEGAL> generates all the legal moves in the given position

template<>
MoveStack* generate<LEGAL>(const Position& pos, MoveStack* mlist) {

  MoveStack *end, *cur = mlist;
  Bitboard pinned = pos.pinned_pieces();
  Square ksq = pos.king_square(pos.side_to_move());

  end = pos.checkers() ? generate<EVASIONS>(pos, mlist)
                       : generate<NON_EVASIONS>(pos, mlist);
  while (cur != end)
      if (   (pinned || from_sq(cur->move) == ksq || type_of(cur->move) == ENPASSANT)
          && !pos.pl_move_is_legal(cur->move, pinned))
          cur->move = (--end)->move;
      else
          cur++;

  return end;
}<|MERGE_RESOLUTION|>--- conflicted
+++ resolved
@@ -250,15 +250,10 @@
 
 
   template<GenType Type> FORCE_INLINE
-<<<<<<< HEAD
-  MoveStack* generate_all_moves(const Position& pos, MoveStack* mlist, Color us,
-                                Bitboard target, const CheckInfo* ci = nullptr) {
-=======
   MoveStack* generate_all(const Position& pos, MoveStack* mlist, Color us,
-                          Bitboard target, const CheckInfo* ci = NULL) {
+                          Bitboard target, const CheckInfo* ci = nullptr) {
 
     const bool Checks = Type == QUIET_CHECKS;
->>>>>>> 14c2c139
 
     mlist = (us == WHITE ? generate_pawn_moves<WHITE, Type>(pos, mlist, target, ci)
                          : generate_pawn_moves<BLACK, Type>(pos, mlist, target, ci));
