--- conflicted
+++ resolved
@@ -382,13 +382,8 @@
   multipvSearch = multiPV > 1;
 
   // Iterative deepening loop until requested to stop or the target depth is reached
-<<<<<<< HEAD
-  while (   !Signals.stop
-         && (rootDepth += ONE_PLY) < DEPTH_MAX
-=======
   while (   (rootDepth = rootDepth + ONE_PLY) < DEPTH_MAX
          && !Signals.stop
->>>>>>> 77342126
          && (!Limits.depth || Threads.main()->rootDepth / ONE_PLY <= Limits.depth))
   {
       // Distribute search depths across the threads
