/*
  Stockfish, a UCI chess playing engine derived from Glaurung 2.1
  Copyright (C) 2004-2008 Tord Romstad (Glaurung author)
  Copyright (C) 2008-2015 Marco Costalba, Joona Kiiski, Tord Romstad
  Copyright (C) 2015-2017 Marco Costalba, Joona Kiiski, Gary Linscott, Tord Romstad

  Stockfish is free software: you can redistribute it and/or modify
  it under the terms of the GNU General Public License as published by
  the Free Software Foundation, either version 3 of the License, or
  (at your option) any later version.

  Stockfish is distributed in the hope that it will be useful,
  but WITHOUT ANY WARRANTY; without even the implied warranty of
  MERCHANTABILITY or FITNESS FOR A PARTICULAR PURPOSE.  See the
  GNU General Public License for more details.

  You should have received a copy of the GNU General Public License
  along with this program.  If not, see <http://www.gnu.org/licenses/>.
*/

#include <algorithm>
#include <cassert>
#include <cmath>
#include <cstring>   // For std::memset
#include <iostream>
#include <sstream>

#include "evaluate.h"
#include "misc.h"
#include "movegen.h"
#include "movepick.h"
#include "position.h"
#include "search.h"
#include "timeman.h"
#include "thread.h"
#include "tt.h"
#include "uci.h"
#include "syzygy/tbprobe.h"

namespace Search {

  SignalsType Signals;
  LimitsType Limits;
}

namespace Tablebases {

  int Cardinality;
  bool RootInTB;
  bool UseRule50;
  Depth ProbeDepth;
  Value Score;
}

namespace TB = Tablebases;

using std::string;
using Eval::evaluate;
using namespace Search;

namespace {

  // Different node types, used as a template parameter
  enum NodeType { NonPV, PV };

  // Sizes and phases of the skip-blocks, used for distributing search depths across the threads
  const int skipSize[]  = { 1, 1, 2, 2, 2, 2, 3, 3, 3, 3, 3, 3, 4, 4, 4, 4, 4, 4, 4, 4 };
  const int skipPhase[] = { 0, 1, 0, 1, 2, 3, 0, 1, 2, 3, 4, 5, 0, 1, 2, 3, 4, 5, 6, 7 };

  // Razoring and futility margin based on depth
  const int razor_margin[4] = { 483, 570, 603, 554 };
  Value futility_margin(Depth d) { return Value(150 * d / ONE_PLY); }

  // Futility and reductions lookup tables, initialized at startup
  int FutilityMoveCounts[2][16]; // [improving][depth]
  int Reductions[2][2][64][64];  // [pv][improving][depth][moveNumber]

  template <bool PvNode> Depth reduction(bool i, Depth d, int mn) {
    return Reductions[PvNode][i][std::min(d / ONE_PLY, 63)][std::min(mn, 63)] * ONE_PLY;
  }

  // History and stats update bonus, based on depth
  Value stat_bonus(Depth depth) {
    int d = depth / ONE_PLY ;
    return d > 17 ? VALUE_ZERO : Value(d * d + 2 * d - 2);
  }

  // Skill structure is used to implement strength limit
  struct Skill {
    Skill(int l) : level(l) {}
    bool enabled() const { return level < 20; }
    bool time_to_pick(Depth depth) const { return depth / ONE_PLY == 1 + level; }
    Move best_move(size_t multiPV) { return best ? best : pick_best(multiPV); }
    Move pick_best(size_t multiPV);

    int level;
    Move best = MOVE_NONE;
  };

  // EasyMoveManager structure is used to detect an 'easy move'. When the PV is
  // stable across multiple search iterations, we can quickly return the best move.
  struct EasyMoveManager {

    void clear() {
      stableCnt = 0;
      expectedPosKey = 0;
      pv[0] = pv[1] = pv[2] = MOVE_NONE;
    }

    Move get(Key key) const {
      return expectedPosKey == key ? pv[2] : MOVE_NONE;
    }

    void update(Position& pos, const std::vector<Move>& newPv) {

      assert(newPv.size() >= 3);

      // Keep track of how many times in a row the 3rd ply remains stable
      stableCnt = (newPv[2] == pv[2]) ? stableCnt + 1 : 0;

      if (!std::equal(newPv.begin(), newPv.begin() + 3, pv))
      {
          std::copy(newPv.begin(), newPv.begin() + 3, pv);

          StateInfo st[2];
          pos.do_move(newPv[0], st[0]);
          pos.do_move(newPv[1], st[1]);
          expectedPosKey = pos.key();
          pos.undo_move(newPv[1]);
          pos.undo_move(newPv[0]);
      }
    }

    int stableCnt;
    Key expectedPosKey;
    Move pv[3];
  };

  EasyMoveManager EasyMove;
  Value DrawValue[COLOR_NB];
  int lastInfoFail, lastInfoPv, lastInfoCurrmove;
  bool multipvSearch;
  bool goForMate, doRazor, doFutility, doNull, doProbcut, doPruning, doLMR;
  Depth maxLMR;

  template <NodeType NT>
  Value search(Position& pos, Stack* ss, Value alpha, Value beta, Depth depth, bool cutNode, bool skipEarlyPruning);

  template <NodeType NT, bool InCheck>
  Value qsearch(Position& pos, Stack* ss, Value alpha, Value beta, Depth depth = DEPTH_ZERO);

  Value value_to_tt(Value v, int ply);
  Value value_from_tt(Value v, int ply);
  void update_pv(Move* pv, Move move, Move* childPv);
  void update_cm_stats(Stack* ss, Piece pc, Square s, Value bonus);
  void update_stats(const Position& pos, Stack* ss, Move move, Move* quiets, int quietsCnt, Value bonus);
  void check_time();

} // namespace


/// Search::init() is called during startup to initialize various lookup tables

void Search::init() {

  for (int imp = 0; imp <= 1; ++imp)
      for (int d = 1; d < 64; ++d)
          for (int mc = 1; mc < 64; ++mc)
          {
              double r = log(d) * log(mc) / 1.95;

              Reductions[NonPV][imp][d][mc] = int(std::round(r));
              Reductions[PV][imp][d][mc] = std::max(Reductions[NonPV][imp][d][mc] - 1, 0);

              // Increase reduction for non-PV nodes when eval is not improving
              if (!imp && Reductions[NonPV][imp][d][mc] >= 2)
                Reductions[NonPV][imp][d][mc]++;
          }

  for (int d = 0; d < 16; ++d)
  {
      FutilityMoveCounts[0][d] = int(2.4 + 0.773 * pow(d + 0.00, 1.8));
      FutilityMoveCounts[1][d] = int(2.9 + 1.045 * pow(d + 0.49, 1.8));
  }
}


/// Search::clear() resets search state to zero, to obtain reproducible results

void Search::clear() {

  TT.clear();

  for (Thread* th : Threads)
  {
      th->counterMoves.clear();
      th->history.clear();
      th->counterMoveHistory.clear();
      th->resetCalls = true;
  }

  Threads.main()->previousScore = VALUE_INFINITE;
}


/// Search::perft() is our utility to verify move generation. All the leaf nodes
/// up to the given depth are generated and counted, and the sum is returned.
template<bool Root>
uint64_t Search::perft(Position& pos, Depth depth) {

  StateInfo st;
  uint64_t cnt, nodes = 0;
  const bool leaf = (depth == 2 * ONE_PLY);

  for (const auto& m : MoveList<LEGAL>(pos))
  {
      if (Root && depth <= ONE_PLY)
          cnt = 1, nodes++;
      else
      {
          pos.do_move(m, st);
          cnt = leaf ? MoveList<LEGAL>(pos).size() : perft<false>(pos, depth - ONE_PLY);
          nodes += cnt;
          pos.undo_move(m);
      }
      if (Root)
          sync_cout << UCI::move(m, pos.is_chess960()) << ": " << cnt << sync_endl;
  }
  return nodes;
}

template uint64_t Search::perft<true>(Position&, Depth);


/// MainThread::search() is called by the main thread when the program receives
/// the UCI 'go' command. It searches from the root position and outputs the "bestmove".

void MainThread::search() {

  Color us = rootPos.side_to_move();
  Time.init(Limits, us, rootPos.game_ply());
  lastInfoFail = lastInfoPv = lastInfoCurrmove = Time.elapsed();

  // Read contempt
  int contempt = Options["Contempt"] * PawnValueEg / 100; // From centipawns
  DrawValue[ us] = VALUE_DRAW + Value(contempt);
  DrawValue[~us] = VALUE_DRAW - Value(contempt);

  // Read search options
  goForMate = Options["ExtendChecks"];
  doRazor = Options["Razoring"];
  doFutility = Options["Futility"];
  doNull = Options["NullMove"];
  doProbcut = Options["ProbCut"];
  doPruning = Options["Pruning"];
  doLMR = Options["LMR"];
  maxLMR = Options["MaxLMR"] * ONE_PLY;

  if (rootMoves.empty())
  {
      rootMoves.push_back(RootMove(MOVE_NONE));
      sync_cout << "info depth 0 score "
                << UCI::value(rootPos.checkers() ? -VALUE_MATE : VALUE_DRAW)
                << sync_endl;
  }
  else
  {
      for (Thread* th : Threads)
          if (th != this)
              th->start_searching();

      Thread::search(); // Let's start searching!
  }

  // When playing in 'nodes as time' mode, subtract the searched nodes from
  // the available ones before exiting.
  if (Limits.npmsec)
      Time.availableNodes += Limits.inc[us] - Threads.nodes_searched();

  // When we reach the maximum depth, we can arrive here without a raise of
  // Signals.stop. However, if we are pondering or in an infinite search,
  // the UCI protocol states that we shouldn't print the best move before the
  // GUI sends a "stop" or "ponderhit" command. We therefore simply wait here
  // until the GUI sends one of those commands (which also raises Signals.stop).
  if (!Signals.stop && (Limits.ponder || Limits.infinite))
  {
      Signals.stopOnPonderhit = true;
      wait(Signals.stop);
  }

  // Stop the threads if not already stopped
  Signals.stop = true;

  // Wait until all threads have finished
  for (Thread* th : Threads)
      if (th != this)
          th->wait_for_search_finished();

  // Check if there are threads with a better score than main thread
  Thread* bestThread = this;
  if (   !this->easyMovePlayed
      &&  Options["MultiPV"] == 1
      && !Limits.depth
      && !Skill(Options["Skill Level"]).enabled()
      &&  rootMoves[0].pv[0] != MOVE_NONE)
  {
      for (Thread* th : Threads)
      {
          Depth depthDiff = th->completedDepth - bestThread->completedDepth;
          Value scoreDiff = th->rootMoves[0].score - bestThread->rootMoves[0].score;

          if (scoreDiff > 0 && depthDiff >= 0)
              bestThread = th;
      }
  }

  previousScore = bestThread->rootMoves[0].score;

  // Send new PV when needed
  if (bestThread != this)
      sync_cout << UCI::pv(bestThread->rootPos, bestThread->completedDepth, -VALUE_INFINITE, VALUE_INFINITE) << sync_endl;

  sync_cout << "bestmove " << UCI::move(bestThread->rootMoves[0].pv[0], rootPos.is_chess960());

  if (bestThread->rootMoves[0].pv.size() > 1 || bestThread->rootMoves[0].extract_ponder_from_tt(rootPos))
      std::cout << " ponder " << UCI::move(bestThread->rootMoves[0].pv[1], rootPos.is_chess960());

  std::cout << sync_endl;
}


/// Thread::search() is the main iterative deepening loop. It calls search()
/// repeatedly with increasing depth until the allocated thinking time has been
/// consumed, the user stops the search, or the maximum search depth is reached.

void Thread::search() {

  Stack stack[MAX_PLY+7], *ss = stack+4; // To allow referencing (ss-4) and (ss+2)
  Value bestValue, alpha, beta, delta;
  int isMateInX;
  Move easyMove = MOVE_NONE;
  MainThread* mainThread = (this == Threads.main() ? Threads.main() : nullptr);

  std::memset(ss-4, 0, 7 * sizeof(Stack));
  for(int i = 4; i > 0; i--)
     (ss-i)->counterMoves = &this->counterMoveHistory[NO_PIECE][0]; // Use as sentinel

  bestValue = alpha = -VALUE_INFINITE;
  delta = VALUE_ZERO; // delta always >= 0
  beta = VALUE_INFINITE;
  completedDepth = DEPTH_ZERO;

  if (mainThread)
  {
      isMateInX = 0;
      easyMove = EasyMove.get(rootPos.key());
      EasyMove.clear();
      mainThread->easyMovePlayed = mainThread->failedLow = false;
      mainThread->newPVIdx = false;
      mainThread->bestMoveChanges = 0;
      TT.new_search();
  }

  size_t multiPV = Options["MultiPV"];
  Skill skill(Options["Skill Level"]);

  // When playing with strength handicap enable MultiPV search that we will
  // use behind the scenes to retrieve a set of possible moves.
  if (skill.enabled())
      multiPV = std::max(multiPV, (size_t)4);

  multiPV = std::min(multiPV, rootMoves.size());
  multipvSearch = multiPV > 1;

  // Iterative deepening loop until requested to stop or the target depth is reached
  while (   !Signals.stop
         && (rootDepth += ONE_PLY) < DEPTH_MAX
         && (!Limits.depth || Threads.main()->rootDepth / ONE_PLY <= Limits.depth))
  {
      // Distribute search depths across the threads
      if (idx)
      {
          int i = (idx - 1) % 20;
          if (((rootDepth / ONE_PLY + rootPos.game_ply() + skipPhase[i]) / skipSize[i]) % 2)
              continue;
      }

      // Age out PV variability metric
      if (mainThread)
      {
          mainThread->bestMoveChanges *= 0.505;
          mainThread->failedLow = false;
      }

      // Save the last iteration's scores before first PV line is searched and
      // all the move scores except the (new) PV are set to -VALUE_INFINITE.
      for (RootMove& rm : rootMoves)
          rm.previousScore = rm.score;

      // MultiPV loop. We perform a full root search for each PV line
      for (PVIdx = 0; PVIdx < multiPV && !Signals.stop; ++PVIdx)
      {
          if (mainThread)
              mainThread->newPVIdx = true;

          // Reset aspiration window starting size
          if (rootDepth >= 5 * ONE_PLY)
          {
              delta = Value(18);
              alpha = std::max(rootMoves[PVIdx].previousScore - delta,-VALUE_INFINITE);
              beta  = std::min(rootMoves[PVIdx].previousScore + delta, VALUE_INFINITE);
          }

          // Start with a small aspiration window and, in the case of a fail
          // high/low, re-search with a bigger window until we're not failing
          // high/low anymore.
          while (true)
          {
              bestValue = ::search<PV>(rootPos, ss, alpha, beta, rootDepth, false, false);

              // Bring the best move to the front. It is critical that sorting
              // is done with a stable algorithm because all the values but the
              // first and eventually the new best one are set to -VALUE_INFINITE
              // and we want to keep the same order for all the moves except the
              // new PV that goes to the front. Note that in case of MultiPV
              // search the already searched PV lines are preserved.
              std::stable_sort(rootMoves.begin() + PVIdx, rootMoves.end());

              // If search has been stopped, we break immediately. Sorting and
              // writing PV back to TT is safe because RootMoves is still
              // valid, although it refers to the previous iteration.
              if (Signals.stop)
                  break;

              // When failing high/low give some update (without cluttering
              // the UI) before a re-search.
              if (   mainThread
                  && multiPV == 1
                  && (bestValue <= alpha || bestValue >= beta)
                  && Time.elapsed() - lastInfoFail >= 1000)
              {
                  sync_cout << UCI::pv(rootPos, rootDepth, alpha, beta) << sync_endl;
                  lastInfoFail = Time.elapsed();
              }

              // In case of failing low/high increase aspiration window and
              // re-search, otherwise exit the loop.
              if (bestValue <= alpha)
              {
                  alpha = std::max(bestValue - delta, -VALUE_INFINITE);

                  if (mainThread)
                  {
                      mainThread->failedLow = true;
                      Signals.stopOnPonderhit = false;
                  }
              }
              else if (bestValue >= beta)
              {
                  beta = std::min(bestValue + delta, VALUE_INFINITE);
              }
              else
                  break;

              delta += delta / 4 + 5;

              assert(delta >= VALUE_ZERO);
              assert(alpha >= -VALUE_INFINITE && beta <= VALUE_INFINITE);
          }

          // Sort the PV lines searched so far; this must be done by each thread
          // because each thread has its own rootMoves struct.
          std::stable_sort(rootMoves.begin(), rootMoves.begin() + PVIdx + 1);

          // Now let the helper threads continue searching the next PV ...
          if (!mainThread)
              continue;

          // ... and let the main thread update the GUI
          if (Signals.stop || PVIdx + 1 == multiPV || Time.elapsed() - lastInfoPv >= 5000)
          {
              sync_cout << UCI::pv(rootPos, rootDepth, alpha, beta) << sync_endl;
              lastInfoPv = Time.elapsed();
          }
      }

      if (!Signals.stop)
          completedDepth = rootDepth;

      // Let the helper threads continue with the next iteration
      if (!mainThread)
          continue;

      // If skill level is enabled and time is up, pick a sub-optimal best move
      if (skill.enabled() && skill.time_to_pick(rootDepth))
          skill.pick_best(multiPV);

      // Have we found a "mate in x"?
      if (   Limits.mate
          && bestValue >= VALUE_MATE_IN_MAX_PLY
          && VALUE_MATE - bestValue <= 2 * Limits.mate
          && ++isMateInX == 3)
          Signals.stop = true;

      // Do we have time for the next iteration? Can we stop searching now?
      if (Limits.use_time_management())
      {
          if (!Signals.stop && !Signals.stopOnPonderhit)
          {
              // Stop the search if only one legal move is available, or if all
              // of the available time has been used, or if we matched an easyMove
              // from the previous search and just did a fast verification.
              const int F[] = { mainThread->failedLow,
                                bestValue - mainThread->previousScore };

              int improvingFactor = std::max(229, std::min(715, 357 + 119 * F[0] - 6 * F[1]));
              double unstablePvFactor = 1 + mainThread->bestMoveChanges;

              bool doEasyMove =   rootMoves[0].pv[0] == easyMove
                               && mainThread->bestMoveChanges < 0.03
                               && Time.elapsed() > Time.optimum() * 5 / 44;

              if (   rootMoves.size() == 1
                  || (TB::RootInTB && Time.elapsed() > Time.optimum() / 10)
                  || Time.elapsed() > Time.optimum() * unstablePvFactor * improvingFactor / 628
                  || (mainThread->easyMovePlayed = doEasyMove, doEasyMove))
              {
                  // If we are allowed to ponder do not stop the search now but
                  // keep pondering until the GUI sends "ponderhit" or "stop".
                  if (Limits.ponder)
                      Signals.stopOnPonderhit = true;
                  else
                      Signals.stop = true;
              }
          }

          if (rootMoves[0].pv.size() >= 3)
              EasyMove.update(rootPos, rootMoves[0].pv);
          else
              EasyMove.clear();
      }
  }

  if (!mainThread)
      return;

  // Clear any candidate easy move that wasn't stable for the last search
  // iterations; the second condition prevents consecutive fast moves.
  if (EasyMove.stableCnt < 6 || mainThread->easyMovePlayed)
      EasyMove.clear();

  // If skill level is enabled, swap best PV line with the sub-optimal one
  if (skill.enabled())
      std::swap(rootMoves[0], *std::find(rootMoves.begin(),
                rootMoves.end(), skill.best_move(multiPV)));
}


namespace {

  // search<>() is the main search function for both PV and non-PV nodes

  template <NodeType NT>
  Value search(Position& pos, Stack* ss, Value alpha, Value beta, Depth depth, bool cutNode, bool skipEarlyPruning) {

    const bool PvNode = NT == PV;
    const bool rootNode = PvNode && (ss-1)->ply == 0;

    assert(-VALUE_INFINITE <= alpha && alpha < beta && beta <= VALUE_INFINITE);
    assert(PvNode || (alpha == beta - 1));
    assert(DEPTH_ZERO < depth && depth < DEPTH_MAX);
    assert(!(PvNode && cutNode));
    assert(depth / ONE_PLY * ONE_PLY == depth);

    Move pv[MAX_PLY+1], quietsSearched[64];
    StateInfo st;
    TTEntry* tte;
    Key posKey;
    Move ttMove, move, excludedMove, bestMove;
    Depth extension, newDepth;
    Value bestValue, value, ttValue, eval;
    bool ttHit, inCheck, givesCheck, singularExtensionNode, improving;
    bool captureOrPromotion, doFullDepthSearch, moveCountPruning, skipQuiets;
    Piece moved_piece;
    int moveCount, quietCount;

    // Step 1. Initialize node
    Thread* thisThread = pos.this_thread();
    inCheck = pos.checkers();
    moveCount = quietCount =  ss->moveCount = 0;
    ss->history = VALUE_ZERO;
    bestValue = -VALUE_INFINITE;
    ss->ply = (ss-1)->ply + 1;

    // Check for the available remaining time
    if (thisThread->resetCalls.load(std::memory_order_relaxed))
    {
        thisThread->resetCalls = false;
        // At low node count increase the checking rate to about 0.1% of nodes
        // otherwise use a default value.
        thisThread->callsCnt = Limits.nodes ? std::min((int64_t)4096, Limits.nodes / 1024)
                                            : 4096;
    }

    if (--thisThread->callsCnt <= 0)
    {
        for (Thread* th : Threads)
            th->resetCalls = true;

        check_time();
    }

    // Used to send selDepth info to GUI
    if (PvNode && thisThread->maxPly < ss->ply)
        thisThread->maxPly = ss->ply;

    if (!rootNode)
    {
        // Step 2a. Check for aborted search or reaching maximum search depth
        if (Signals.stop.load(std::memory_order_relaxed) || ss->ply >= MAX_PLY)
             return ss->ply >= MAX_PLY && !inCheck ? evaluate(pos) : beta;

        // Step 2b. Check for immediate draw
        if (pos.is_draw(ss->ply))
            return DrawValue[pos.side_to_move()];

        // Step 3. Mate distance pruning. Even if we mate at the next move our score
        // would be at best mate_in(ss->ply+1), but if alpha is already bigger because
        // a shorter mate was found upward in the tree then there is no need to search
        // because we will never beat the current alpha. Same logic but with reversed
        // signs applies also in the opposite condition of being mated instead of giving
        // mate. In this case return a fail-high score.
        alpha = std::max(mated_in(ss->ply), alpha);
        beta = std::min(mate_in(ss->ply+1), beta);
        if (alpha >= beta)
            return alpha;
    }

    assert(0 <= ss->ply && ss->ply < MAX_PLY);

    ss->currentMove = (ss+1)->excludedMove = bestMove = MOVE_NONE;
    ss->counterMoves = &thisThread->counterMoveHistory[NO_PIECE][0];
    (ss+2)->killers[0] = (ss+2)->killers[1] = MOVE_NONE;
    Square prevSq = to_sq((ss-1)->currentMove);

    // Step 4. Transposition table lookup. We don't want the score of a partial
    // search to overwrite a previous full search TT value, so we use a different
    // position key in case of an excluded move.
    excludedMove = ss->excludedMove;
    posKey = pos.key() ^ Key(excludedMove);
    tte = TT.probe(posKey, ttHit);
    ttValue = ttHit ? value_from_tt(tte->value(), ss->ply) : VALUE_NONE;
    ttMove =  rootNode ? thisThread->rootMoves[thisThread->PVIdx].pv[0]
            : ttHit    ? tte->move() : MOVE_NONE;

    // At non-PV nodes we check for an early TT cutoff
    if (  !PvNode
        && ttHit
        && tte->depth() >= depth
        && ttValue != VALUE_NONE // Possible in case of TT access race
        && (ttValue >= beta ? (tte->bound() & BOUND_LOWER)
                            : (tte->bound() & BOUND_UPPER)))
    {
        // If ttMove is quiet, update move sorting heuristics on TT hit
        if (ttMove)
        {
            if (ttValue >= beta)
            {
                if (!pos.capture_or_promotion(ttMove))
                    update_stats(pos, ss, ttMove, nullptr, 0, stat_bonus(depth));

                // Extra penalty for a quiet TT move in previous ply when it gets refuted
                if ((ss-1)->moveCount == 1 && !pos.captured_piece())
                    update_cm_stats(ss-1, pos.piece_on(prevSq), prevSq, -stat_bonus(depth + ONE_PLY));
            }
            // Penalty for a quiet ttMove that fails low
            else if (!pos.capture_or_promotion(ttMove))
            {
                Value penalty = -stat_bonus(depth + ONE_PLY);
                thisThread->history.update(pos.side_to_move(), ttMove, penalty);
                update_cm_stats(ss, pos.moved_piece(ttMove), to_sq(ttMove), penalty);
            }
        }
        return ttValue;
    }

    // Step 4a. Tablebase probe
    if (!rootNode && TB::Cardinality)
    {
        int piecesCount = pos.count<ALL_PIECES>();

        if (    piecesCount <= TB::Cardinality
            && (piecesCount <  TB::Cardinality || depth >= TB::ProbeDepth)
            &&  pos.rule50_count() == 0
            && !pos.can_castle(ANY_CASTLING))
        {
            TB::ProbeState err;
            TB::WDLScore v = Tablebases::probe_wdl(pos, &err);

            if (err != TB::ProbeState::FAIL)
            {
                thisThread->tbHits++;

                int drawScore = TB::UseRule50 ? 1 : 0;

                value =  v < -drawScore ? -VALUE_MATE + MAX_PLY + ss->ply
                       : v >  drawScore ?  VALUE_MATE - MAX_PLY - ss->ply
                                        :  VALUE_DRAW + 5 * v * drawScore;

                tte->save(posKey, value_to_tt(value, ss->ply), BOUND_EXACT,
                          std::min(DEPTH_MAX - ONE_PLY, depth + 6 * ONE_PLY),
                          MOVE_NONE, VALUE_NONE, TT.generation());

                return value;
            }
        }
    }

    // Step 5. Evaluate the position statically
    if (inCheck)
    {
        ss->staticEval = eval = VALUE_NONE;
        goto moves_loop;
    }

    else if (ttHit)
    {
        // Never assume anything on values stored in TT
        if ((ss->staticEval = eval = tte->eval()) == VALUE_NONE)
            eval = ss->staticEval = evaluate(pos);

        // Can ttValue be used as a better position evaluation?
        if (ttValue != VALUE_NONE)
            if (tte->bound() & (ttValue > eval ? BOUND_LOWER : BOUND_UPPER))
                eval = ttValue;
    }
    else
    {
        eval = ss->staticEval =
        (ss-1)->currentMove != MOVE_NULL ? evaluate(pos)
                                         : -(ss-1)->staticEval + 2 * Eval::Tempo;

        tte->save(posKey, VALUE_NONE, BOUND_NONE, DEPTH_NONE, MOVE_NONE,
                  ss->staticEval, TT.generation());
    }

    if (skipEarlyPruning)
        goto moves_loop;

    // Step 6. Razoring (skipped when in check)
    if (    doRazor
        && !PvNode
        &&  depth < 4 * ONE_PLY
        &&  eval + razor_margin[depth / ONE_PLY] <= alpha)
    {
        if (depth <= ONE_PLY)
            return qsearch<NonPV, false>(pos, ss, alpha, alpha+1);

        Value ralpha = alpha - razor_margin[depth / ONE_PLY];
        Value v = qsearch<NonPV, false>(pos, ss, ralpha, ralpha+1);
        if (v <= ralpha)
            return v;
    }

    // Step 7. Futility pruning: child node (skipped when in check)
    if (    doFutility
        && !PvNode
        &&  depth < 7 * ONE_PLY
        &&  eval - futility_margin(depth) >= beta
        &&  eval < VALUE_KNOWN_WIN  // Do not return unproven wins
        &&  pos.non_pawn_material(pos.side_to_move()))
        return eval;

    // Step 8. Null move search with verification search (is omitted in PV nodes)
    if (    doNull
        && !PvNode
        &&  eval >= beta
        && (ss->staticEval >= beta - 35 * (depth / ONE_PLY - 6) || depth >= 13 * ONE_PLY)
        &&  ss->ply > std::max(thisThread->rootDepth / (5 * ONE_PLY), 2)
        && !(depth > 12 * ONE_PLY && MoveList<LEGAL>(pos).size() < 4)
        &&  pos.non_pawn_material(pos.side_to_move()))
    {

        assert(eval - beta >= 0);

        // Null move dynamic reduction based on depth and value
        Depth R = ((823 + 67 * depth / ONE_PLY) / 256 + std::min((eval - beta) / PawnValueMg, 3)) * ONE_PLY;

        ss->currentMove = MOVE_NULL;
        ss->counterMoves = &thisThread->counterMoveHistory[NO_PIECE][0];

        pos.do_null_move(st);
        Value nullValue = depth-R < ONE_PLY ? -qsearch<NonPV, false>(pos, ss+1, -beta, -beta+1)
                                            : - search<NonPV>(pos, ss+1, -beta, -beta+1, depth-R, !cutNode, true);
        pos.undo_null_move();

        if (nullValue >= beta)
        {
            // Do not return unproven mate scores
            if (nullValue >= VALUE_MATE_IN_MAX_PLY)
                nullValue = beta;

            if (depth < 12 * ONE_PLY && abs(beta) < VALUE_KNOWN_WIN)
                return nullValue;

            // Do verification search at high depths
            R = std::min(R, 5 * ONE_PLY);
            Value v = depth-R < ONE_PLY ? qsearch<NonPV, false>(pos, ss, beta-1, beta)
                                        :  search<NonPV>(pos, ss, beta-1, beta, depth-R, false, true);

            if (v >= beta)
                return nullValue;
        }
    }

    // Step 9. ProbCut (skipped when in check)
    // If we have a good enough capture and a reduced search returns a value
    // much above beta, we can (almost) safely prune the previous move.
    if (    doProbcut
        && !PvNode
        &&  depth >= 5 * ONE_PLY
        &&  abs(beta) < VALUE_MATE_IN_MAX_PLY)
    {
        Value rbeta = std::min(beta + 200, VALUE_INFINITE);
        Depth rdepth = depth - 4 * ONE_PLY;

        assert(rdepth >= ONE_PLY);
        assert(is_ok((ss-1)->currentMove));

        MovePicker mp(pos, ttMove, rbeta - ss->staticEval);

        while ((move = mp.next_move()) != MOVE_NONE)
            if (pos.legal(move))
            {
                ss->currentMove = move;
                ss->counterMoves = &thisThread->counterMoveHistory[pos.moved_piece(move)][to_sq(move)];

                pos.do_move(move, st);
                value = -search<NonPV>(pos, ss+1, -rbeta, -rbeta+1, rdepth, !cutNode, false);
                pos.undo_move(move);
                if (value >= rbeta)
                    return value;
            }
    }

    // Step 10. Internal iterative deepening (skipped when in check)
    if (    depth >= 6 * ONE_PLY
        && !ttMove
        && (PvNode || ss->staticEval + 256 >= beta))
    {
        Depth d = (3 * depth / (4 * ONE_PLY) - 2) * ONE_PLY;
        search<NT>(pos, ss, alpha, beta, d, cutNode, true);

        tte = TT.probe(posKey, ttHit);
        ttMove = ttHit ? tte->move() : MOVE_NONE;
    }

moves_loop: // When in check search starts from here

    const CounterMoveStats& cmh = *(ss-1)->counterMoves;
    const CounterMoveStats& fmh = *(ss-2)->counterMoves;
    const CounterMoveStats& fm2 = *(ss-4)->counterMoves;
    const bool cm_ok = is_ok((ss-1)->currentMove);
    const bool fm_ok = is_ok((ss-2)->currentMove);
    const bool f2_ok = is_ok((ss-4)->currentMove);

    MovePicker mp(pos, ttMove, depth, ss);
    value = bestValue; // Workaround a bogus 'uninitialized' warning under gcc
    improving =   ss->staticEval >= (ss-2)->staticEval
            /* || ss->staticEval == VALUE_NONE Already implicit in the previous condition */
               ||(ss-2)->staticEval == VALUE_NONE;

    singularExtensionNode =   !rootNode
                           &&  depth >= 8 * ONE_PLY
                           &&  ttMove != MOVE_NONE
                           &&  ttValue != VALUE_NONE
                           && !excludedMove // Recursive singular search is not allowed
                           && (tte->bound() & BOUND_LOWER)
                           &&  tte->depth() >= depth - 3 * ONE_PLY;
    skipQuiets = false;

    // Step 11. Loop through moves
    // Loop through all pseudo-legal moves until no moves remain or a beta cutoff occurs
    while ((move = mp.next_move(skipQuiets)) != MOVE_NONE)
    {
      assert(is_ok(move));

      if (move == excludedMove)
          continue;

      // At root obey the "searchmoves" option and skip moves not listed in Root
      // Move List. As a consequence any illegal move is also skipped. In MultiPV
      // mode we also skip PV moves which have been already searched.
      if (rootNode && !std::count(thisThread->rootMoves.begin() + thisThread->PVIdx,
                                  thisThread->rootMoves.end(), move))
          continue;

      ss->moveCount = ++moveCount;

      if (   rootNode
          && thisThread == Threads.main()
          && Time.elapsed() > 500)
      {   // needed for GUIs to correctly display move 1 after starting a new iteration
          if (Threads.main()->newPVIdx && moveCount == 1)
          {
              sync_cout << "info depth " << depth / ONE_PLY
                        << " currmove " << UCI::move(move, pos.is_chess960())
                        << " currmovenumber " << moveCount + thisThread->PVIdx << sync_endl;
              Threads.main()->newPVIdx = false;
          }
          // During a multi pv search only display the move numbers of the best k pv's,
          // else limit output to 1 second as recommended by the UCI specs.
          else if ( (!multipvSearch || moveCount == 1)
                   && Time.elapsed() - lastInfoCurrmove > 1000)
          {
              sync_cout << "info depth " << depth / ONE_PLY
                        << " currmove " << UCI::move(move, pos.is_chess960())
                        << " currmovenumber " << moveCount + thisThread->PVIdx << sync_endl;
              lastInfoCurrmove = Time.elapsed();
          }
      }

      if (PvNode)
          (ss+1)->pv = nullptr;

      extension = DEPTH_ZERO;
      captureOrPromotion = pos.capture_or_promotion(move);
      moved_piece = pos.moved_piece(move);

      givesCheck =  type_of(move) == NORMAL && !pos.discovered_check_candidates()
                  ? pos.check_squares(type_of(pos.piece_on(from_sq(move)))) & to_sq(move)
                  : pos.gives_check(move);

      moveCountPruning =   depth < 16 * ONE_PLY
                        && moveCount >= FutilityMoveCounts[improving][depth / ONE_PLY];

<<<<<<< HEAD
      // Step 12a. Extend checks
      if (givesCheck)
      {
          if (   goForMate
              && pos.side_to_move() == thisThread->rootPos.side_to_move())
              extension = ONE_PLY;

          else if (  !moveCountPruning
                   && pos.see_ge(move, VALUE_ZERO))
              extension = ONE_PLY;
      }

      // Step 12b. Extend pawn captures in late endgame
      if (  !extension
          && pos.non_pawn_material(pos.side_to_move()) <= BishopValueMg
          && type_of(pos.captured_piece()) == PAWN)
          extension = ONE_PLY;
=======
      // Step 12. Singular and Gives Check Extensions
>>>>>>> 3b7c1a17

      // Singular extension search. If all moves but one fail low on a search of
      // (alpha-s, beta-s), and just one fails high on (alpha, beta), then that move
      // is singular and should be extended. To verify this we do a reduced search
      // on all the other moves but the ttMove and if the result is lower than
      // ttValue minus a margin then we extend the ttMove.
      if (    singularExtensionNode
          &&  move == ttMove
          &&  pos.legal(move))
      {
          Value rBeta = std::max(ttValue - 2 * depth / ONE_PLY, -VALUE_MATE);
          Depth d = (depth / (2 * ONE_PLY)) * ONE_PLY;
          ss->excludedMove = move;
          value = search<NonPV>(pos, ss, rBeta - 1, rBeta, d, cutNode, true);
          ss->excludedMove = MOVE_NONE;

          if (value < rBeta)
              extension = ONE_PLY;
      }
      else if (   givesCheck
               && !moveCountPruning
               &&  pos.see_ge(move, VALUE_ZERO))
          extension = ONE_PLY;

      // Calculate new depth for this move
      newDepth = depth - ONE_PLY + extension;

      // Step 13. Pruning at shallow depth
      if (    doPruning
          && !PvNode
          &&  pos.count<PAWN>(pos.side_to_move())
          &&  pos.non_pawn_material(pos.side_to_move())
          &&  bestValue > VALUE_MATED_IN_MAX_PLY)
      {
          if (   !captureOrPromotion
              && !givesCheck
              && (!pos.advanced_pawn_push(move) || pos.non_pawn_material() >= 5000))
          {
              // Move count based pruning
              if (moveCountPruning) {
                  skipQuiets = true;
                  continue;
              }

              // Reduced depth of the next LMR search
              int lmrDepth = std::max(newDepth - reduction<PvNode>(improving, depth, moveCount), DEPTH_ZERO) / ONE_PLY;

              // Countermoves based pruning
              if (   lmrDepth < 3
                  && ((cmh[moved_piece][to_sq(move)] < VALUE_ZERO) || !cm_ok)
                  && ((fmh[moved_piece][to_sq(move)] < VALUE_ZERO) || !fm_ok)
                  && ((fm2[moved_piece][to_sq(move)] < VALUE_ZERO) || !f2_ok || (cm_ok && fm_ok)))
                  continue;

              // Futility pruning: parent node
              if (   lmrDepth < 7
                  && !inCheck
                  && ss->staticEval + 256 + 200 * lmrDepth <= alpha)
                  continue;

              // Prune moves with negative SEE
              if (   lmrDepth < 8
                  && !pos.see_ge(move, Value(-35 * lmrDepth * lmrDepth)))
                  continue;
          }
          else if (    depth < 7 * ONE_PLY
                   && !extension
                   && !pos.see_ge(move, -PawnValueEg * (depth / ONE_PLY)))
                  continue;
      }

      // Speculative prefetch as early as possible
      prefetch(TT.first_entry(pos.key_after(move)));

      // Check for legality just before making the move
      if (!rootNode && !pos.legal(move))
      {
          ss->moveCount = --moveCount;
          continue;
      }

      // Update the current move (this must be done after singular extension search)
      ss->currentMove = move;
      ss->counterMoves = &thisThread->counterMoveHistory[moved_piece][to_sq(move)];

      // Step 14. Make the move
      pos.do_move(move, st, givesCheck);

      // Step 15. Reduced depth search (LMR). If the move fails high it will be
      // re-searched at full depth.
      if (    doLMR
          &&  depth >= 3 * ONE_PLY
          &&  moveCount > 1
          &&  ss->ply > std::max(thisThread->rootDepth / (5 * ONE_PLY), 2)
          && (!captureOrPromotion || moveCountPruning))
      {
          Depth r = reduction<PvNode>(improving, depth, moveCount);

          if (captureOrPromotion)
              r -= r ? ONE_PLY : DEPTH_ZERO;
          else
          {
              // Increase reduction for cut nodes
              if (cutNode)
                  r += 2 * ONE_PLY;

              // Decrease reduction for moves that escape a capture. Filter out
              // castling moves, because they are coded as "king captures rook" and
              // hence break make_move().
              else if (   type_of(move) == NORMAL
                       && !pos.see_ge(make_move(to_sq(move), from_sq(move)),  VALUE_ZERO))
                  r -= 2 * ONE_PLY;

              ss->history =  cmh[moved_piece][to_sq(move)]
                           + fmh[moved_piece][to_sq(move)]
                           + fm2[moved_piece][to_sq(move)]
                           + thisThread->history.get(~pos.side_to_move(), move)
                           - 4000; // Correction factor

              // Decrease/increase reduction by comparing opponent's stat score
              if (ss->history > VALUE_ZERO && (ss-1)->history < VALUE_ZERO)
                  r -= ONE_PLY;

              else if (ss->history < VALUE_ZERO && (ss-1)->history > VALUE_ZERO)
                  r += ONE_PLY;

              // Decrease/increase reduction for moves with a good/bad history
              r = std::max(DEPTH_ZERO, (r / ONE_PLY - ss->history / 20000) * ONE_PLY);
          }

          // Set maximum reduction
          r = std::min(r, maxLMR);

          Depth d = std::max(newDepth - r, ONE_PLY);

          value = -search<NonPV>(pos, ss+1, -(alpha+1), -alpha, d, true, false);

          doFullDepthSearch = (value > alpha && d != newDepth);
      }
      else
          doFullDepthSearch = !PvNode || moveCount > 1;

      // Step 16. Full depth search when LMR is skipped or fails high
      if (doFullDepthSearch)
          value = newDepth <   ONE_PLY ?
                            givesCheck ? -qsearch<NonPV,  true>(pos, ss+1, -(alpha+1), -alpha)
                                       : -qsearch<NonPV, false>(pos, ss+1, -(alpha+1), -alpha)
                                       : - search<NonPV>(pos, ss+1, -(alpha+1), -alpha, newDepth, !cutNode, false);

      // For PV nodes only, do a full PV search on the first move or after a fail
      // high (in the latter case search only if value < beta), otherwise let the
      // parent node fail low with value <= alpha and try another move.
      if (PvNode && (moveCount == 1 || (value > alpha && (rootNode || value < beta))))
      {
          (ss+1)->pv = pv;
          (ss+1)->pv[0] = MOVE_NONE;

          value = newDepth <   ONE_PLY ?
                            givesCheck ? -qsearch<PV,  true>(pos, ss+1, -beta, -alpha)
                                       : -qsearch<PV, false>(pos, ss+1, -beta, -alpha)
                                       : - search<PV>(pos, ss+1, -beta, -alpha, newDepth, false, false);
      }

      // Step 17. Undo move
      pos.undo_move(move);

      assert(value > -VALUE_INFINITE && value < VALUE_INFINITE);

      // Step 18. Check for a new best move
      // Finished searching the move. If a stop occurred, the return value of
      // the search cannot be trusted, and we return immediately without
      // updating best move, PV and TT.
      if (Signals.stop.load(std::memory_order_relaxed))
          return VALUE_ZERO;

      if (rootNode)
      {
          RootMove& rm = *std::find(thisThread->rootMoves.begin(),
                                    thisThread->rootMoves.end(), move);

          // PV move or new best move ?
          if (moveCount == 1 || value > alpha)
          {
              rm.score = value;
              rm.pv.resize(1);

              assert((ss+1)->pv);

              for (Move* m = (ss+1)->pv; *m != MOVE_NONE; ++m)
                  rm.pv.push_back(*m);

              // We record how often the best move has been changed in each
              // iteration. This information is used for time management: When
              // the best move changes frequently, we allocate some more time.
              if (moveCount > 1 && thisThread == Threads.main())
                  ++static_cast<MainThread*>(thisThread)->bestMoveChanges;
          }
          else
              // All other moves but the PV are set to the lowest value: this is
              // not a problem when sorting because the sort is stable and the
              // move position in the list is preserved - just the PV is pushed up.
              rm.score = -VALUE_INFINITE;
      }

      if (value > bestValue)
      {
          bestValue = value;

          if (value > alpha)
          {
              bestMove = move;

              if (PvNode && !rootNode) // Update pv even in fail-high case
                  update_pv(ss->pv, move, (ss+1)->pv);

              if (PvNode && value < beta) // Update alpha! Always alpha < beta
                  alpha = value;
              else
              {
                  assert(value >= beta); // Fail high
                  break;
              }
          }
      }

      if (!captureOrPromotion && move != bestMove && quietCount < 64)
          quietsSearched[quietCount++] = move;
    }

    // The following condition would detect a stop only after move loop has been
    // completed. But in this case bestValue is valid because we have fully
    // searched our subtree, and we can anyhow save the result in TT.
    /*
       if (Signals.stop)
        return VALUE_DRAW;
    */

    // Step 20. Check for mate and stalemate
    // All legal moves have been searched and if there are no legal moves, it
    // must be a mate or a stalemate. If we are in a singular extension search then
    // return a fail low score.

    assert(moveCount || !inCheck || excludedMove || !MoveList<LEGAL>(pos).size());

    if (!moveCount)
        bestValue = excludedMove ? alpha
                   :     inCheck ? mated_in(ss->ply) : DrawValue[pos.side_to_move()];
    else if (bestMove)
    {

        // Quiet best move: update move sorting heuristics
        if (!pos.capture_or_promotion(bestMove))
            update_stats(pos, ss, bestMove, quietsSearched, quietCount, stat_bonus(depth));

        // Extra penalty for a quiet TT move in previous ply when it gets refuted
        if ((ss-1)->moveCount == 1 && !pos.captured_piece())
            update_cm_stats(ss-1, pos.piece_on(prevSq), prevSq, -stat_bonus(depth + ONE_PLY));
    }
    // Bonus for prior countermove that caused the fail low
    else if (    depth >= 3 * ONE_PLY
             && !pos.captured_piece()
             && cm_ok)
        update_cm_stats(ss-1, pos.piece_on(prevSq), prevSq, stat_bonus(depth));

    if (   pos.game_phase() > PHASE_ENDGAME
        || bestValue != DrawValue[pos.side_to_move()])
        tte->save(posKey, value_to_tt(bestValue, ss->ply),
                  bestValue >= beta ? BOUND_LOWER :
                  PvNode && bestMove ? BOUND_EXACT : BOUND_UPPER,
                  depth, bestMove, ss->staticEval, TT.generation());

    assert(bestValue > -VALUE_INFINITE && bestValue < VALUE_INFINITE);

    return bestValue;
  }


  // qsearch() is the quiescence search function, which is called by the main
  // search function with depth zero, or recursively with depth less than ONE_PLY.

  template <NodeType NT, bool InCheck>
  Value qsearch(Position& pos, Stack* ss, Value alpha, Value beta, Depth depth) {

    const bool PvNode = NT == PV;

    assert(InCheck == !!pos.checkers());
    assert(alpha >= -VALUE_INFINITE && alpha < beta && beta <= VALUE_INFINITE);
    assert(PvNode || (alpha == beta - 1));
    assert(depth <= DEPTH_ZERO);
    assert(depth / ONE_PLY * ONE_PLY == depth);

    Move pv[MAX_PLY+1];
    StateInfo st;
    TTEntry* tte;
    Key posKey;
    Move ttMove, move, bestMove;
    Value bestValue, value, ttValue, futilityValue, futilityBase, oldAlpha;
    bool ttHit, givesCheck, evasionPrunable;
    Depth ttDepth;

    if (PvNode)
    {
        oldAlpha = alpha; // To flag BOUND_EXACT when eval above alpha and no available moves
        (ss+1)->pv = pv;
        ss->pv[0] = MOVE_NONE;
    }

    ss->currentMove = bestMove = MOVE_NONE;
    ss->ply = (ss-1)->ply + 1;

    // Update selDepth if needed
    if (PvNode && pos.this_thread()->maxPly < ss->ply)
        pos.this_thread()->maxPly = ss->ply;

    // Maximum search depth reached?
    if (ss->ply >= MAX_PLY)
         return !InCheck ? evaluate(pos) : beta;

    assert(0 <= ss->ply && ss->ply < MAX_PLY);

    // Check for immediate draw
    if (pos.is_draw(ss->ply))
        return DrawValue[pos.side_to_move()];

    // Decide whether or not to include checks: this fixes also the type of
    // TT entry depth that we are going to use. Note that in qsearch we use
    // only two types of depth in TT: DEPTH_QS_CHECKS or DEPTH_QS_NO_CHECKS.
    ttDepth = InCheck || depth >= DEPTH_QS_CHECKS ? DEPTH_QS_CHECKS
                                                  : DEPTH_QS_NO_CHECKS;

    // Transposition table lookup
    posKey = pos.key();
    tte = TT.probe(posKey, ttHit);
    ttMove = ttHit ? tte->move() : MOVE_NONE;
    ttValue = ttHit ? value_from_tt(tte->value(), ss->ply) : VALUE_NONE;

    if (  !PvNode
        && ttHit
        && tte->depth() >= ttDepth
        && ttValue != VALUE_NONE // Only in case of TT access race
        && (ttValue >= beta ? (tte->bound() &  BOUND_LOWER)
                            : (tte->bound() &  BOUND_UPPER)))
        return ttValue;

    // Evaluate the position statically
    if (InCheck)
    {
        ss->staticEval = VALUE_NONE;
        bestValue = futilityBase = -VALUE_INFINITE;
    }
    else
    {
        if (ttHit)
        {
            // Never assume anything on values stored in TT
            if ((ss->staticEval = bestValue = tte->eval()) == VALUE_NONE)
                ss->staticEval = bestValue = evaluate(pos);

            // Can ttValue be used as a better position evaluation?
            if (ttValue != VALUE_NONE)
                if (tte->bound() & (ttValue > bestValue ? BOUND_LOWER : BOUND_UPPER))
                    bestValue = ttValue;
        }
        else
            ss->staticEval = bestValue =
            (ss-1)->currentMove != MOVE_NULL ? evaluate(pos)
                                             : -(ss-1)->staticEval + 2 * Eval::Tempo;

        // Stand pat. Return immediately if static value is at least beta
        if (bestValue >= beta)
        {
            if (!ttHit)
                tte->save(pos.key(), value_to_tt(bestValue, ss->ply), BOUND_LOWER,
                          DEPTH_NONE, MOVE_NONE, ss->staticEval, TT.generation());

            return bestValue;
        }

        if (PvNode && bestValue > alpha)
            alpha = bestValue;

        futilityBase = bestValue + 128;
    }

    // Initialize a MovePicker object for the current position, and prepare
    // to search the moves. Because the depth is <= 0 here, only captures,
    // queen promotions and checks (only if depth >= DEPTH_QS_CHECKS) will
    // be generated.
    MovePicker mp(pos, ttMove, depth, to_sq((ss-1)->currentMove));

    // Loop through the moves until no moves remain or a beta cutoff occurs
    while ((move = mp.next_move()) != MOVE_NONE)
    {
      assert(is_ok(move));

      givesCheck =  type_of(move) == NORMAL && !pos.discovered_check_candidates()
                  ? pos.check_squares(type_of(pos.piece_on(from_sq(move)))) & to_sq(move)
                  : pos.gives_check(move);

      // Futility pruning
      if (   !PvNode
          && !InCheck
          && !givesCheck
          &&  futilityBase > -VALUE_KNOWN_WIN
          && !pos.advanced_pawn_push(move)
          &&  pos.non_pawn_material(pos.side_to_move()) > BishopValueMg)
      {
          assert(type_of(move) != ENPASSANT); // Due to !pos.advanced_pawn_push

          futilityValue = futilityBase + PieceValue[EG][pos.piece_on(to_sq(move))];

          if (futilityValue <= alpha)
          {
              bestValue = std::max(bestValue, futilityValue);
              continue;
          }

          if (futilityBase <= alpha && !pos.see_ge(move, VALUE_ZERO + 1))
          {
              bestValue = std::max(bestValue, futilityBase);
              continue;
          }
      }

      // Detect non-capture evasions that are candidates to be pruned
      evasionPrunable =    InCheck
                       &&  bestValue > VALUE_MATED_IN_MAX_PLY
                       && !pos.capture(move);

      // Don't search moves with negative SEE values
      if (  (!InCheck || evasionPrunable)
          &&  type_of(move) != PROMOTION
          &&  !pos.see_ge(move, VALUE_ZERO))
          continue;

      // Speculative prefetch as early as possible
      prefetch(TT.first_entry(pos.key_after(move)));

      // Check for legality just before making the move
      if (!pos.legal(move))
          continue;

      ss->currentMove = move;

      // Make and search the move
      pos.do_move(move, st, givesCheck);
      value = givesCheck ? -qsearch<NT,  true>(pos, ss+1, -beta, -alpha, depth - ONE_PLY)
                         : -qsearch<NT, false>(pos, ss+1, -beta, -alpha, depth - ONE_PLY);
      pos.undo_move(move);

      assert(value > -VALUE_INFINITE && value < VALUE_INFINITE);

      // Check for a new best move
      if (value > bestValue)
      {
          bestValue = value;

          if (value > alpha)
          {
              if (PvNode) // Update pv even in fail-high case
                  update_pv(ss->pv, move, (ss+1)->pv);

              if (PvNode && value < beta) // Update alpha here!
              {
                  alpha = value;
                  bestMove = move;
              }
              else // Fail high
              {
                  tte->save(posKey, value_to_tt(value, ss->ply), BOUND_LOWER,
                            ttDepth, move, ss->staticEval, TT.generation());

                  return value;
              }
          }
       }
    }

    // All legal moves have been searched. A special case: If we're in check
    // and no legal moves were found, it is checkmate.
    if (InCheck && bestValue == -VALUE_INFINITE)
        return mated_in(ss->ply); // Plies to mate from the root

    if (   pos.game_phase() > PHASE_ENDGAME
        || bestValue != DrawValue[pos.side_to_move()])
        tte->save(posKey, value_to_tt(bestValue, ss->ply),
                  PvNode && bestValue > oldAlpha ? BOUND_EXACT : BOUND_UPPER,
                  ttDepth, bestMove, ss->staticEval, TT.generation());

    assert(bestValue > -VALUE_INFINITE && bestValue < VALUE_INFINITE);

    return bestValue;
  }


  // value_to_tt() adjusts a mate score from "plies to mate from the root" to
  // "plies to mate from the current position". Non-mate scores are unchanged.
  // The function is called before storing a value in the transposition table.

  Value value_to_tt(Value v, int ply) {

    assert(v != VALUE_NONE);

    return  v >= VALUE_MATE_IN_MAX_PLY  ? v + ply
          : v <= VALUE_MATED_IN_MAX_PLY ? v - ply : v;
  }


  // value_from_tt() is the inverse of value_to_tt(): It adjusts a mate score
  // from the transposition table (which refers to the plies to mate/be mated
  // from current position) to "plies to mate/be mated from the root".

  Value value_from_tt(Value v, int ply) {

    return  v == VALUE_NONE             ? VALUE_NONE
          : v >= VALUE_MATE_IN_MAX_PLY  ? v - ply
          : v <= VALUE_MATED_IN_MAX_PLY ? v + ply : v;
  }


  // update_pv() adds current move and appends child pv[]

  void update_pv(Move* pv, Move move, Move* childPv) {

    for (*pv++ = move; childPv && *childPv != MOVE_NONE; )
        *pv++ = *childPv++;
    *pv = MOVE_NONE;
  }


  // update_cm_stats() updates countermove and follow-up move history

  void update_cm_stats(Stack* ss, Piece pc, Square s, Value bonus) {

    for (int i : {1, 2, 4})
        if (is_ok((ss-i)->currentMove))
            (ss-i)->counterMoves->update(pc, s, bonus);
  }


  // update_stats() updates move sorting heuristics when a new quiet best move is found

  void update_stats(const Position& pos, Stack* ss, Move move,
                    Move* quiets, int quietsCnt, Value bonus) {

    if (ss->killers[0] != move)
    {
        ss->killers[1] = ss->killers[0];
        ss->killers[0] = move;
    }

    Color c = pos.side_to_move();
    Thread* thisThread = pos.this_thread();
    thisThread->history.update(c, move, bonus);
    update_cm_stats(ss, pos.moved_piece(move), to_sq(move), bonus);

    if (is_ok((ss-1)->currentMove))
    {
        Square prevSq = to_sq((ss-1)->currentMove);
        thisThread->counterMoves.update(pos.piece_on(prevSq), prevSq, move);
    }

    // Decrease all the other played quiet moves
    for (int i = 0; i < quietsCnt; ++i)
    {
        thisThread->history.update(c, quiets[i], -bonus);
        update_cm_stats(ss, pos.moved_piece(quiets[i]), to_sq(quiets[i]), -bonus);
    }
  }


  // When playing with strength handicap, choose best move among a set of RootMoves
  // using a statistical rule dependent on 'level'. Idea by Heinz van Saanen.

  Move Skill::pick_best(size_t multiPV) {

    const RootMoves& rootMoves = Threads.main()->rootMoves;
    static PRNG rng(now()); // PRNG sequence should be non-deterministic

    // RootMoves are already sorted by score in descending order
    Value topScore = rootMoves[0].score;
    int delta = std::min(topScore - rootMoves[multiPV - 1].score, PawnValueMg);
    int weakness = 120 - 2 * level;
    int maxScore = -VALUE_INFINITE;

    // Choose best move. For each move score we add two terms, both dependent on
    // weakness. One is deterministic and bigger for weaker levels, and one is
    // random. Then we choose the move with the resulting highest score.
    for (size_t i = 0; i < multiPV; ++i)
    {
        // This is our magic formula
        int push = (  weakness * int(topScore - rootMoves[i].score)
                    + delta * (rng.rand<unsigned>() % weakness)) / 128;

        if (rootMoves[i].score + push > maxScore)
        {
            maxScore = rootMoves[i].score + push;
            best = rootMoves[i].pv[0];
        }
    }

    return best;
  }


  // check_time() is used to print debug info and, more importantly, to detect
  // when we are out of available time and thus stop the search.

  void check_time() {

    static TimePoint lastInfoTime = now();

    int elapsed = Time.elapsed();
    TimePoint tick = Limits.startTime + elapsed;

    if (tick - lastInfoTime >= 1000)
    {
        lastInfoTime = tick;
        dbg_print();
    }

    // An engine may not stop pondering until told so by the GUI
    if (Limits.ponder)
        return;

    if (   (Limits.use_time_management() && elapsed > Time.maximum() - 10)
        || (Limits.movetime && elapsed >= Limits.movetime)
        || (Limits.nodes && Threads.nodes_searched() >= (uint64_t)Limits.nodes))
            Signals.stop = true;
  }

} // namespace


/// UCI::pv() formats PV information according to the UCI protocol. UCI requires
/// that all (if any) unsearched PV lines are sent using a previous search score.

string UCI::pv(const Position& pos, Depth depth, Value alpha, Value beta) {

  std::stringstream ss;
  int elapsed = Time.elapsed() + 1;
  const RootMoves& rootMoves = pos.this_thread()->rootMoves;
  size_t PVIdx = pos.this_thread()->PVIdx;
  size_t multiPV = std::min((size_t)Options["MultiPV"], rootMoves.size());
  uint64_t nodesSearched = Threads.nodes_searched();
  uint64_t tbHits = Threads.tb_hits() + (TB::RootInTB ? rootMoves.size() : 0);

  for (size_t i = 0; i < multiPV; ++i)
  {
      bool updated = (i <= PVIdx || rootMoves[i].score != -VALUE_INFINITE);

      if (depth == ONE_PLY && !updated)
          continue;

      Depth d = updated ? depth : depth - ONE_PLY;
      Value v = updated ? rootMoves[i].score : rootMoves[i].previousScore;

      bool tb = TB::RootInTB && abs(v) < VALUE_MATE - MAX_PLY;
      v = tb ? TB::Score : v;

      if (ss.rdbuf()->in_avail()) // Not at first line
          ss << "\n";

      ss << "info"
         << " depth "    << d / ONE_PLY
         << " seldepth " << pos.this_thread()->maxPly
         << " multipv "  << i + 1
         << " score "    << UCI::value(v);

      if (!tb && i == PVIdx)
          ss << (v >= beta ? " lowerbound" : v <= alpha ? " upperbound" : "");

      ss << " nodes "    << nodesSearched
         << " nps "      << nodesSearched * 1000 / elapsed;

      if (elapsed > 1000) // Earlier makes little sense
          ss << " hashfull " << TT.hashfull();

      ss << " tbhits "   << tbHits
         << " time "     << elapsed
         << " pv";

      for (Move m : rootMoves[i].pv)
          ss << " " << UCI::move(m, pos.is_chess960());
  }

  return ss.str();
}


/// RootMove::extract_ponder_from_tt() is called in case we have no ponder move
/// before exiting the search, for instance, in case we stop the search during a
/// fail high at root. We try hard to have a ponder move to return to the GUI,
/// otherwise in case of 'ponder on' we have nothing to think on.

bool RootMove::extract_ponder_from_tt(Position& pos) {

    StateInfo st;
    bool ttHit;

    assert(pv.size() == 1);

    if (!pv[0])
        return false;

    pos.do_move(pv[0], st);
    TTEntry* tte = TT.probe(pos.key(), ttHit);

    if (ttHit)
    {
        Move m = tte->move(); // Local copy to be SMP safe
        if (MoveList<LEGAL>(pos).contains(m))
            pv.push_back(m);
    }

    pos.undo_move(pv[0]);
    return pv.size() > 1;
}

void Tablebases::filter_root_moves(Position& pos, Search::RootMoves& rootMoves) {

    RootInTB = false;
    UseRule50 = Options["Syzygy50MoveRule"];
    ProbeDepth = Options["SyzygyProbeDepth"] * ONE_PLY;
    Cardinality = Options["SyzygyProbeLimit"];

    // Skip TB probing when no TB found: !TBLargest -> !TB::Cardinality
    if (Cardinality > MaxCardinality)
    {
        Cardinality = MaxCardinality;
        ProbeDepth = DEPTH_ZERO;
    }

    if (Cardinality < popcount(pos.pieces()) || pos.can_castle(ANY_CASTLING))
        return;

    // If the current root position is in the tablebases, then RootMoves
    // contains only moves that preserve the draw or the win.
    RootInTB = root_probe(pos, rootMoves, TB::Score);

    if (RootInTB)
        Cardinality = 0; // Do not probe tablebases during the search

    else // If DTZ tables are missing, use WDL tables as a fallback
    {
        // Filter out moves that do not preserve the draw or the win.
        RootInTB = root_probe_wdl(pos, rootMoves, TB::Score);

        // Only probe during search if winning
        if (RootInTB && TB::Score <= VALUE_DRAW)
            Cardinality = 0;
    }

    if (RootInTB && !UseRule50)
        TB::Score =  TB::Score > VALUE_DRAW ?  VALUE_MATE - MAX_PLY - 1
                   : TB::Score < VALUE_DRAW ? -VALUE_MATE + MAX_PLY + 1
                                            :  VALUE_DRAW;
}<|MERGE_RESOLUTION|>--- conflicted
+++ resolved
@@ -934,7 +934,7 @@
       moveCountPruning =   depth < 16 * ONE_PLY
                         && moveCount >= FutilityMoveCounts[improving][depth / ONE_PLY];
 
-<<<<<<< HEAD
+      // Step 12. Check, Pawn Capture (Late Endgame) and Singular Extensions
       // Step 12a. Extend checks
       if (givesCheck)
       {
@@ -952,10 +952,8 @@
           && pos.non_pawn_material(pos.side_to_move()) <= BishopValueMg
           && type_of(pos.captured_piece()) == PAWN)
           extension = ONE_PLY;
-=======
-      // Step 12. Singular and Gives Check Extensions
->>>>>>> 3b7c1a17
-
+
+      // Step 12c. Singular Extension
       // Singular extension search. If all moves but one fail low on a search of
       // (alpha-s, beta-s), and just one fails high on (alpha, beta), then that move
       // is singular and should be extended. To verify this we do a reduced search
@@ -963,6 +961,7 @@
       // ttValue minus a margin then we extend the ttMove.
       if (    singularExtensionNode
           &&  move == ttMove
+          && !extension
           &&  pos.legal(move))
       {
           Value rBeta = std::max(ttValue - 2 * depth / ONE_PLY, -VALUE_MATE);
@@ -974,10 +973,6 @@
           if (value < rBeta)
               extension = ONE_PLY;
       }
-      else if (   givesCheck
-               && !moveCountPruning
-               &&  pos.see_ge(move, VALUE_ZERO))
-          extension = ONE_PLY;
 
       // Calculate new depth for this move
       newDepth = depth - ONE_PLY + extension;
