--- conflicted
+++ resolved
@@ -407,13 +407,11 @@
       // MultiPV loop. We perform a full root search for each PV line
       for (PVIdx = 0; PVIdx < multiPV && !Threads.stop; ++PVIdx)
       {
-<<<<<<< HEAD
           if (mainThread)
               mainThread->newPVIdx = true;
-=======
+
           // Reset UCI info selDepth for each depth and each PV line
           selDepth = 0;
->>>>>>> d31f0683
 
           // Reset aspiration window starting size
           if (rootDepth >= 5 * ONE_PLY)
@@ -490,13 +488,9 @@
           if (!mainThread)
               continue;
 
-<<<<<<< HEAD
           // ... and let the main thread update the GUI
-          if (Signals.stop || PVIdx + 1 == multiPV || Time.elapsed() - lastInfoPv >= 5000)
+          if (Threads.stop || PVIdx + 1 == multiPV || Time.elapsed() - lastInfoPv >= 5000)
           {
-=======
-          if (Threads.stop || PVIdx + 1 == multiPV || Time.elapsed() > 3000)
->>>>>>> d31f0683
               sync_cout << UCI::pv(rootPos, rootDepth, alpha, beta) << sync_endl;
               lastInfoPv = Time.elapsed();
           }
@@ -516,14 +510,9 @@
       // Have we found a "mate in x"?
       if (   Limits.mate
           && bestValue >= VALUE_MATE_IN_MAX_PLY
-<<<<<<< HEAD
           && VALUE_MATE - bestValue <= 2 * Limits.mate
           && ++isMateInX == 3)
-          Signals.stop = true;
-=======
-          && VALUE_MATE - bestValue <= 2 * Limits.mate)
           Threads.stop = true;
->>>>>>> d31f0683
 
       // Do we have time for the next iteration? Can we stop searching now?
       if (Limits.use_time_management())
@@ -620,30 +609,18 @@
         static_cast<MainThread*>(thisThread)->check_time();
 
     // Used to send selDepth info to GUI
-<<<<<<< HEAD
     if (PvNode)
-        thisThread->maxPly = std::max(ss->ply, thisThread->maxPly);
+        thisThread->selDepth = std::max(ss->ply, thisThread->selDepth);
 
     if (!rootNode)
     {
         // Step 2a. Check for aborted search or reaching maximum search depth
-        if (Signals.stop.load(std::memory_order_relaxed) || ss->ply >= MAX_PLY)
+        if (Threads.stop.load(std::memory_order_relaxed) || ss->ply >= MAX_PLY)
              return ss->ply >= MAX_PLY && !inCheck ? evaluate(pos) : beta;
 
         // Step 2b. Check for immediate draw
         if (pos.is_draw(ss->ply))
             return DrawValue[pos.side_to_move()];
-=======
-    if (PvNode && thisThread->selDepth < ss->ply)
-        thisThread->selDepth = ss->ply;
-
-    if (!rootNode)
-    {
-        // Step 2. Check for aborted search and immediate draw
-        if (Threads.stop.load(std::memory_order_relaxed) || pos.is_draw(ss->ply) || ss->ply >= MAX_PLY)
-            return ss->ply >= MAX_PLY && !inCheck ? evaluate(pos)
-                                                  : DrawValue[pos.side_to_move()];
->>>>>>> d31f0683
 
         // Step 3. Mate distance pruning. Even if we mate at the next move our score
         // would be at best mate_in(ss->ply+1), but if alpha is already bigger because
@@ -1286,7 +1263,7 @@
 
     // Update selDepth if needed
     if (PvNode)
-        pos.this_thread()->maxPly = std::max(ss->ply, pos.this_thread()->maxPly);
+        pos.this_thread()->selDepth = std::max(ss->ply, pos.this_thread()->selDepth);
 
     // Maximum search depth reached?
     if (ss->ply >= MAX_PLY)
