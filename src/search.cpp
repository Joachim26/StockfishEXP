/*
  Stockfish, a UCI chess playing engine derived from Glaurung 2.1
  Copyright (C) 2004-2008 Tord Romstad (Glaurung author)
  Copyright (C) 2008-2015 Marco Costalba, Joona Kiiski, Tord Romstad
  Copyright (C) 2015-2017 Marco Costalba, Joona Kiiski, Gary Linscott, Tord Romstad

  Stockfish is free software: you can redistribute it and/or modify
  it under the terms of the GNU General Public License as published by
  the Free Software Foundation, either version 3 of the License, or
  (at your option) any later version.

  Stockfish is distributed in the hope that it will be useful,
  but WITHOUT ANY WARRANTY; without even the implied warranty of
  MERCHANTABILITY or FITNESS FOR A PARTICULAR PURPOSE.  See the
  GNU General Public License for more details.

  You should have received a copy of the GNU General Public License
  along with this program.  If not, see <http://www.gnu.org/licenses/>.
*/

#include <algorithm>
#include <cassert>
#include <cmath>
#include <cstring>   // For std::memset
#include <iostream>
#include <sstream>

#include "evaluate.h"
#include "misc.h"
#include "movegen.h"
#include "movepick.h"
#include "position.h"
#include "search.h"
#include "timeman.h"
#include "thread.h"
#include "tt.h"
#include "uci.h"
#include "syzygy/tbprobe.h"

namespace Search {

  SignalsType Signals;
  LimitsType Limits;
}

namespace Tablebases {

  int Cardinality;
  bool RootInTB;
  bool UseRule50;
  Depth ProbeDepth;
  Value Score;
}

namespace TB = Tablebases;

using std::string;
using Eval::evaluate;
using namespace Search;

namespace {

  // Different node types, used as a template parameter
  enum NodeType { NonPV, PV };

  // Razoring and futility margin based on depth
  const int razor_margin[4] = { 483, 570, 603, 554 };
  Value futility_margin(Depth d) { return Value(150 * d / ONE_PLY); }

  // Futility and reductions lookup tables, initialized at startup
  int FutilityMoveCounts[2][16]; // [improving][depth]
  int Reductions[2][2][64][64];  // [pv][improving][depth][moveNumber]

  template <bool PvNode> Depth reduction(bool i, Depth d, int mn) {
    return Reductions[PvNode][i][std::min(d / ONE_PLY, 63)][std::min(mn, 63)] * ONE_PLY;
  }

  // Skill structure is used to implement strength limit
  struct Skill {
    Skill(int l) : level(l) {}
    bool enabled() const { return level < 20; }
    bool time_to_pick(Depth depth) const { return depth / ONE_PLY == 1 + level; }
    Move best_move(size_t multiPV) { return best ? best : pick_best(multiPV); }
    Move pick_best(size_t multiPV);

    int level;
    Move best = MOVE_NONE;
  };

  // EasyMoveManager structure is used to detect an 'easy move'. When the PV is
  // stable across multiple search iterations, we can quickly return the best move.
  struct EasyMoveManager {

    void clear() {
      stableCnt = 0;
      expectedPosKey = 0;
      pv[0] = pv[1] = pv[2] = MOVE_NONE;
    }

    Move get(Key key) const {
      return expectedPosKey == key ? pv[2] : MOVE_NONE;
    }

    void update(Position& pos, const std::vector<Move>& newPv) {

      assert(newPv.size() >= 3);

      // Keep track of how many times in a row the 3rd ply remains stable
      stableCnt = (newPv[2] == pv[2]) ? stableCnt + 1 : 0;

      if (!std::equal(newPv.begin(), newPv.begin() + 3, pv))
      {
          std::copy(newPv.begin(), newPv.begin() + 3, pv);

          StateInfo st[2];
          pos.do_move(newPv[0], st[0]);
          pos.do_move(newPv[1], st[1]);
          expectedPosKey = pos.key();
          pos.undo_move(newPv[1]);
          pos.undo_move(newPv[0]);
      }
    }

    int stableCnt;
    Key expectedPosKey;
    Move pv[3];
  };

  // Set of rows with half bits set to 1 and half to 0. It is used to allocate
  // the search depths across the threads.
  typedef std::vector<int> Row;

  const Row HalfDensity[] = {
    {0, 1},
    {1, 0},
    {0, 0, 1, 1},
    {0, 1, 1, 0},
    {1, 1, 0, 0},
    {1, 0, 0, 1},
    {0, 0, 0, 1, 1, 1},
    {0, 0, 1, 1, 1, 0},
    {0, 1, 1, 1, 0, 0},
    {1, 1, 1, 0, 0, 0},
    {1, 1, 0, 0, 0, 1},
    {1, 0, 0, 0, 1, 1},
    {0, 0, 0, 0, 1, 1, 1, 1},
    {0, 0, 0, 1, 1, 1, 1, 0},
    {0, 0, 1, 1, 1, 1, 0 ,0},
    {0, 1, 1, 1, 1, 0, 0 ,0},
    {1, 1, 1, 1, 0, 0, 0 ,0},
    {1, 1, 1, 0, 0, 0, 0 ,1},
    {1, 1, 0, 0, 0, 0, 1 ,1},
    {1, 0, 0, 0, 0, 1, 1 ,1},
  };

  const size_t HalfDensitySize = std::extent<decltype(HalfDensity)>::value;

  Value bonus(Depth depth)   { int d = depth / ONE_PLY ; return  Value(d * d + 2 * d - 2); }
  Value penalty(Depth depth) { int d = depth / ONE_PLY ; return -Value(d * d + 4 * d + 1); }

  EasyMoveManager EasyMove;
  Value DrawValue[COLOR_NB];
  int lastInfoFail, lastInfoPv, lastInfoCurrmove;
  bool multipvSearch;
  bool doRazor, doFutility, doNull, doProbcut, doPruning, doLMR;
  Depth maxLMR;

  template <NodeType NT>
  Value search(Position& pos, Stack* ss, Value alpha, Value beta, Depth depth, bool cutNode, bool skipEarlyPruning);

  template <NodeType NT, bool InCheck>
  Value qsearch(Position& pos, Stack* ss, Value alpha, Value beta, Depth depth = DEPTH_ZERO);

  Value value_to_tt(Value v, int ply);
  Value value_from_tt(Value v, int ply);
  void update_pv(Move* pv, Move move, Move* childPv);
  void update_cm_stats(Stack* ss, Piece pc, Square s, Value bonus);
  void update_stats(const Position& pos, Stack* ss, Move move, Move* quiets, int quietsCnt, Value bonus);
  void check_time();

} // namespace


/// Search::init() is called during startup to initialize various lookup tables

void Search::init() {

  for (int imp = 0; imp <= 1; ++imp)
      for (int d = 1; d < 64; ++d)
          for (int mc = 1; mc < 64; ++mc)
          {
              double r = log(d) * log(mc) / 2;

              Reductions[NonPV][imp][d][mc] = int(std::round(r));
              Reductions[PV][imp][d][mc] = std::max(Reductions[NonPV][imp][d][mc] - 1, 0);

              // Increase reduction for non-PV nodes when eval is not improving
              if (!imp && Reductions[NonPV][imp][d][mc] >= 2)
                Reductions[NonPV][imp][d][mc]++;
          }

  for (int d = 0; d < 16; ++d)
  {
      FutilityMoveCounts[0][d] = int(2.4 + 0.773 * pow(d + 0.00, 1.8));
      FutilityMoveCounts[1][d] = int(2.9 + 1.045 * pow(d + 0.49, 1.8));
  }
}


/// Search::clear() resets search state to zero, to obtain reproducible results

void Search::clear() {

  TT.clear();

  for (Thread* th : Threads)
  {
      th->counterMoves.clear();
      th->history.clear();
      th->counterMoveHistory.clear();
      th->resetCalls = true;
  }

  Threads.main()->previousScore = VALUE_INFINITE;
}


/// Search::perft() is our utility to verify move generation. All the leaf nodes
/// up to the given depth are generated and counted, and the sum is returned.
template<bool Root>
uint64_t Search::perft(Position& pos, Depth depth) {

  StateInfo st;
  uint64_t cnt, nodes = 0;
  const bool leaf = (depth == 2 * ONE_PLY);

  for (const auto& m : MoveList<LEGAL>(pos))
  {
      if (Root && depth <= ONE_PLY)
          cnt = 1, nodes++;
      else
      {
          pos.do_move(m, st);
          cnt = leaf ? MoveList<LEGAL>(pos).size() : perft<false>(pos, depth - ONE_PLY);
          nodes += cnt;
          pos.undo_move(m);
      }
      if (Root)
          sync_cout << UCI::move(m, pos.is_chess960()) << ": " << cnt << sync_endl;
  }
  return nodes;
}

template uint64_t Search::perft<true>(Position&, Depth);


/// MainThread::search() is called by the main thread when the program receives
/// the UCI 'go' command. It searches from the root position and outputs the "bestmove".

void MainThread::search() {

  Color us = rootPos.side_to_move();
  Time.init(Limits, us, rootPos.game_ply());
  lastInfoFail = lastInfoPv = lastInfoCurrmove = Time.elapsed();

  // Read contempt
  int contempt = Options["Contempt"] * PawnValueEg / 100; // From centipawns
  DrawValue[ us] = VALUE_DRAW + Value(contempt);
  DrawValue[~us] = VALUE_DRAW - Value(contempt);

  // Read search options
  doRazor = Options["Razoring"];
  doFutility = Options["Futility"];
  doNull = Options["NullMove"];
  doProbcut = Options["ProbCut"];
  doPruning = Options["Pruning"];
  doLMR = Options["LMR"];
  maxLMR = Options["MaxLMR"] * ONE_PLY;

  if (rootMoves.empty())
  {
      rootMoves.push_back(RootMove(MOVE_NONE));
      sync_cout << "info depth 0 score "
                << UCI::value(rootPos.checkers() ? -VALUE_MATE : VALUE_DRAW)
                << sync_endl;
  }
  else
  {
      for (Thread* th : Threads)
          if (th != this)
              th->start_searching();

      Thread::search(); // Let's start searching!
  }

  // When playing in 'nodes as time' mode, subtract the searched nodes from
  // the available ones before exiting.
  if (Limits.npmsec)
      Time.availableNodes += Limits.inc[us] - Threads.nodes_searched();

  // When we reach the maximum depth, we can arrive here without a raise of
  // Signals.stop. However, if we are pondering or in an infinite search,
  // the UCI protocol states that we shouldn't print the best move before the
  // GUI sends a "stop" or "ponderhit" command. We therefore simply wait here
  // until the GUI sends one of those commands (which also raises Signals.stop).
  if (!Signals.stop && (Limits.ponder || Limits.infinite))
  {
      Signals.stopOnPonderhit = true;
      wait(Signals.stop);
  }

  // Stop the threads if not already stopped
  Signals.stop = true;

  // Wait until all threads have finished
  for (Thread* th : Threads)
      if (th != this)
          th->wait_for_search_finished();

  // Check if there are threads with a better score than main thread
  Thread* bestThread = this;
  if (   !this->easyMovePlayed
      &&  Options["MultiPV"] == 1
      && !Limits.depth
      && !Skill(Options["Skill Level"]).enabled()
      &&  rootMoves[0].pv[0] != MOVE_NONE)
  {
      for (Thread* th : Threads)
      {
          Depth depthDiff = th->completedDepth - bestThread->completedDepth;
          Value scoreDiff = th->rootMoves[0].score - bestThread->rootMoves[0].score;

          if (scoreDiff > 0 && depthDiff >= 0)
              bestThread = th;
      }
  }

  previousScore = bestThread->rootMoves[0].score;

  // Send new PV when needed
  if (bestThread != this)
      sync_cout << UCI::pv(bestThread->rootPos, bestThread->completedDepth, -VALUE_INFINITE, VALUE_INFINITE) << sync_endl;

  sync_cout << "bestmove " << UCI::move(bestThread->rootMoves[0].pv[0], rootPos.is_chess960());

  if (bestThread->rootMoves[0].pv.size() > 1 || bestThread->rootMoves[0].extract_ponder_from_tt(rootPos))
      std::cout << " ponder " << UCI::move(bestThread->rootMoves[0].pv[1], rootPos.is_chess960());

  std::cout << sync_endl;
}


// Thread::search() is the main iterative deepening loop. It calls search()
// repeatedly with increasing depth until the allocated thinking time has been
// consumed, the user stops the search, or the maximum search depth is reached.

void Thread::search() {

  Stack stack[MAX_PLY+7], *ss = stack+4; // To allow referencing (ss-4) and (ss+2)
  Value bestValue, alpha, beta, delta;
  Move easyMove = MOVE_NONE;
  MainThread* mainThread = (this == Threads.main() ? Threads.main() : nullptr);

  std::memset(ss-4, 0, 7 * sizeof(Stack));

  bestValue = alpha = -VALUE_INFINITE;
  delta = VALUE_ZERO; // delta always >= 0
  beta = VALUE_INFINITE;
  completedDepth = DEPTH_ZERO;

  if (mainThread)
  {
      easyMove = EasyMove.get(rootPos.key());
      EasyMove.clear();
      mainThread->easyMovePlayed = mainThread->failedLow = false;
      mainThread->newPVIdx = false;
      mainThread->bestMoveChanges = 0;
      TT.new_search();
  }

  size_t multiPV = Options["MultiPV"];
  Skill skill(Options["Skill Level"]);

  // When playing with strength handicap enable MultiPV search that we will
  // use behind the scenes to retrieve a set of possible moves.
  if (skill.enabled())
      multiPV = std::max(multiPV, (size_t)4);

  multiPV = std::min(multiPV, rootMoves.size());
  multipvSearch = multiPV > 1;

  // Iterative deepening loop until requested to stop or the target depth is reached
  while (   !Signals.stop
         && (rootDepth += ONE_PLY) < DEPTH_MAX
         && (!Limits.depth || Threads.main()->rootDepth / ONE_PLY <= Limits.depth))
  {
      // Set up the new depths for the helper threads skipping on average every
      // 2nd ply (using a half-density matrix).
      if (!mainThread)
      {
          const Row& row = HalfDensity[(idx - 1) % HalfDensitySize];
          if (row[(rootDepth / ONE_PLY + rootPos.game_ply()) % row.size()])
             continue;
      }

      // Age out PV variability metric
      if (mainThread)
      {
          mainThread->bestMoveChanges *= 0.505;
          mainThread->failedLow = false;
      }

      // Save the last iteration's scores before first PV line is searched and
      // all the move scores except the (new) PV are set to -VALUE_INFINITE.
      for (RootMove& rm : rootMoves)
          rm.previousScore = rm.score;

      // MultiPV loop. We perform a full root search for each PV line
      for (PVIdx = 0; PVIdx < multiPV && !Signals.stop; ++PVIdx)
      {
          if (mainThread)
              mainThread->newPVIdx = true;

          // Reset aspiration window starting size
          if (rootDepth >= 5 * ONE_PLY)
          {
              delta = Value(18);
              alpha = std::max(rootMoves[PVIdx].previousScore - delta,-VALUE_INFINITE);
              beta  = std::min(rootMoves[PVIdx].previousScore + delta, VALUE_INFINITE);
          }

          // Start with a small aspiration window and, in the case of a fail
          // high/low, re-search with a bigger window until we're not failing
          // high/low anymore.
          while (true)
          {
              bestValue = ::search<PV>(rootPos, ss, alpha, beta, rootDepth, false, false);

              // Bring the best move to the front. It is critical that sorting
              // is done with a stable algorithm because all the values but the
              // first and eventually the new best one are set to -VALUE_INFINITE
              // and we want to keep the same order for all the moves except the
              // new PV that goes to the front. Note that in case of MultiPV
              // search the already searched PV lines are preserved.
              std::stable_sort(rootMoves.begin() + PVIdx, rootMoves.end());

              // If search has been stopped, break immediately. Sorting and
              // writing PV back to TT is safe because RootMoves is still
              // valid, although it refers to the previous iteration.
              if (Signals.stop)
                  break;

              // When failing high/low give some update (without cluttering
              // the UI) before a re-search.
              if (   mainThread
                  && multiPV == 1
                  && (bestValue <= alpha || bestValue >= beta)
                  && Time.elapsed() - lastInfoFail >= 1000)
              {
                  sync_cout << UCI::pv(rootPos, rootDepth, alpha, beta) << sync_endl;
                  lastInfoFail = Time.elapsed();
              }

              // In case of failing low/high increase aspiration window and
              // re-search, otherwise exit the loop.
              if (bestValue <= alpha)
              {
                  alpha = std::max(bestValue - delta, -VALUE_INFINITE);

                  if (mainThread)
                  {
                      mainThread->failedLow = true;
                      Signals.stopOnPonderhit = false;
                  }
              }
              else if (bestValue >= beta)
              {
                  beta = std::min(bestValue + delta, VALUE_INFINITE);
              }
              else
                  break;

              delta += delta / 4 + 5;

              assert(delta >= VALUE_ZERO);
              assert(alpha >= -VALUE_INFINITE && beta <= VALUE_INFINITE);
          }

          // Sort the PV lines searched so far; this must be done by each thread
          // because each thread has its own rootMoves struct.
          std::stable_sort(rootMoves.begin(), rootMoves.begin() + PVIdx + 1);

          // Now let the helper threads continue searching the next PV ...
          if (!mainThread)
              continue;

          // ... and let the main thread update the GUI
          if (Signals.stop || PVIdx + 1 == multiPV || Time.elapsed() - lastInfoPv >= 5000)
          {
              sync_cout << UCI::pv(rootPos, rootDepth, alpha, beta) << sync_endl;
              lastInfoPv = Time.elapsed();
          }
      }

      if (!Signals.stop)
          completedDepth = rootDepth;

      // Let the helper threads continue with the next iteration
      if (!mainThread)
          continue;

      // If skill level is enabled and time is up, pick a sub-optimal best move
      if (skill.enabled() && skill.time_to_pick(rootDepth))
          skill.pick_best(multiPV);

      // Have we found a "mate in x"?
      if (   Limits.mate
          && bestValue >= VALUE_MATE_IN_MAX_PLY
          && VALUE_MATE - bestValue <= 2 * Limits.mate)
          Signals.stop = true;

      // Do we have time for the next iteration? Can we stop searching now?
      if (Limits.use_time_management())
      {
          if (!Signals.stop && !Signals.stopOnPonderhit)
          {
              // Stop the search if only one legal move is available, or if all
              // of the available time has been used, or if we matched an easyMove
              // from the previous search and just did a fast verification.
              const int F[] = { mainThread->failedLow,
                                bestValue - mainThread->previousScore };

              int improvingFactor = std::max(229, std::min(715, 357 + 119 * F[0] - 6 * F[1]));
              double unstablePvFactor = 1 + mainThread->bestMoveChanges;

              bool doEasyMove =   rootMoves[0].pv[0] == easyMove
                               && mainThread->bestMoveChanges < 0.03
                               && Time.elapsed() > Time.optimum() * 5 / 42;

              if (   rootMoves.size() == 1
                  || (TB::RootInTB && Time.elapsed() > Time.optimum() / 10)
                  || Time.elapsed() > Time.optimum() * unstablePvFactor * improvingFactor / 628
                  || (mainThread->easyMovePlayed = doEasyMove, doEasyMove))
              {
                  // If we are allowed to ponder do not stop the search now but
                  // keep pondering until the GUI sends "ponderhit" or "stop".
                  if (Limits.ponder)
                      Signals.stopOnPonderhit = true;
                  else
                      Signals.stop = true;
              }
          }

          if (rootMoves[0].pv.size() >= 3)
              EasyMove.update(rootPos, rootMoves[0].pv);
          else
              EasyMove.clear();
      }
  }

  if (!mainThread)
      return;

  // Clear any candidate easy move that wasn't stable for the last search
  // iterations; the second condition prevents consecutive fast moves.
  if (EasyMove.stableCnt < 6 || mainThread->easyMovePlayed)
      EasyMove.clear();

  // If skill level is enabled, swap best PV line with the sub-optimal one
  if (skill.enabled())
      std::swap(rootMoves[0], *std::find(rootMoves.begin(),
                rootMoves.end(), skill.best_move(multiPV)));
}


namespace {

  // search<>() is the main search function for both PV and non-PV nodes

  template <NodeType NT>
  Value search(Position& pos, Stack* ss, Value alpha, Value beta, Depth depth, bool cutNode, bool skipEarlyPruning) {

    const bool PvNode = NT == PV;
    const bool rootNode = PvNode && (ss-1)->ply == 0;

    assert(-VALUE_INFINITE <= alpha && alpha < beta && beta <= VALUE_INFINITE);
    assert(PvNode || (alpha == beta - 1));
    assert(DEPTH_ZERO < depth && depth < DEPTH_MAX);
    assert(!(PvNode && cutNode));
    assert(depth / ONE_PLY * ONE_PLY == depth);

    Move pv[MAX_PLY+1], quietsSearched[64];
    StateInfo st;
    TTEntry* tte;
    Key posKey;
    Move ttMove, move, excludedMove, bestMove;
    Depth extension, newDepth;
    Value bestValue, value, ttValue, eval, nullValue;
    bool ttHit, inCheck, givesCheck, singularExtensionNode, improving;
    bool captureOrPromotion, doFullDepthSearch, moveCountPruning;
    Piece moved_piece;
    int moveCount, quietCount;

    // Step 1. Initialize node
    Thread* thisThread = pos.this_thread();
    inCheck = pos.checkers();
    moveCount = quietCount =  ss->moveCount = 0;
    ss->history = VALUE_ZERO;
    bestValue = -VALUE_INFINITE;
    ss->ply = (ss-1)->ply + 1;

    // Check for the available remaining time
    if (thisThread->resetCalls.load(std::memory_order_relaxed))
    {
        thisThread->resetCalls = false;
        // At low node count increase the checking rate to about 0.1% of nodes
        // otherwise use a default value.
        thisThread->callsCnt = Limits.nodes ? std::min((int64_t)4096, Limits.nodes / 1024)
                                            : 4096;
    }

    if (--thisThread->callsCnt <= 0)
    {
        for (Thread* th : Threads)
            th->resetCalls = true;

        check_time();
    }

    // Used to send selDepth info to GUI
    if (PvNode && thisThread->maxPly < ss->ply)
        thisThread->maxPly = ss->ply;

    if (!rootNode)
    {
        // Step 2a. Check for aborted search or reaching maximum search depth
        if (Signals.stop.load(std::memory_order_relaxed) || ss->ply >= MAX_PLY)
             return ss->ply >= MAX_PLY && !inCheck ? evaluate(pos) : beta;

        // Step 2b. Check for immediate draw
        if (pos.is_draw(ss->ply))
            return DrawValue[pos.side_to_move()];

        // Step 3. Mate distance pruning. Even if we mate at the next move our score
        // would be at best mate_in(ss->ply+1), but if alpha is already bigger because
        // a shorter mate was found upward in the tree then there is no need to search
        // because we will never beat the current alpha. Same logic but with reversed
        // signs applies also in the opposite condition of being mated instead of giving
        // mate. In this case return a fail-high score.
        alpha = std::max(mated_in(ss->ply), alpha);
        beta = std::min(mate_in(ss->ply+1), beta);
        if (alpha >= beta)
            return alpha;
    }

    assert(0 <= ss->ply && ss->ply < MAX_PLY);

    ss->currentMove = (ss+1)->excludedMove = bestMove = MOVE_NONE;
    ss->counterMoves = nullptr;
    (ss+2)->killers[0] = (ss+2)->killers[1] = MOVE_NONE;
    Square prevSq = to_sq((ss-1)->currentMove);

    // Step 4. Transposition table lookup. We don't want the score of a partial
    // search to overwrite a previous full search TT value, so we use a different
    // position key in case of an excluded move.
    excludedMove = ss->excludedMove;
    posKey = pos.key() ^ Key(excludedMove);
    tte = TT.probe(posKey, ttHit);
    ttValue = ttHit ? value_from_tt(tte->value(), ss->ply) : VALUE_NONE;
    ttMove =  rootNode ? thisThread->rootMoves[thisThread->PVIdx].pv[0]
            : ttHit    ? tte->move() : MOVE_NONE;

    // At non-PV nodes we check for an early TT cutoff
    if (  !PvNode
        && ttHit
        && tte->depth() >= depth
        && ttValue != VALUE_NONE // Possible in case of TT access race
        && (ttValue >= beta ? (tte->bound() & BOUND_LOWER)
                            : (tte->bound() & BOUND_UPPER)))
    {
        // If ttMove is quiet, update move sorting heuristics on TT hit
        if (ttValue >= beta && ttMove)
        {
            if (!pos.capture_or_promotion(ttMove))
                update_stats(pos, ss, ttMove, nullptr, 0, bonus(depth));

            // Extra penalty for a quiet TT move in previous ply when it gets refuted
            if ((ss-1)->moveCount == 1 && !pos.captured_piece())
                update_cm_stats(ss-1, pos.piece_on(prevSq), prevSq, penalty(depth));
        }
        return ttValue;
    }

    // Step 4a. Tablebase probe
    if (!rootNode && TB::Cardinality)
    {
        int piecesCount = pos.count<ALL_PIECES>(WHITE) + pos.count<ALL_PIECES>(BLACK);

        if (    piecesCount <= TB::Cardinality
            && (piecesCount <  TB::Cardinality || depth >= TB::ProbeDepth)
            &&  pos.rule50_count() == 0
            && !pos.can_castle(ANY_CASTLING))
        {
            TB::ProbeState err;
            TB::WDLScore v = Tablebases::probe_wdl(pos, &err);

            if (err != TB::ProbeState::FAIL)
            {
                thisThread->tbHits++;

                int drawScore = TB::UseRule50 ? 1 : 0;

                value =  v < -drawScore ? -VALUE_MATE + MAX_PLY + ss->ply
                       : v >  drawScore ?  VALUE_MATE - MAX_PLY - ss->ply
                                        :  VALUE_DRAW + 5 * v * drawScore;

                tte->save(posKey, value_to_tt(value, ss->ply), BOUND_EXACT,
                          std::min(DEPTH_MAX - ONE_PLY, depth + 6 * ONE_PLY),
                          MOVE_NONE, VALUE_NONE, TT.generation());

                return value;
            }
        }
    }

    // Step 5. Evaluate the position statically
    if (inCheck)
    {
        ss->staticEval = eval = VALUE_NONE;
        goto moves_loop;
    }

    else if (ttHit)
    {
        // Never assume anything on values stored in TT
        if ((ss->staticEval = eval = tte->eval()) == VALUE_NONE)
            eval = ss->staticEval = evaluate(pos);

        // Can ttValue be used as a better position evaluation?
        if (ttValue != VALUE_NONE)
            if (tte->bound() & (ttValue > eval ? BOUND_LOWER : BOUND_UPPER))
                eval = ttValue;
    }
    else
    {
        eval = ss->staticEval =
        (ss-1)->currentMove != MOVE_NULL ? evaluate(pos)
                                         : -(ss-1)->staticEval + 2 * Eval::Tempo;

        tte->save(posKey, VALUE_NONE, BOUND_NONE, DEPTH_NONE, MOVE_NONE,
                  ss->staticEval, TT.generation());
    }

    if (skipEarlyPruning)
        goto moves_loop;

    // Step 6. Razoring (skipped when in check)
    if (    doRazor
        && !PvNode
        &&  depth < 4 * ONE_PLY
        &&  ttMove == MOVE_NONE
        &&  eval + razor_margin[depth / ONE_PLY] <= alpha)
    {
        if (depth <= ONE_PLY)
            return qsearch<NonPV, false>(pos, ss, alpha, alpha+1);

        Value ralpha = alpha - razor_margin[depth / ONE_PLY];
        Value v = qsearch<NonPV, false>(pos, ss, ralpha, ralpha+1);
        if (v <= ralpha)
            return v;
    }

    // Step 7. Futility pruning: child node (skipped when in check)
    if (    doFutility
        && !PvNode
        &&  depth < 7 * ONE_PLY
        &&  eval - futility_margin(depth) >= beta
        &&  eval < VALUE_KNOWN_WIN  // Do not return unproven wins
        &&  pos.non_pawn_material(pos.side_to_move()))
        return eval;

    // Step 8. Null move search with verification search (is omitted in PV nodes)
    if (    doNull
        && !PvNode
        &&  eval >= beta
        && (ss->staticEval >= beta - 35 * (depth / ONE_PLY - 6) || depth >= 13 * ONE_PLY)
        &&  ss->ply > std::max(thisThread->rootDepth / (5 * ONE_PLY), 2)
        &&  pos.non_pawn_material(pos.side_to_move()))
    {
        ss->currentMove = MOVE_NULL;
        ss->counterMoves = nullptr;

        assert(eval - beta >= 0);

        // Null move dynamic reduction based on depth and value
        Depth R = ((823 + 67 * depth / ONE_PLY) / 256 + std::min((eval - beta) / PawnValueMg, 3)) * ONE_PLY;

        pos.do_null_move(st);
        nullValue = depth-R < ONE_PLY ? -qsearch<NonPV, false>(pos, ss+1, -beta, -beta+1)
                                      : - search<NonPV>(pos, ss+1, -beta, -beta+1, depth-R, !cutNode, true);
        pos.undo_null_move();

        if (nullValue >= beta)
        {
            // Do not return unproven mate scores
            if (nullValue >= VALUE_MATE_IN_MAX_PLY)
                nullValue = beta;

            if (depth < 12 * ONE_PLY && abs(beta) < VALUE_KNOWN_WIN)
                return nullValue;

            // Do verification search at high depths
            R = std::min(R, 5 * ONE_PLY);
            Value v = depth-R < ONE_PLY ? qsearch<NonPV, false>(pos, ss, beta-1, beta)
                                        :  search<NonPV>(pos, ss, beta-1, beta, depth-R, false, true);

            if (v >= beta)
                return nullValue;
        }
    }

    // Step 9. ProbCut (skipped when in check)
    // If we have a good enough capture and a reduced search returns a value
    // much above beta, we can (almost) safely prune the previous move.
    if (    doProbcut
        && !PvNode
        &&  depth >= 5 * ONE_PLY
        &&  abs(beta) < VALUE_MATE_IN_MAX_PLY)
    {
        Value rbeta = std::min(beta + 200, VALUE_INFINITE);
        Depth rdepth = depth - 4 * ONE_PLY;

        assert(rdepth >= ONE_PLY);
        assert((ss-1)->currentMove != MOVE_NONE);
        assert((ss-1)->currentMove != MOVE_NULL);

        MovePicker mp(pos, ttMove, rbeta - ss->staticEval);

        while ((move = mp.next_move()) != MOVE_NONE)
            if (pos.legal(move))
            {
                ss->currentMove = move;
                ss->counterMoves = &thisThread->counterMoveHistory[pos.moved_piece(move)][to_sq(move)];
                pos.do_move(move, st);
                value = -search<NonPV>(pos, ss+1, -rbeta, -rbeta+1, rdepth, !cutNode, false);
                pos.undo_move(move);
                if (value >= rbeta)
                    return value;
            }
    }

    // Step 10. Internal iterative deepening (skipped when in check)
    if (    depth >= 6 * ONE_PLY
        && !ttMove
        && (PvNode || ss->staticEval + 256 >= beta))
    {
        Depth d = (3 * depth / (4 * ONE_PLY) - 2) * ONE_PLY;
        search<NT>(pos, ss, alpha, beta, d, cutNode, true);

        tte = TT.probe(posKey, ttHit);
        ttMove = ttHit ? tte->move() : MOVE_NONE;
    }

moves_loop: // When in check search starts from here

    const CounterMoveStats* cmh  = (ss-1)->counterMoves;
    const CounterMoveStats* fmh  = (ss-2)->counterMoves;
    const CounterMoveStats* fmh2 = (ss-4)->counterMoves;

    MovePicker mp(pos, ttMove, depth, ss);
    value = bestValue; // Workaround a bogus 'uninitialized' warning under gcc
    improving =   ss->staticEval >= (ss-2)->staticEval
            /* || ss->staticEval == VALUE_NONE Already implicit in the previous condition */
               ||(ss-2)->staticEval == VALUE_NONE;

    singularExtensionNode =   !rootNode
                           &&  depth >= 8 * ONE_PLY
                           &&  ttMove != MOVE_NONE
                           &&  ttValue != VALUE_NONE
                           && !excludedMove // Recursive singular search is not allowed
                           && (tte->bound() & BOUND_LOWER)
                           &&  tte->depth() >= depth - 3 * ONE_PLY;

    // Step 11. Loop through moves
    // Loop through all pseudo-legal moves until no moves remain or a beta cutoff occurs
    while ((move = mp.next_move()) != MOVE_NONE)
    {
      assert(is_ok(move));

      if (move == excludedMove)
          continue;

      // At root obey the "searchmoves" option and skip moves not listed in Root
      // Move List. As a consequence any illegal move is also skipped. In MultiPV
      // mode we also skip PV moves which have been already searched.
      if (rootNode && !std::count(thisThread->rootMoves.begin() + thisThread->PVIdx,
                                  thisThread->rootMoves.end(), move))
          continue;

      ss->moveCount = ++moveCount;

      if (   rootNode
          && thisThread == Threads.main()
          && Time.elapsed() > 500)
      {   // needed for GUIs to correctly display move 1 after starting a new iteration
          if (Threads.main()->newPVIdx && moveCount == 1)
          {
              sync_cout << "info depth " << depth / ONE_PLY
                        << " currmove " << UCI::move(move, pos.is_chess960())
                        << " currmovenumber " << moveCount + thisThread->PVIdx << sync_endl;
              Threads.main()->newPVIdx = false;
          }
          // During a multi pv search only display the move numbers of the best k pv's,
          // else limit output to 1 second as recommended by the UCI specs.
          else if ( (!multipvSearch || moveCount == 1)
                   && Time.elapsed() - lastInfoCurrmove > 1000)
          {
              sync_cout << "info depth " << depth / ONE_PLY
                        << " currmove " << UCI::move(move, pos.is_chess960())
                        << " currmovenumber " << moveCount + thisThread->PVIdx << sync_endl;
              lastInfoCurrmove = Time.elapsed();
          }
      }

      if (PvNode)
          (ss+1)->pv = nullptr;

      extension = DEPTH_ZERO;
      captureOrPromotion = pos.capture_or_promotion(move);
      moved_piece = pos.moved_piece(move);

      givesCheck =  type_of(move) == NORMAL && !pos.discovered_check_candidates()
                  ? pos.check_squares(type_of(pos.piece_on(from_sq(move)))) & to_sq(move)
                  : pos.gives_check(move);

      moveCountPruning =   depth < 16 * ONE_PLY
                        && moveCount >= FutilityMoveCounts[improving][depth / ONE_PLY];

<<<<<<< HEAD
      // Step 12a. Extend checks
=======
      // Step 12. Extensions
      // Extend checks
>>>>>>> cf4a38e0
      if (    givesCheck
          && !moveCountPruning
          &&  pos.see_ge(move, VALUE_ZERO))
          extension = ONE_PLY;

      // Step 12b. Extend pawn captures in late endgame
      else if (   pos.non_pawn_material(pos.side_to_move()) <= BishopValueMg
               && type_of(pos.captured_piece()) == PAWN)
          extension = ONE_PLY;

      // Singular extension search. If all moves but one fail low on a search of
      // (alpha-s, beta-s), and just one fails high on (alpha, beta), then that move
      // is singular and should be extended. To verify this we do a reduced search
      // on all the other moves but the ttMove and if the result is lower than
      // ttValue minus a margin then we extend the ttMove.
      if (    singularExtensionNode
          &&  move == ttMove
          && !extension
          &&  pos.legal(move))
      {
          Value rBeta = std::max(ttValue - 2 * depth / ONE_PLY, -VALUE_MATE);
          Depth d = (depth / (2 * ONE_PLY)) * ONE_PLY;
          ss->excludedMove = move;
          value = search<NonPV>(pos, ss, rBeta - 1, rBeta, d, cutNode, true);
          ss->excludedMove = MOVE_NONE;

          if (value < rBeta)
              extension = ONE_PLY;
      }

      // Calculate new depth for this move
      newDepth = depth - ONE_PLY + extension;

      // Step 13. Pruning at shallow depth
      if (    doPruning
          && !PvNode
          &&  pos.count<PAWN>(pos.side_to_move())
          &&  pos.non_pawn_material(pos.side_to_move())
          &&  bestValue > VALUE_MATED_IN_MAX_PLY)
      {
          if (   !captureOrPromotion
              && !givesCheck
              && !pos.advanced_pawn_push(move))
          {
              // Move count based pruning
              if (moveCountPruning)
                  continue;

              // Reduced depth of the next LMR search
              int lmrDepth = std::max(newDepth - reduction<PvNode>(improving, depth, moveCount), DEPTH_ZERO) / ONE_PLY;

              // Countermoves based pruning
              if (   lmrDepth < 3
                  && (!cmh  || (*cmh )[moved_piece][to_sq(move)] < VALUE_ZERO)
                  && (!fmh  || (*fmh )[moved_piece][to_sq(move)] < VALUE_ZERO)
                  && (!fmh2 || (*fmh2)[moved_piece][to_sq(move)] < VALUE_ZERO || (cmh && fmh)))
                  continue;

              // Futility pruning: parent node
              if (   lmrDepth < 7
                  && !inCheck
                  && ss->staticEval + 256 + 200 * lmrDepth <= alpha)
                  continue;

              // Prune moves with negative SEE
              if (   lmrDepth < 8
                  && !pos.see_ge(move, Value(-35 * lmrDepth * lmrDepth)))
                  continue;
          }
          else if (    depth < 7 * ONE_PLY
                   && !extension
                   && !pos.see_ge(move, -PawnValueEg * (depth / ONE_PLY)))
                  continue;
      }

      // Speculative prefetch as early as possible
      prefetch(TT.first_entry(pos.key_after(move)));

      // Check for legality just before making the move
      if (!rootNode && !pos.legal(move))
      {
          ss->moveCount = --moveCount;
          continue;
      }

      // Update the current move (this must be done after singular extension search)
      ss->currentMove = move;
      ss->counterMoves = &thisThread->counterMoveHistory[moved_piece][to_sq(move)];

      // Step 14. Make the move
      pos.do_move(move, st, givesCheck);

      // Step 15. Reduced depth search (LMR). If the move fails high it will be
      // re-searched at full depth.
      if (    doLMR
          &&  depth >= 3 * ONE_PLY
          &&  moveCount > 1
          &&  ss->ply > std::max(thisThread->rootDepth / (5 * ONE_PLY), 2)
          && (!captureOrPromotion || moveCountPruning))
      {
          Depth r = reduction<PvNode>(improving, depth, moveCount);

          if (captureOrPromotion)
              r -= r ? ONE_PLY : DEPTH_ZERO;
          else
          {
              // Increase reduction for cut nodes
              if (cutNode)
                  r += 2 * ONE_PLY;

              // Decrease reduction for moves that escape a capture. Filter out
              // castling moves, because they are coded as "king captures rook" and
              // hence break make_move().
              else if (   type_of(move) == NORMAL
                       && !pos.see_ge(make_move(to_sq(move), from_sq(move)),  VALUE_ZERO))
                  r -= 2 * ONE_PLY;

              ss->history =  (cmh  ? (*cmh )[moved_piece][to_sq(move)] : VALUE_ZERO)
                           + (fmh  ? (*fmh )[moved_piece][to_sq(move)] : VALUE_ZERO)
                           + (fmh2 ? (*fmh2)[moved_piece][to_sq(move)] : VALUE_ZERO)
                           + thisThread->history.get(~pos.side_to_move(), move)
                           - 8000; // Correction factor

              // Decrease/increase reduction by comparing opponent's stat score
              if (ss->history > VALUE_ZERO && (ss-1)->history < VALUE_ZERO)
                  r -= ONE_PLY;

              else if (ss->history < VALUE_ZERO && (ss-1)->history > VALUE_ZERO)
                  r += ONE_PLY;

              // Decrease/increase reduction for moves with a good/bad history
              r = std::max(DEPTH_ZERO, (r / ONE_PLY - ss->history / 20000) * ONE_PLY);
          }

          // Set maximum reduction
          r = std::min(r, maxLMR);

          Depth d = std::max(newDepth - r, ONE_PLY);

          value = -search<NonPV>(pos, ss+1, -(alpha+1), -alpha, d, true, false);

          doFullDepthSearch = (value > alpha && d != newDepth);
      }
      else
          doFullDepthSearch = !PvNode || moveCount > 1;

      // Step 16. Full depth search when LMR is skipped or fails high
      if (doFullDepthSearch)
          value = newDepth <   ONE_PLY ?
                            givesCheck ? -qsearch<NonPV,  true>(pos, ss+1, -(alpha+1), -alpha)
                                       : -qsearch<NonPV, false>(pos, ss+1, -(alpha+1), -alpha)
                                       : - search<NonPV>(pos, ss+1, -(alpha+1), -alpha, newDepth, !cutNode, false);

      // For PV nodes only, do a full PV search on the first move or after a fail
      // high (in the latter case search only if value < beta), otherwise let the
      // parent node fail low with value <= alpha and try another move.
      if (PvNode && (moveCount == 1 || (value > alpha && (rootNode || value < beta))))
      {
          (ss+1)->pv = pv;
          (ss+1)->pv[0] = MOVE_NONE;

          value = newDepth <   ONE_PLY ?
                            givesCheck ? -qsearch<PV,  true>(pos, ss+1, -beta, -alpha)
                                       : -qsearch<PV, false>(pos, ss+1, -beta, -alpha)
                                       : - search<PV>(pos, ss+1, -beta, -alpha, newDepth, false, false);
      }

      // Step 17. Undo move
      pos.undo_move(move);

      assert(value > -VALUE_INFINITE && value < VALUE_INFINITE);

      // Step 18. Check for a new best move
      // Finished searching the move. If a stop occurred, the return value of
      // the search cannot be trusted, and we return immediately without
      // updating best move, PV and TT.
      if (Signals.stop.load(std::memory_order_relaxed))
          return VALUE_ZERO;

      if (rootNode)
      {
          RootMove& rm = *std::find(thisThread->rootMoves.begin(),
                                    thisThread->rootMoves.end(), move);

          // PV move or new best move ?
          if (moveCount == 1 || value > alpha)
          {
              rm.score = value;
              rm.pv.resize(1);

              assert((ss+1)->pv);

              for (Move* m = (ss+1)->pv; *m != MOVE_NONE; ++m)
                  rm.pv.push_back(*m);

              // We record how often the best move has been changed in each
              // iteration. This information is used for time management: When
              // the best move changes frequently, we allocate some more time.
              if (moveCount > 1 && thisThread == Threads.main())
                  ++static_cast<MainThread*>(thisThread)->bestMoveChanges;
          }
          else
              // All other moves but the PV are set to the lowest value: this is
              // not a problem when sorting because the sort is stable and the
              // move position in the list is preserved - just the PV is pushed up.
              rm.score = -VALUE_INFINITE;
      }

      if (value > bestValue)
      {
          bestValue = value;

          if (value > alpha)
          {
              bestMove = move;

              if (PvNode && !rootNode) // Update pv even in fail-high case
                  update_pv(ss->pv, move, (ss+1)->pv);

              if (PvNode && value < beta) // Update alpha! Always alpha < beta
                  alpha = value;
              else
              {
                  assert(value >= beta); // Fail high
                  break;
              }
          }
      }

      if (!captureOrPromotion && move != bestMove && quietCount < 64)
          quietsSearched[quietCount++] = move;
    }

    // The following condition would detect a stop only after move loop has been
    // completed. But in this case bestValue is valid because we have fully
    // searched our subtree, and we can anyhow save the result in TT.
    /*
       if (Signals.stop)
        return VALUE_DRAW;
    */

    // Step 20. Check for mate and stalemate
    // All legal moves have been searched and if there are no legal moves, it
    // must be a mate or a stalemate. If we are in a singular extension search then
    // return a fail low score.

    assert(moveCount || !inCheck || excludedMove || !MoveList<LEGAL>(pos).size());

    if (!moveCount)
        bestValue = excludedMove ? alpha
                   :     inCheck ? mated_in(ss->ply) : DrawValue[pos.side_to_move()];
    else if (bestMove)
    {

        // Quiet best move: update move sorting heuristics
        if (!pos.capture_or_promotion(bestMove))
            update_stats(pos, ss, bestMove, quietsSearched, quietCount, bonus(depth));

        // Extra penalty for a quiet TT move in previous ply when it gets refuted
        if ((ss-1)->moveCount == 1 && !pos.captured_piece())
            update_cm_stats(ss-1, pos.piece_on(prevSq), prevSq, penalty(depth));
    }
    // Bonus for prior countermove that caused the fail low
    else if (    depth >= 3 * ONE_PLY
             && !pos.captured_piece()
             && is_ok((ss-1)->currentMove))
        update_cm_stats(ss-1, pos.piece_on(prevSq), prevSq, bonus(depth));

    if (   pos.game_phase() > PHASE_ENDGAME
        || bestValue != DrawValue[pos.side_to_move()])
        tte->save(posKey, value_to_tt(bestValue, ss->ply),
                  bestValue >= beta ? BOUND_LOWER :
                  PvNode && bestMove ? BOUND_EXACT : BOUND_UPPER,
                  depth, bestMove, ss->staticEval, TT.generation());

    assert(bestValue > -VALUE_INFINITE && bestValue < VALUE_INFINITE);

    return bestValue;
  }


  // qsearch() is the quiescence search function, which is called by the main
  // search function with depth zero, or recursively with depth less than ONE_PLY.

  template <NodeType NT, bool InCheck>
  Value qsearch(Position& pos, Stack* ss, Value alpha, Value beta, Depth depth) {

    const bool PvNode = NT == PV;

    assert(InCheck == !!pos.checkers());
    assert(alpha >= -VALUE_INFINITE && alpha < beta && beta <= VALUE_INFINITE);
    assert(PvNode || (alpha == beta - 1));
    assert(depth <= DEPTH_ZERO);
    assert(depth / ONE_PLY * ONE_PLY == depth);

    Move pv[MAX_PLY+1];
    StateInfo st;
    TTEntry* tte;
    Key posKey;
    Move ttMove, move, bestMove;
    Value bestValue, value, ttValue, futilityValue, futilityBase, oldAlpha;
    bool ttHit, givesCheck, evasionPrunable;
    Depth ttDepth;

    if (PvNode)
    {
        oldAlpha = alpha; // To flag BOUND_EXACT when eval above alpha and no available moves
        (ss+1)->pv = pv;
        ss->pv[0] = MOVE_NONE;
    }

    ss->currentMove = bestMove = MOVE_NONE;
    ss->ply = (ss-1)->ply + 1;

    // Update selDepth if needed
    if (PvNode && pos.this_thread()->maxPly < ss->ply)
        pos.this_thread()->maxPly = ss->ply;

    // Maximum search depth reached?
    if (ss->ply >= MAX_PLY)
         return !InCheck ? evaluate(pos) : beta;

    assert(0 <= ss->ply && ss->ply < MAX_PLY);

    // Check for immediate draw
    if (pos.is_draw(ss->ply))
        return DrawValue[pos.side_to_move()];

    // Decide whether or not to include checks: this fixes also the type of
    // TT entry depth that we are going to use. Note that in qsearch we use
    // only two types of depth in TT: DEPTH_QS_CHECKS or DEPTH_QS_NO_CHECKS.
    ttDepth = InCheck || depth >= DEPTH_QS_CHECKS ? DEPTH_QS_CHECKS
                                                  : DEPTH_QS_NO_CHECKS;

    // Transposition table lookup
    posKey = pos.key();
    tte = TT.probe(posKey, ttHit);
    ttMove = ttHit ? tte->move() : MOVE_NONE;
    ttValue = ttHit ? value_from_tt(tte->value(), ss->ply) : VALUE_NONE;

    if (  !PvNode
        && ttHit
        && tte->depth() >= ttDepth
        && ttValue != VALUE_NONE // Only in case of TT access race
        && (ttValue >= beta ? (tte->bound() &  BOUND_LOWER)
                            : (tte->bound() &  BOUND_UPPER)))
        return ttValue;

    // Evaluate the position statically
    if (InCheck)
    {
        ss->staticEval = VALUE_NONE;
        bestValue = futilityBase = -VALUE_INFINITE;
    }
    else
    {
        if (ttHit)
        {
            // Never assume anything on values stored in TT
            if ((ss->staticEval = bestValue = tte->eval()) == VALUE_NONE)
                ss->staticEval = bestValue = evaluate(pos);

            // Can ttValue be used as a better position evaluation?
            if (ttValue != VALUE_NONE)
                if (tte->bound() & (ttValue > bestValue ? BOUND_LOWER : BOUND_UPPER))
                    bestValue = ttValue;
        }
        else
            ss->staticEval = bestValue =
            (ss-1)->currentMove != MOVE_NULL ? evaluate(pos)
                                             : -(ss-1)->staticEval + 2 * Eval::Tempo;

        // Stand pat. Return immediately if static value is at least beta
        if (bestValue >= beta)
        {
            if (!ttHit)
                tte->save(pos.key(), value_to_tt(bestValue, ss->ply), BOUND_LOWER,
                          DEPTH_NONE, MOVE_NONE, ss->staticEval, TT.generation());

            return bestValue;
        }

        if (PvNode && bestValue > alpha)
            alpha = bestValue;

        futilityBase = bestValue + 128;
    }

    // Initialize a MovePicker object for the current position, and prepare
    // to search the moves. Because the depth is <= 0 here, only captures,
    // queen promotions and checks (only if depth >= DEPTH_QS_CHECKS) will
    // be generated.
    MovePicker mp(pos, ttMove, depth, to_sq((ss-1)->currentMove));

    // Loop through the moves until no moves remain or a beta cutoff occurs
    while ((move = mp.next_move()) != MOVE_NONE)
    {
      assert(is_ok(move));

      givesCheck =  type_of(move) == NORMAL && !pos.discovered_check_candidates()
                  ? pos.check_squares(type_of(pos.piece_on(from_sq(move)))) & to_sq(move)
                  : pos.gives_check(move);

      // Futility pruning
      if (   !PvNode
          && !InCheck
          && !givesCheck
          &&  futilityBase > -VALUE_KNOWN_WIN
          && !pos.advanced_pawn_push(move)
          &&  pos.non_pawn_material(pos.side_to_move()) > BishopValueMg)
      {
          assert(type_of(move) != ENPASSANT); // Due to !pos.advanced_pawn_push

          futilityValue = futilityBase + PieceValue[EG][pos.piece_on(to_sq(move))];

          if (futilityValue <= alpha)
          {
              bestValue = std::max(bestValue, futilityValue);
              continue;
          }

          if (futilityBase <= alpha && !pos.see_ge(move, VALUE_ZERO + 1))
          {
              bestValue = std::max(bestValue, futilityBase);
              continue;
          }
      }

      // Detect non-capture evasions that are candidates to be pruned
      evasionPrunable =    InCheck
                       &&  bestValue > VALUE_MATED_IN_MAX_PLY
                       && !pos.capture(move);

      // Don't search moves with negative SEE values
      if (  (!InCheck || evasionPrunable)
          &&  type_of(move) != PROMOTION
          &&  !pos.see_ge(move, VALUE_ZERO))
          continue;

      // Speculative prefetch as early as possible
      prefetch(TT.first_entry(pos.key_after(move)));

      // Check for legality just before making the move
      if (!pos.legal(move))
          continue;

      ss->currentMove = move;

      // Make and search the move
      pos.do_move(move, st, givesCheck);
      value = givesCheck ? -qsearch<NT,  true>(pos, ss+1, -beta, -alpha, depth - ONE_PLY)
                         : -qsearch<NT, false>(pos, ss+1, -beta, -alpha, depth - ONE_PLY);
      pos.undo_move(move);

      assert(value > -VALUE_INFINITE && value < VALUE_INFINITE);

      // Check for a new best move
      if (value > bestValue)
      {
          bestValue = value;

          if (value > alpha)
          {
              if (PvNode) // Update pv even in fail-high case
                  update_pv(ss->pv, move, (ss+1)->pv);

              if (PvNode && value < beta) // Update alpha here!
              {
                  alpha = value;
                  bestMove = move;
              }
              else // Fail high
              {
                  tte->save(posKey, value_to_tt(value, ss->ply), BOUND_LOWER,
                            ttDepth, move, ss->staticEval, TT.generation());

                  return value;
              }
          }
       }
    }

    // All legal moves have been searched. A special case: If we're in check
    // and no legal moves were found, it is checkmate.
    if (InCheck && bestValue == -VALUE_INFINITE)
        return mated_in(ss->ply); // Plies to mate from the root

    if (   pos.game_phase() > PHASE_ENDGAME
        || bestValue != DrawValue[pos.side_to_move()])
        tte->save(posKey, value_to_tt(bestValue, ss->ply),
                  PvNode && bestValue > oldAlpha ? BOUND_EXACT : BOUND_UPPER,
                  ttDepth, bestMove, ss->staticEval, TT.generation());

    assert(bestValue > -VALUE_INFINITE && bestValue < VALUE_INFINITE);

    return bestValue;
  }


  // value_to_tt() adjusts a mate score from "plies to mate from the root" to
  // "plies to mate from the current position". Non-mate scores are unchanged.
  // The function is called before storing a value in the transposition table.

  Value value_to_tt(Value v, int ply) {

    assert(v != VALUE_NONE);

    return  v >= VALUE_MATE_IN_MAX_PLY  ? v + ply
          : v <= VALUE_MATED_IN_MAX_PLY ? v - ply : v;
  }


  // value_from_tt() is the inverse of value_to_tt(): It adjusts a mate score
  // from the transposition table (which refers to the plies to mate/be mated
  // from current position) to "plies to mate/be mated from the root".

  Value value_from_tt(Value v, int ply) {

    return  v == VALUE_NONE             ? VALUE_NONE
          : v >= VALUE_MATE_IN_MAX_PLY  ? v - ply
          : v <= VALUE_MATED_IN_MAX_PLY ? v + ply : v;
  }


  // update_pv() adds current move and appends child pv[]

  void update_pv(Move* pv, Move move, Move* childPv) {

    for (*pv++ = move; childPv && *childPv != MOVE_NONE; )
        *pv++ = *childPv++;
    *pv = MOVE_NONE;
  }


  // update_cm_stats() updates countermove and follow-up move history

  void update_cm_stats(Stack* ss, Piece pc, Square s, Value bonus) {

    CounterMoveStats* cmh  = (ss-1)->counterMoves;
    CounterMoveStats* fmh1 = (ss-2)->counterMoves;
    CounterMoveStats* fmh2 = (ss-4)->counterMoves;

    if (cmh)
        cmh->update(pc, s, bonus);

    if (fmh1)
        fmh1->update(pc, s, bonus);

    if (fmh2)
        fmh2->update(pc, s, bonus);
  }


  // update_stats() updates move sorting heuristics when a new quiet best move is found

  void update_stats(const Position& pos, Stack* ss, Move move,
                    Move* quiets, int quietsCnt, Value bonus) {

    if (ss->killers[0] != move)
    {
        ss->killers[1] = ss->killers[0];
        ss->killers[0] = move;
    }

    Color c = pos.side_to_move();
    Thread* thisThread = pos.this_thread();
    thisThread->history.update(c, move, bonus);
    update_cm_stats(ss, pos.moved_piece(move), to_sq(move), bonus);

    if ((ss-1)->counterMoves)
    {
        Square prevSq = to_sq((ss-1)->currentMove);
        thisThread->counterMoves.update(pos.piece_on(prevSq), prevSq, move);
    }

    // Decrease all the other played quiet moves
    for (int i = 0; i < quietsCnt; ++i)
    {
        thisThread->history.update(c, quiets[i], -bonus);
        update_cm_stats(ss, pos.moved_piece(quiets[i]), to_sq(quiets[i]), -bonus);
    }
  }


  // When playing with strength handicap, choose best move among a set of RootMoves
  // using a statistical rule dependent on 'level'. Idea by Heinz van Saanen.

  Move Skill::pick_best(size_t multiPV) {

    const RootMoves& rootMoves = Threads.main()->rootMoves;
    static PRNG rng(now()); // PRNG sequence should be non-deterministic

    // RootMoves are already sorted by score in descending order
    Value topScore = rootMoves[0].score;
    int delta = std::min(topScore - rootMoves[multiPV - 1].score, PawnValueMg);
    int weakness = 120 - 2 * level;
    int maxScore = -VALUE_INFINITE;

    // Choose best move. For each move score we add two terms, both dependent on
    // weakness. One is deterministic and bigger for weaker levels, and one is
    // random. Then we choose the move with the resulting highest score.
    for (size_t i = 0; i < multiPV; ++i)
    {
        // This is our magic formula
        int push = (  weakness * int(topScore - rootMoves[i].score)
                    + delta * (rng.rand<unsigned>() % weakness)) / 128;

        if (rootMoves[i].score + push > maxScore)
        {
            maxScore = rootMoves[i].score + push;
            best = rootMoves[i].pv[0];
        }
    }

    return best;
  }


  // check_time() is used to print debug info and, more importantly, to detect
  // when we are out of available time and thus stop the search.

  void check_time() {

    static TimePoint lastInfoTime = now();

    int elapsed = Time.elapsed();
    TimePoint tick = Limits.startTime + elapsed;

    if (tick - lastInfoTime >= 1000)
    {
        lastInfoTime = tick;
        dbg_print();
    }

    // An engine may not stop pondering until told so by the GUI
    if (Limits.ponder)
        return;

    if (   (Limits.use_time_management() && elapsed > Time.maximum() - 10)
        || (Limits.movetime && elapsed >= Limits.movetime)
        || (Limits.nodes && Threads.nodes_searched() >= (uint64_t)Limits.nodes))
            Signals.stop = true;
  }

} // namespace


/// UCI::pv() formats PV information according to the UCI protocol. UCI requires
/// that all (if any) unsearched PV lines are sent using a previous search score.

string UCI::pv(const Position& pos, Depth depth, Value alpha, Value beta) {

  std::stringstream ss;
  int elapsed = Time.elapsed() + 1;
  const RootMoves& rootMoves = pos.this_thread()->rootMoves;
  size_t PVIdx = pos.this_thread()->PVIdx;
  size_t multiPV = std::min((size_t)Options["MultiPV"], rootMoves.size());
  uint64_t nodesSearched = Threads.nodes_searched();
  uint64_t tbHits = Threads.tb_hits() + (TB::RootInTB ? rootMoves.size() : 0);

  for (size_t i = 0; i < multiPV; ++i)
  {
      bool updated = (i <= PVIdx || rootMoves[i].score != -VALUE_INFINITE);

      if (depth == ONE_PLY && !updated)
          continue;

      Depth d = updated ? depth : depth - ONE_PLY;
      Value v = updated ? rootMoves[i].score : rootMoves[i].previousScore;

      bool tb = TB::RootInTB && abs(v) < VALUE_MATE - MAX_PLY;
      v = tb ? TB::Score : v;

      if (ss.rdbuf()->in_avail()) // Not at first line
          ss << "\n";

      ss << "info"
         << " depth "    << d / ONE_PLY
         << " seldepth " << pos.this_thread()->maxPly
         << " multipv "  << i + 1
         << " score "    << UCI::value(v);

      if (!tb && i == PVIdx)
          ss << (v >= beta ? " lowerbound" : v <= alpha ? " upperbound" : "");

      ss << " nodes "    << nodesSearched
         << " nps "      << nodesSearched * 1000 / elapsed;

      if (elapsed > 1000) // Earlier makes little sense
          ss << " hashfull " << TT.hashfull();

      ss << " tbhits "   << tbHits
         << " time "     << elapsed
         << " pv";

      for (Move m : rootMoves[i].pv)
          ss << " " << UCI::move(m, pos.is_chess960());
  }

  return ss.str();
}


/// RootMove::extract_ponder_from_tt() is called in case we have no ponder move
/// before exiting the search, for instance, in case we stop the search during a
/// fail high at root. We try hard to have a ponder move to return to the GUI,
/// otherwise in case of 'ponder on' we have nothing to think on.

bool RootMove::extract_ponder_from_tt(Position& pos) {

    StateInfo st;
    bool ttHit;

    assert(pv.size() == 1);

    if (!pv[0])
        return false;

    pos.do_move(pv[0], st);
    TTEntry* tte = TT.probe(pos.key(), ttHit);

    if (ttHit)
    {
        Move m = tte->move(); // Local copy to be SMP safe
        if (MoveList<LEGAL>(pos).contains(m))
            pv.push_back(m);
    }

    pos.undo_move(pv[0]);
    return pv.size() > 1;
}

void Tablebases::filter_root_moves(Position& pos, Search::RootMoves& rootMoves) {

    RootInTB = false;
    UseRule50 = Options["Syzygy50MoveRule"];
    ProbeDepth = Options["SyzygyProbeDepth"] * ONE_PLY;
    Cardinality = Options["SyzygyProbeLimit"];

    // Skip TB probing when no TB found: !TBLargest -> !TB::Cardinality
    if (Cardinality > MaxCardinality)
    {
        Cardinality = MaxCardinality;
        ProbeDepth = DEPTH_ZERO;
    }

    if (Cardinality < popcount(pos.pieces()) || pos.can_castle(ANY_CASTLING))
        return;

    // If the current root position is in the tablebases, then RootMoves
    // contains only moves that preserve the draw or the win.
    RootInTB = root_probe(pos, rootMoves, TB::Score);

    if (RootInTB)
        Cardinality = 0; // Do not probe tablebases during the search

    else // If DTZ tables are missing, use WDL tables as a fallback
    {
        // Filter out moves that do not preserve the draw or the win.
        RootInTB = root_probe_wdl(pos, rootMoves, TB::Score);

        // Only probe during search if winning
        if (RootInTB && TB::Score <= VALUE_DRAW)
            Cardinality = 0;
    }

    if (RootInTB && !UseRule50)
        TB::Score =  TB::Score > VALUE_DRAW ?  VALUE_MATE - MAX_PLY - 1
                   : TB::Score < VALUE_DRAW ? -VALUE_MATE + MAX_PLY + 1
                                            :  VALUE_DRAW;
}<|MERGE_RESOLUTION|>--- conflicted
+++ resolved
@@ -936,12 +936,7 @@
       moveCountPruning =   depth < 16 * ONE_PLY
                         && moveCount >= FutilityMoveCounts[improving][depth / ONE_PLY];
 
-<<<<<<< HEAD
       // Step 12a. Extend checks
-=======
-      // Step 12. Extensions
-      // Extend checks
->>>>>>> cf4a38e0
       if (    givesCheck
           && !moveCountPruning
           &&  pos.see_ge(move, VALUE_ZERO))
