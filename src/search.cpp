/*
  Stockfish, a UCI chess playing engine derived from Glaurung 2.1
  Copyright (C) 2004-2008 Tord Romstad (Glaurung author)
  Copyright (C) 2008-2014 Marco Costalba, Joona Kiiski, Tord Romstad

  Stockfish is free software: you can redistribute it and/or modify
  it under the terms of the GNU General Public License as published by
  the Free Software Foundation, either version 3 of the License, or
  (at your option) any later version.

  Stockfish is distributed in the hope that it will be useful,
  but WITHOUT ANY WARRANTY; without even the implied warranty of
  MERCHANTABILITY or FITNESS FOR A PARTICULAR PURPOSE.  See the
  GNU General Public License for more details.

  You should have received a copy of the GNU General Public License
  along with this program.  If not, see <http://www.gnu.org/licenses/>.
*/

#include <algorithm>
#include <cassert>
#include <cmath>
#include <cstring>
#include <iostream>
#include <sstream>

#include "evaluate.h"
#include "movegen.h"
#include "movepick.h"
#include "rkiss.h"
#include "search.h"
#include "timeman.h"
#include "thread.h"
#include "tt.h"
#include "uci.h"

#ifdef SYZYGY
#include "syzygy/tbprobe.h"
#endif

namespace Search {

  volatile SignalsType Signals;
  LimitsType Limits;
  std::vector<RootMove> RootMoves;
  Position RootPos;
  int RootPly;
  Time::point SearchTime;
  StateStackPtr SetupStates;
  int TBCardinality;
  uint64_t TBHits;
  bool RootInTB;
  bool TB50MoveRule;
  Depth TBProbeDepth;
  Value TBScore;
}

using std::string;
using Eval::evaluate;
using namespace Search;

namespace {

  // Different node types, used as template parameter
  enum NodeType { Root, PV, NonPV };

  // Dynamic razoring margin based on depth
  inline Value razor_margin(Depth d) { return Value(512 + 32 * d); }

  // Futility lookup tables (initialized at startup) and their access functions
  int FutilityMoveCounts[2][16]; // [improving][depth]

  inline Value futility_margin(Depth d) {
    return Value(200 * d);
  }

  // Reduction lookup tables (initialized at startup) and their access function
  int8_t Reductions[2][2][64][64]; // [pv][improving][depth][moveNumber]

  template <bool PvNode> inline Depth reduction(bool i, Depth d, int mn) {
    return (Depth) Reductions[PvNode][i][std::min(int(d), 63)][std::min(mn, 63)];
  }

  size_t PVIdx;
  TimeManager TimeMgr;
  bool null_disabled;
  double BestMoveChanges;
  Value DrawValue[COLOR_NB];
  HistoryStats History;
  GainsStats Gains;
  MovesStats Countermoves, Followupmoves;

  template <NodeType NT, bool SpNode>
  Value search(Position& pos, Stack* ss, Value alpha, Value beta, Depth depth, bool cutNode);

  template <NodeType NT, bool InCheck>
  Value qsearch(Position& pos, Stack* ss, Value alpha, Value beta, Depth depth);

  void id_loop(Position& pos);
  Value value_to_tt(Value v, int ply);
  Value value_from_tt(Value v, int ply);
  void update_pv(Move* pv, Move move, Move* childPv);
  void update_stats(const Position& pos, Stack* ss, Move move, Depth depth, Move* quiets, int quietsCnt);
  string uci_pv(const Position& pos, Depth depth, Value alpha, Value beta);

  struct Skill {
    Skill(int l, size_t rootSize) : level(l),
                                    candidates(l < 20 ? std::min(4, (int)rootSize) : 0),
                                    best(MOVE_NONE) {}
   ~Skill() {
      if (candidates) // Swap best PV line with the sub-optimal one
          std::swap(RootMoves[0], *std::find(RootMoves.begin(),
                    RootMoves.end(), best ? best : pick_move()));
    }

    size_t candidates_size() const { return candidates; }
    bool time_to_pick(Depth depth) const { return depth / ONE_PLY == 1 + level; }
    Move pick_move();

    int level;
    size_t candidates;
    Move best;
  };

} // namespace


/// Search::init() is called during startup to initialize various lookup tables

void Search::init() {

  // Init reductions array
  for (int d = 1; d < 64; ++d)
      for (int mc = 1; mc < 64; ++mc)
      {
          double    pvRed = 0.00 + log(double(d)) * log(double(mc)) / 3.00;
          double nonPVRed = 0.33 + log(double(d)) * log(double(mc)) / 2.25;

          Reductions[1][1][d][mc] = int8_t(   pvRed >= 1.0 ?    pvRed + 0.5: 0);
          Reductions[0][1][d][mc] = int8_t(nonPVRed >= 1.0 ? nonPVRed + 0.5: 0);

          Reductions[1][0][d][mc] = Reductions[1][1][d][mc];
          Reductions[0][0][d][mc] = Reductions[0][1][d][mc];

          // Increase reduction when eval is not improving
          if (Reductions[0][0][d][mc] >= 2)
              Reductions[0][0][d][mc] += 1;
      }

  // Init futility move count array
  for (int d = 0; d < 16; ++d)
  {
      FutilityMoveCounts[0][d] = int(2.4 + 0.773 * pow(d + 0.00, 1.8));
      FutilityMoveCounts[1][d] = int(2.9 + 1.045 * pow(d + 0.49, 1.8));
  }
}


/// Search::perft() is our utility to verify move generation. All the leaf nodes
/// up to the given depth are generated and counted and the sum returned.
template<bool Root>
uint64_t Search::perft(Position& pos, Depth depth) {

  StateInfo st;
  uint64_t cnt, nodes = 0;
  CheckInfo ci(pos);
  const bool leaf = (depth == 2 * ONE_PLY);

  for (MoveList<LEGAL> it(pos); *it; ++it)
  {
      if (Root && depth <= ONE_PLY)
          cnt = 1, nodes++;
      else
      {
          pos.do_move(*it, st, ci, pos.gives_check(*it, ci));
          cnt = leaf ? MoveList<LEGAL>(pos).size() : perft<false>(pos, depth - ONE_PLY);
          nodes += cnt;
          pos.undo_move(*it);
      }
      if (Root)
          sync_cout << UCI::format_move(*it, pos.is_chess960()) << ": " << cnt << sync_endl;
  }
  return nodes;
}

template uint64_t Search::perft<true>(Position& pos, Depth depth);


/// Search::think() is the external interface to Stockfish's search, and is
/// called by the main thread when the program receives the UCI 'go' command. It
/// searches from RootPos and at the end prints the "bestmove" to output.

void Search::think() {

<<<<<<< HEAD
  RootPly = RootPos.game_ply();
  TimeMgr.init(Limits, RootPly, RootPos.side_to_move());
=======
  TimeMgr.init(Limits, RootPos.game_ply(), RootPos.side_to_move());
  TBHits = TBCardinality = 0;
  RootInTB = false;
>>>>>>> fe07ae4c

  int cf = Options["Contempt"] * PawnValueEg / 100; // From centipawns
  DrawValue[ RootPos.side_to_move()] = VALUE_DRAW - Value(cf);
  DrawValue[~RootPos.side_to_move()] = VALUE_DRAW + Value(cf);

  if (RootMoves.empty())
  {
      RootMoves.push_back(MOVE_NONE);
      sync_cout << "info depth 0 score "
                << UCI::format_value(RootPos.checkers() ? -VALUE_MATE : VALUE_DRAW)
                << sync_endl;
  }
  else
  {
#ifdef SYZYGY
      // Check Tablebases at root
      int piecesCnt = RootPos.total_piece_count();
      TBCardinality = Options["SyzygyProbeLimit"];
      TBProbeDepth = Options["SyzygyProbeDepth"] * ONE_PLY;
      if (TBCardinality > Tablebases::TBLargest)
      {
          TBCardinality = Tablebases::TBLargest;
          TBProbeDepth = 0 * ONE_PLY;
      }
      TB50MoveRule = Options["Syzygy50MoveRule"];

      if (piecesCnt <= TBCardinality)
      {
          TBHits = RootMoves.size();

          // If the current root position is in the tablebases then RootMoves
          // contains only moves that preserve the draw or win.
          RootInTB = Tablebases::root_probe(RootPos, TBScore);

          if (RootInTB)
          {
              TBCardinality = 0; // Do not probe tablebases during the search

              // It might be a good idea to mangle the hash key (xor it
              // with a fixed value) in order to "clear" the hash table of
              // the results of previous probes. However, that would have to
              // be done from within the Position class, so we skip it for now.

              // Optional: decrease target time.
          }
          else // If DTZ tables are missing, use WDL tables as a fallback
          {
              // Filter out moves that do not preserve a draw or win
              RootInTB = Tablebases::root_probe_wdl(RootPos, TBScore);

              // Only probe during search if winning
              if (TBScore <= VALUE_DRAW)
                  TBCardinality = 0;
          }

          if (!RootInTB)
          {
              TBHits = 0;
          }
          else if (!TB50MoveRule)
          {
              TBScore = TBScore > VALUE_DRAW ? VALUE_MATE - MAX_PLY - 1
                      : TBScore < VALUE_DRAW ? -VALUE_MATE + MAX_PLY + 1
                      : TBScore;
          }
      }
#endif

      for (size_t i = 0; i < Threads.size(); ++i)
          Threads[i]->maxPly = 0;

      Threads.timer->run = true;
      Threads.timer->notify_one(); // Wake up the recurring timer

      id_loop(RootPos); // Let's start searching !

      Threads.timer->run = false;
  }

  // When we reach the maximum depth, we can arrive here without a raise of
  // Signals.stop. However, if we are pondering or in an infinite search,
  // the UCI protocol states that we shouldn't print the best move before the
  // GUI sends a "stop" or "ponderhit" command. We therefore simply wait here
  // until the GUI sends one of those commands (which also raises Signals.stop).
  if (!Signals.stop && (Limits.ponder || Limits.infinite))
  {
      Signals.stopOnPonderhit = true;
      RootPos.this_thread()->wait_for(Signals.stop);
  }

  sync_cout << "bestmove " << UCI::format_move(RootMoves[0].pv[0], RootPos.is_chess960());

  if (RootMoves[0].pv.size() > 1)
      std::cout << " ponder " << UCI::format_move(RootMoves[0].pv[1], RootPos.is_chess960());

  std::cout << sync_endl;
}


namespace {

  // id_loop() is the main iterative deepening loop. It calls search() repeatedly
  // with increasing depth until the allocated thinking time has been consumed,
  // user stops the search, or the maximum search depth is reached.

  void id_loop(Position& pos) {

    Stack stack[MAX_PLY+4], *ss = stack+2; // To allow referencing (ss-2) and (ss+2)
    Depth depth;
    Value bestValue, alpha, beta, delta;

    std::memset(ss-2, 0, 5 * sizeof(Stack));

    depth = DEPTH_ZERO;
    BestMoveChanges = 0;
    bestValue = delta = alpha = -VALUE_INFINITE;
    beta = VALUE_INFINITE;

    TT.new_search();
    History.clear();
    Gains.clear();
    Countermoves.clear();
    Followupmoves.clear();

    null_disabled = Options["Disable NullMove"];
    size_t multiPV = Options["MultiPV"];
    Skill skill(Options["Skill Level"], RootMoves.size());

    // Do we have to play with skill handicap? In this case enable MultiPV search
    // that we will use behind the scenes to retrieve a set of possible moves.
    multiPV = std::max(multiPV, skill.candidates_size());

    // Iterative deepening loop until requested to stop or target depth reached
    while (++depth < DEPTH_MAX && !Signals.stop && (!Limits.depth || depth <= Limits.depth))
    {
        // Age out PV variability metric
        BestMoveChanges *= 0.5;

        // Save the last iteration's scores before first PV line is searched and
        // all the move scores except the (new) PV are set to -VALUE_INFINITE.
        for (size_t i = 0; i < RootMoves.size(); ++i)
            RootMoves[i].prevScore = RootMoves[i].score;

        // MultiPV loop. We perform a full root search for each PV line
        for (PVIdx = 0; PVIdx < std::min(multiPV, RootMoves.size()) && !Signals.stop; ++PVIdx)
        {
            // Reset aspiration window starting size
            if (depth >= 5 * ONE_PLY)
            {
                delta = Value(16);
                alpha = std::max(RootMoves[PVIdx].prevScore - delta,-VALUE_INFINITE);
                beta  = std::min(RootMoves[PVIdx].prevScore + delta, VALUE_INFINITE);
            }

            // Start with a small aspiration window and, in the case of a fail
            // high/low, re-search with a bigger window until we're not failing
            // high/low anymore.
            while (true)
            {
                bestValue = search<Root, false>(pos, ss, alpha, beta, depth, false);

                // Bring the best move to the front. It is critical that sorting
                // is done with a stable algorithm because all the values but the
                // first and eventually the new best one are set to -VALUE_INFINITE
                // and we want to keep the same order for all the moves except the
                // new PV that goes to the front. Note that in case of MultiPV
                // search the already searched PV lines are preserved.
                std::stable_sort(RootMoves.begin() + PVIdx, RootMoves.end());

                // Write PV back to transposition table in case the relevant
                // entries have been overwritten during the search.
                for (size_t i = 0; i <= PVIdx; ++i)
                    RootMoves[i].insert_pv_in_tt(pos);

                // If search has been stopped break immediately. Sorting and
                // writing PV back to TT is safe because RootMoves is still
                // valid, although it refers to previous iteration.
                if (Signals.stop)
                    break;

                // When failing high/low give some update (without cluttering
                // the UI) before a re-search.
                if (  (bestValue <= alpha || bestValue >= beta)
                    && Time::now() - SearchTime > 3000)
                    sync_cout << uci_pv(pos, depth, alpha, beta) << sync_endl;

                // In case of failing low/high increase aspiration window and
                // re-search, otherwise exit the loop.
                if (bestValue <= alpha)
                {
                    beta = (alpha + beta) / 2;
                    alpha = std::max(bestValue - delta, -VALUE_INFINITE);

                    Signals.failedLowAtRoot = true;
                    Signals.stopOnPonderhit = false;
                }
                else if (bestValue >= beta)
                {
                    alpha = (alpha + beta) / 2;
                    beta = std::min(bestValue + delta, VALUE_INFINITE);
                }
                else
                    break;

                delta += delta / 2;

                assert(alpha >= -VALUE_INFINITE && beta <= VALUE_INFINITE);
            }

            // Sort the PV lines searched so far and update the GUI
            std::stable_sort(RootMoves.begin(), RootMoves.begin() + PVIdx + 1);

            if (Signals.stop)
                sync_cout << "info nodes " << RootPos.nodes_searched()
                          << " time " << Time::now() - SearchTime << sync_endl;

            else if (   PVIdx + 1 == std::min(multiPV, RootMoves.size())
                     || Time::now() - SearchTime > 3000)
                sync_cout << uci_pv(pos, depth, alpha, beta) << sync_endl;
        }

        // If skill levels are enabled and time is up, pick a sub-optimal best move
        if (skill.candidates_size() && skill.time_to_pick(depth))
            skill.pick_move();

        // Have we found a "mate in x"?
        if (   Limits.mate
            && bestValue >= VALUE_MATE_IN_MAX_PLY
            && VALUE_MATE - bestValue <= 2 * Limits.mate)
            Signals.stop = true;

        // Do we have time for the next iteration? Can we stop searching now?
        if (Limits.use_time_management() && !Signals.stop && !Signals.stopOnPonderhit)
        {
            // Take some extra time if the best move has changed
            if (depth > 4 * ONE_PLY && multiPV == 1)
                TimeMgr.pv_instability(BestMoveChanges);

            // Stop the search if only one legal move is available or all
            // of the available time has been used.
            if (   RootMoves.size() == 1
                || Time::now() - SearchTime > TimeMgr.available_time())
            {
                // If we are allowed to ponder do not stop the search now but
                // keep pondering until the GUI sends "ponderhit" or "stop".
                if (Limits.ponder)
                    Signals.stopOnPonderhit = true;
                else
                    Signals.stop = true;
            }
        }
    }
  }


  // search<>() is the main search function for both PV and non-PV nodes and for
  // normal and SplitPoint nodes. When called just after a split point the search
  // is simpler because we have already probed the hash table, done a null move
  // search, and searched the first move before splitting, so we don't have to
  // repeat all this work again. We also don't need to store anything to the hash
  // table here: This is taken care of after we return from the split point.

  template <NodeType NT, bool SpNode>
  Value search(Position& pos, Stack* ss, Value alpha, Value beta, Depth depth, bool cutNode) {

    const bool RootNode = NT == Root;
    const bool PvNode   = NT == PV || NT == Root;

    assert(-VALUE_INFINITE <= alpha && alpha < beta && beta <= VALUE_INFINITE);
    assert(PvNode || (alpha == beta - 1));
    assert(depth > DEPTH_ZERO);

    Move pv[MAX_PLY+1], quietsSearched[64];
    StateInfo st;
    const TTEntry *tte;
    SplitPoint* splitPoint;
    Key posKey;
    Move ttMove, move, excludedMove, bestMove;
    Depth ext, newDepth, predictedDepth;
    Value bestValue, value, ttValue, eval, nullValue, futilityValue;
    bool inCheck, givesCheck, singularExtensionNode, improving;
    bool captureOrPromotion, dangerous, doFullDepthSearch;
    int moveCount, quietCount;

    // Step 1. Initialize node
    Thread* thisThread = pos.this_thread();
    inCheck = pos.checkers();

    if (SpNode)
    {
        splitPoint = ss->splitPoint;
        bestMove   = splitPoint->bestMove;
        bestValue  = splitPoint->bestValue;
        tte = NULL;
        ttMove = excludedMove = MOVE_NONE;
        ttValue = VALUE_NONE;

        assert(splitPoint->bestValue > -VALUE_INFINITE && splitPoint->moveCount > 0);

        goto moves_loop;
    }

    moveCount = quietCount = 0;
    bestValue = -VALUE_INFINITE;
    ss->ply = (ss-1)->ply + 1;

    // Used to send selDepth info to GUI
    if (PvNode && thisThread->maxPly < ss->ply)
        thisThread->maxPly = ss->ply;

    if (!RootNode)
    {
        // Step 2. Check for aborted search and immediate draw
        if (Signals.stop || pos.is_draw() || ss->ply >= MAX_PLY)
            return ss->ply >= MAX_PLY && !inCheck ? evaluate(pos) : DrawValue[pos.side_to_move()];

        // Step 3. Mate distance pruning. Even if we mate at the next move our score
        // would be at best mate_in(ss->ply+1), but if alpha is already bigger because
        // a shorter mate was found upward in the tree then there is no need to search
        // because we will never beat the current alpha. Same logic but with reversed
        // signs applies also in the opposite condition of being mated instead of giving
        // mate. In this case return a fail-high score.
        alpha = std::max(mated_in(ss->ply), alpha);
        beta = std::min(mate_in(ss->ply+1), beta);
        if (alpha >= beta)
            return alpha;
    }

    assert(0 <= ss->ply && ss->ply < MAX_PLY);

    ss->currentMove = ss->ttMove = (ss+1)->excludedMove = bestMove = MOVE_NONE;
    (ss+1)->skipNullMove = false; (ss+1)->reduction = DEPTH_ZERO;
    (ss+2)->killers[0] = (ss+2)->killers[1] = MOVE_NONE;

    // Step 4. Transposition table lookup
    // We don't want the score of a partial search to overwrite a previous full search
    // TT value, so we use a different position key in case of an excluded move.
    excludedMove = ss->excludedMove;
    posKey = excludedMove ? pos.exclusion_key() : pos.key();
    tte = TT.probe(posKey);
    ss->ttMove = ttMove = RootNode ? RootMoves[PVIdx].pv[0] : tte ? tte->move() : MOVE_NONE;
    ttValue = tte ? value_from_tt(tte->value(), ss->ply) : VALUE_NONE;

    // At non-PV nodes we check for a fail high/low. We don't probe at PV nodes
    if (  !PvNode
        && tte
        && tte->depth() >= depth
        && ttValue != VALUE_NONE // Only in case of TT access race
        && (ttValue >= beta ? (tte->bound() & BOUND_LOWER)
                            : (tte->bound() & BOUND_UPPER)))
    {
        ss->currentMove = ttMove; // Can be MOVE_NONE

        // If ttMove is quiet, update killers, history, counter move and followup move on TT hit
        if (ttValue >= beta && ttMove && !pos.capture_or_promotion(ttMove) && !inCheck)
            update_stats(pos, ss, ttMove, depth, NULL, 0);

        return ttValue;
    }

#ifdef SYZYGY
    // Step 4a. Tablebase probe
    if (   !RootNode
        && pos.total_piece_count() <= TBCardinality
        && ( pos.total_piece_count() < TBCardinality || depth >= TBProbeDepth )
        && pos.rule50_count() == 0)
    {
        int found, v = Tablebases::probe_wdl(pos, &found);

        if (found)
        {
            TBHits++;

            if (TB50MoveRule) {
                value = v < -1 ? -VALUE_MATE + MAX_PLY + ss->ply
                      : v >  1 ?  VALUE_MATE - MAX_PLY - ss->ply
                      : VALUE_DRAW + 2 * v;
            }
            else
            {
                value = v < 0 ? -VALUE_MATE + MAX_PLY + ss->ply
                      : v > 0 ?  VALUE_MATE - MAX_PLY - ss->ply
                      : VALUE_DRAW;
            }

            TT.store(posKey, value_to_tt(value, ss->ply), BOUND_EXACT,
                     std::min(DEPTH_MAX - ONE_PLY, depth + 6 * ONE_PLY), MOVE_NONE, VALUE_NONE);

            return value;
        }
    }
#endif

    // Step 5. Evaluate the position statically and update parent's gain statistics
    if (inCheck)
    {
        ss->staticEval = eval = VALUE_NONE;
        goto moves_loop;
    }

    else if (tte)
    {
        // Never assume anything on values stored in TT
        if ((ss->staticEval = eval = tte->eval_value()) == VALUE_NONE)
            eval = ss->staticEval = evaluate(pos);

        // Can ttValue be used as a better position evaluation?
        if (ttValue != VALUE_NONE)
            if (tte->bound() & (ttValue > eval ? BOUND_LOWER : BOUND_UPPER))
                eval = ttValue;
    }
    else
    {
        eval = ss->staticEval =
        (ss-1)->currentMove != MOVE_NULL ? evaluate(pos) : -(ss-1)->staticEval + 2 * Eval::Tempo;

        TT.store(posKey, VALUE_NONE, BOUND_NONE, DEPTH_NONE, MOVE_NONE, ss->staticEval);
    }

    if (   !pos.captured_piece_type()
        &&  ss->staticEval != VALUE_NONE
        && (ss-1)->staticEval != VALUE_NONE
        && (move = (ss-1)->currentMove) != MOVE_NULL
        &&  move != MOVE_NONE
        &&  type_of(move) == NORMAL)
    {
        Square to = to_sq(move);
        Gains.update(pos.piece_on(to), to, -(ss-1)->staticEval - ss->staticEval);
    }

    // Step 6. Razoring (skipped when in check)
    if (   !PvNode
        &&  depth < 4 * ONE_PLY
        &&  eval + razor_margin(depth) <= alpha
        &&  ttMove == MOVE_NONE
        && !pos.pawn_on_7th(pos.side_to_move()))
    {
        if (   depth <= ONE_PLY
            && eval + razor_margin(3 * ONE_PLY) <= alpha)
            return qsearch<NonPV, false>(pos, ss, alpha, beta, DEPTH_ZERO);

        Value ralpha = alpha - razor_margin(depth);
        Value v = qsearch<NonPV, false>(pos, ss, ralpha, ralpha+1, DEPTH_ZERO);
        if (v <= ralpha)
            return v;
    }

    // Step 7. Futility pruning: child node (skipped when in check)
    if (   !PvNode
        && !ss->skipNullMove
        &&  depth < 7 * ONE_PLY
        &&  eval - futility_margin(depth) >= beta
        &&  eval < VALUE_KNOWN_WIN  // Do not return unproven wins
        &&  pos.non_pawn_material(pos.side_to_move()))
        return eval - futility_margin(depth);

    // Step 8. Null move search with verification search (is omitted in PV nodes)
    if (   !null_disabled
        && !PvNode
        && !ss->skipNullMove
        &&  depth >= 2 * ONE_PLY
        &&  eval >= beta
        &&  pos.non_pawn_material(pos.side_to_move()))
    {
        ss->currentMove = MOVE_NULL;

        assert(eval - beta >= 0);

<<<<<<< HEAD
        // Null move dynamic reduction based on depth, material and value
        Depth R =  2 * ONE_PLY
                 + depth / 4
                 + (pos.non_pawn_material(pos.side_to_move()) > BishopValueMg) * ONE_PLY
                 + std::min(int(eval - beta) / PawnValueMg, 3) * ONE_PLY;
=======
        // Null move dynamic reduction based on depth and value
        Depth R = (3 + depth / 4 + std::min((eval - beta) / PawnValueMg, 3)) * ONE_PLY;
>>>>>>> fe07ae4c

        pos.do_null_move(st);
        (ss+1)->skipNullMove = true;
        nullValue = depth-R < ONE_PLY ? -qsearch<NonPV, false>(pos, ss+1, -beta, -beta+1, DEPTH_ZERO)
                                      : - search<NonPV, false>(pos, ss+1, -beta, -beta+1, depth-R, !cutNode);
        (ss+1)->skipNullMove = false;
        pos.undo_null_move();

        if (nullValue >= beta)
        {
            // Do not return unproven mate scores
            if (nullValue >= VALUE_MATE_IN_MAX_PLY)
                nullValue = beta;

            if (depth < 12 * ONE_PLY && abs(beta) < VALUE_KNOWN_WIN)
                return nullValue;

            // Do verification search at high depths
            ss->skipNullMove = true;
            R = 5 * ONE_PLY;
            Value v = depth-R < ONE_PLY ? qsearch<NonPV, false>(pos, ss, beta-1, beta, DEPTH_ZERO)
                                        :  search<NonPV, false>(pos, ss, beta-1, beta, depth-R, false);
            ss->skipNullMove = false;

            if (v >= beta)
                return nullValue;
        }
    }

    // Step 9. ProbCut (skipped when in check)
    // If we have a very good capture (i.e. SEE > seeValues[captured_piece_type])
    // and a reduced search returns a value much above beta, we can (almost) safely
    // prune the previous move.
    if (   !PvNode
        &&  depth >= 5 * ONE_PLY
        && !ss->skipNullMove
        &&  abs(beta) < VALUE_MATE_IN_MAX_PLY)
    {
        Value rbeta = std::min(beta + 200, VALUE_INFINITE);
        Depth rdepth = depth - 4 * ONE_PLY;

        assert(rdepth >= ONE_PLY);
        assert((ss-1)->currentMove != MOVE_NONE);
        assert((ss-1)->currentMove != MOVE_NULL);

        MovePicker mp(pos, ttMove, History, pos.captured_piece_type());
        CheckInfo ci(pos);

        while ((move = mp.next_move<false>()) != MOVE_NONE)
            if (pos.legal(move, ci.pinned))
            {
                ss->currentMove = move;
                pos.do_move(move, st, ci, pos.gives_check(move, ci));
                value = -search<NonPV, false>(pos, ss+1, -rbeta, -rbeta+1, rdepth, !cutNode);
                pos.undo_move(move);
                if (value >= rbeta)
                    return value;
            }
    }

    // Step 10. Internal iterative deepening (skipped when in check)
    if (    depth >= (PvNode ? 5 * ONE_PLY : 8 * ONE_PLY)
        && !ttMove
        && (PvNode || ss->staticEval + 256 >= beta))
    {
        Depth d = 2 * (depth - 2 * ONE_PLY) - (PvNode ? DEPTH_ZERO : depth / 2);
        ss->skipNullMove = true;
        search<PvNode ? PV : NonPV, false>(pos, ss, alpha, beta, d / 2, true);
        ss->skipNullMove = false;

        tte = TT.probe(posKey);
        ttMove = tte ? tte->move() : MOVE_NONE;
    }

moves_loop: // When in check and at SpNode search starts from here

    Square prevMoveSq = to_sq((ss-1)->currentMove);
    Move countermoves[] = { Countermoves[pos.piece_on(prevMoveSq)][prevMoveSq].first,
                            Countermoves[pos.piece_on(prevMoveSq)][prevMoveSq].second };

    Square prevOwnMoveSq = to_sq((ss-2)->currentMove);
    Move followupmoves[] = { Followupmoves[pos.piece_on(prevOwnMoveSq)][prevOwnMoveSq].first,
                             Followupmoves[pos.piece_on(prevOwnMoveSq)][prevOwnMoveSq].second };

    MovePicker mp(pos, ttMove, depth, History, countermoves, followupmoves, ss);
    CheckInfo ci(pos);
    value = bestValue; // Workaround a bogus 'uninitialized' warning under gcc
    improving =   ss->staticEval >= (ss-2)->staticEval
               || ss->staticEval == VALUE_NONE
               ||(ss-2)->staticEval == VALUE_NONE;

    singularExtensionNode =   !RootNode
                           && !SpNode
                           &&  depth >= 8 * ONE_PLY
                           &&  ttMove != MOVE_NONE
                       /*  &&  ttValue != VALUE_NONE Already implicit in the next condition */
                           &&  abs(ttValue) < VALUE_KNOWN_WIN
                           && !excludedMove // Recursive singular search is not allowed
                           && (tte->bound() & BOUND_LOWER)
                           &&  tte->depth() >= depth - 3 * ONE_PLY;

    // Step 11. Loop through moves
    // Loop through all pseudo-legal moves until no moves remain or a beta cutoff occurs
    while ((move = mp.next_move<SpNode>()) != MOVE_NONE)
    {
      assert(is_ok(move));

      if (move == excludedMove)
          continue;

      // At root obey the "searchmoves" option and skip moves not listed in Root
      // Move List. As a consequence any illegal move is also skipped. In MultiPV
      // mode we also skip PV moves which have been already searched.
      if (RootNode && !std::count(RootMoves.begin() + PVIdx, RootMoves.end(), move))
          continue;

      if (SpNode)
      {
          // Shared counter cannot be decremented later if the move turns out to be illegal
          if (!pos.legal(move, ci.pinned))
              continue;

          moveCount = ++splitPoint->moveCount;
          splitPoint->mutex.unlock();
      }
      else
          ++moveCount;

      if (RootNode)
      {
          Signals.firstRootMove = (moveCount == 1);

          if (thisThread == Threads.main() && Time::now() - SearchTime > 3000)
              sync_cout << "info depth " << depth / ONE_PLY
                        << " currmove " << UCI::format_move(move, pos.is_chess960())
                        << " currmovenumber " << moveCount + PVIdx << sync_endl;
      }

      if (PvNode)
          (ss+1)->pv = NULL;

      ext = DEPTH_ZERO;
      captureOrPromotion = pos.capture_or_promotion(move);

      givesCheck =  type_of(move) == NORMAL && !ci.dcCandidates
                  ? ci.checkSq[type_of(pos.piece_on(from_sq(move)))] & to_sq(move)
                  : pos.gives_check(move, ci);

      dangerous =   givesCheck
                 || type_of(move) != NORMAL
                 || pos.advanced_pawn_push(move);

      // Step 12. Extend checks
      if (givesCheck && pos.see_sign(move) >= VALUE_ZERO)
          ext = ONE_PLY;

      // Singular extension search. If all moves but one fail low on a search of
      // (alpha-s, beta-s), and just one fails high on (alpha, beta), then that move
      // is singular and should be extended. To verify this we do a reduced search
      // on all the other moves but the ttMove and if the result is lower than
      // ttValue minus a margin then we extend the ttMove.
      if (    singularExtensionNode
          &&  move == ttMove
          && !ext
          &&  pos.legal(move, ci.pinned))
      {
          Value rBeta = ttValue - 2 * depth / ONE_PLY;
          ss->excludedMove = move;
          ss->skipNullMove = true;
          value = search<NonPV, false>(pos, ss, rBeta - 1, rBeta, depth / 2, cutNode);
          ss->skipNullMove = false;
          ss->excludedMove = MOVE_NONE;

          if (value < rBeta)
              ext = ONE_PLY;
      }

      // Update the current move (this must be done after singular extension search)
      newDepth = depth - ONE_PLY + ext;

      // Step 13. Pruning at shallow depth (exclude PV nodes)
      if (   !PvNode
          && !captureOrPromotion
          && !inCheck
          && !dangerous
          &&  bestValue > VALUE_MATED_IN_MAX_PLY)
      {
          // Move count based pruning
          if (   depth < 16 * ONE_PLY
              && moveCount >= FutilityMoveCounts[improving][depth])
          {
              if (SpNode)
                  splitPoint->mutex.lock();

              continue;
          }

          predictedDepth = newDepth - reduction<PvNode>(improving, depth, moveCount);

          // Futility pruning: parent node
          if (predictedDepth < 7 * ONE_PLY)
          {
              futilityValue =  ss->staticEval + futility_margin(predictedDepth)
                             + 128 + Gains[pos.moved_piece(move)][to_sq(move)];

              if (futilityValue <= alpha)
              {
                  bestValue = std::max(bestValue, futilityValue);

                  if (SpNode)
                  {
                      splitPoint->mutex.lock();
                      if (bestValue > splitPoint->bestValue)
                          splitPoint->bestValue = bestValue;
                  }
                  continue;
              }
          }

          // Prune moves with negative SEE at low depths
          if (predictedDepth < 4 * ONE_PLY && pos.see_sign(move) < VALUE_ZERO)
          {
              if (SpNode)
                  splitPoint->mutex.lock();

              continue;
          }
      }

      // Speculative prefetch as early as possible
      prefetch((char*)TT.first_entry(pos.key_after(move)));

      // Check for legality just before making the move
      if (!RootNode && !SpNode && !pos.legal(move, ci.pinned))
      {
          moveCount--;
          continue;
      }

      ss->currentMove = move;
      if (!SpNode && !captureOrPromotion && quietCount < 64)
          quietsSearched[quietCount++] = move;

      // Step 14. Make the move
      pos.do_move(move, st, ci, givesCheck);

      // Step 15. Reduced depth search (LMR). If the move fails high it will be
      // re-searched at full depth.
      if (    depth >= 3 * ONE_PLY
          &&  moveCount > 1
          && !captureOrPromotion
          &&  move != ss->killers[0]
          &&  move != ss->killers[1])
      {
          ss->reduction = reduction<PvNode>(improving, depth, moveCount);

          if (   (!PvNode && cutNode)
              ||  History[pos.piece_on(to_sq(move))][to_sq(move)] < 0)
              ss->reduction += ONE_PLY;

          if (move == countermoves[0] || move == countermoves[1])
              ss->reduction = std::max(DEPTH_ZERO, ss->reduction - ONE_PLY);

          // Decrease reduction for moves that escape a capture
          if (   ss->reduction
              && type_of(move) == NORMAL
              && type_of(pos.piece_on(to_sq(move))) != PAWN
              && pos.see(make_move(to_sq(move), from_sq(move))) < 0)
              ss->reduction = std::max(DEPTH_ZERO, ss->reduction - ONE_PLY);

          Depth d = std::max(newDepth - ss->reduction, ONE_PLY);
          if (SpNode)
              alpha = splitPoint->alpha;

          value = -search<NonPV, false>(pos, ss+1, -(alpha+1), -alpha, d, true);

          // Re-search at intermediate depth if reduction is very high
          if (value > alpha && ss->reduction >= 4 * ONE_PLY)
          {
              Depth d2 = std::max(newDepth - 2 * ONE_PLY, ONE_PLY);
              value = -search<NonPV, false>(pos, ss+1, -(alpha+1), -alpha, d2, true);
          }

          doFullDepthSearch = (value > alpha && ss->reduction != DEPTH_ZERO);
          ss->reduction = DEPTH_ZERO;
      }
      else
          doFullDepthSearch = !PvNode || moveCount > 1;

      // Step 16. Full depth search, when LMR is skipped or fails high
      if (doFullDepthSearch)
      {
          if (SpNode)
              alpha = splitPoint->alpha;

          value = newDepth <   ONE_PLY ?
                            givesCheck ? -qsearch<NonPV,  true>(pos, ss+1, -(alpha+1), -alpha, DEPTH_ZERO)
                                       : -qsearch<NonPV, false>(pos, ss+1, -(alpha+1), -alpha, DEPTH_ZERO)
                                       : - search<NonPV, false>(pos, ss+1, -(alpha+1), -alpha, newDepth, !cutNode);
      }

      // For PV nodes only, do a full PV search on the first move or after a fail
      // high (in the latter case search only if value < beta), otherwise let the
      // parent node fail low with value <= alpha and to try another move.
      if (PvNode && (moveCount == 1 || (value > alpha && (RootNode || value < beta))))
      {
          (ss+1)->pv = pv;
          (ss+1)->pv[0] = MOVE_NONE;

          value = newDepth <   ONE_PLY ?
                            givesCheck ? -qsearch<PV,  true>(pos, ss+1, -beta, -alpha, DEPTH_ZERO)
                                       : -qsearch<PV, false>(pos, ss+1, -beta, -alpha, DEPTH_ZERO)
                                       : - search<PV, false>(pos, ss+1, -beta, -alpha, newDepth, false);
      }

      // Step 17. Undo move
      pos.undo_move(move);

      assert(value > -VALUE_INFINITE && value < VALUE_INFINITE);

      // Step 18. Check for new best move
      if (SpNode)
      {
          splitPoint->mutex.lock();
          bestValue = splitPoint->bestValue;
          alpha = splitPoint->alpha;
      }

      // Finished searching the move. If a stop or a cutoff occurred, the return
      // value of the search cannot be trusted, and we return immediately without
      // updating best move, PV and TT.
      if (Signals.stop || thisThread->cutoff_occurred())
          return VALUE_ZERO;

      if (RootNode)
      {
          RootMove& rm = *std::find(RootMoves.begin(), RootMoves.end(), move);

          // PV move or new best move ?
          if (moveCount == 1 || value > alpha)
          {
              rm.score = value;
              rm.pv.resize(1);

              assert((ss+1)->pv);

              for (Move* m = (ss+1)->pv; *m != MOVE_NONE; ++m)
                  rm.pv.push_back(*m);

              // We record how often the best move has been changed in each
              // iteration. This information is used for time management: When
              // the best move changes frequently, we allocate some more time.
              if (moveCount > 1)
                  ++BestMoveChanges;
          }
          else
              // All other moves but the PV are set to the lowest value: this is
              // not a problem when sorting because the sort is stable and the
              // move position in the list is preserved - just the PV is pushed up.
              rm.score = -VALUE_INFINITE;
      }

      if (value > bestValue)
      {
          bestValue = SpNode ? splitPoint->bestValue = value : value;

          if (value > alpha)
          {
              bestMove = SpNode ? splitPoint->bestMove = move : move;

              if (PvNode && !RootNode) // Update pv even in fail-high case
                  update_pv(SpNode ? splitPoint->ss->pv : ss->pv, move, (ss+1)->pv);

              if (PvNode && value < beta) // Update alpha! Always alpha < beta
                  alpha = SpNode ? splitPoint->alpha = value : value;
              else
              {
                  assert(value >= beta); // Fail high

                  if (SpNode)
                      splitPoint->cutoff = true;

                  break;
              }
          }
      }

      // Step 19. Check for splitting the search
      if (   !SpNode
          &&  Threads.size() >= 2
          &&  depth >= Threads.minimumSplitDepth
          &&  (   !thisThread->activeSplitPoint
               || !thisThread->activeSplitPoint->allSlavesSearching)
          &&  thisThread->splitPointsSize < MAX_SPLITPOINTS_PER_THREAD)
      {
          assert(bestValue > -VALUE_INFINITE && bestValue < beta);

          thisThread->split(pos, ss, alpha, beta, &bestValue, &bestMove,
                            depth, moveCount, &mp, NT, cutNode);

          if (Signals.stop || thisThread->cutoff_occurred())
              return VALUE_ZERO;

          if (bestValue >= beta)
              break;
      }
    }

    if (SpNode)
        return bestValue;

    // Following condition would detect a stop or a cutoff set only after move
    // loop has been completed. But in this case bestValue is valid because we
    // have fully searched our subtree, and we can anyhow save the result in TT.
    /*
       if (Signals.stop || thisThread->cutoff_occurred())
        return VALUE_DRAW;
    */

    // Step 20. Check for mate and stalemate
    // All legal moves have been searched and if there are no legal moves, it
    // must be mate or stalemate. If we are in a singular extension search then
    // return a fail low score.
    if (!moveCount)
        bestValue = excludedMove ? alpha
                   :     inCheck ? mated_in(ss->ply) : DrawValue[pos.side_to_move()];

    // Quiet best move: update killers, history, countermoves and followupmoves
    else if (bestValue >= beta && !pos.capture_or_promotion(bestMove) && !inCheck)
        update_stats(pos, ss, bestMove, depth, quietsSearched, quietCount - 1);

    TT.store(posKey, value_to_tt(bestValue, ss->ply),
             bestValue >= beta  ? BOUND_LOWER :
             PvNode && bestMove ? BOUND_EXACT : BOUND_UPPER,
             depth, bestMove, ss->staticEval);

    assert(bestValue > -VALUE_INFINITE && bestValue < VALUE_INFINITE);

    return bestValue;
  }


  // qsearch() is the quiescence search function, which is called by the main
  // search function when the remaining depth is zero (or, to be more precise,
  // less than ONE_PLY).

  template <NodeType NT, bool InCheck>
  Value qsearch(Position& pos, Stack* ss, Value alpha, Value beta, Depth depth) {

    const bool PvNode = NT == PV;

    assert(NT == PV || NT == NonPV);
    assert(InCheck == !!pos.checkers());
    assert(alpha >= -VALUE_INFINITE && alpha < beta && beta <= VALUE_INFINITE);
    assert(PvNode || (alpha == beta - 1));
    assert(depth <= DEPTH_ZERO);

    Move pv[MAX_PLY+1];
    StateInfo st;
    const TTEntry* tte;
    Key posKey;
    Move ttMove, move, bestMove;
    Value bestValue, value, ttValue, futilityValue, futilityBase, oldAlpha;
    bool givesCheck, evasionPrunable;
    Depth ttDepth;

    if (PvNode)
    {
        oldAlpha = alpha; // To flag BOUND_EXACT when eval above alpha and no available moves
        (ss+1)->pv = pv;
        ss->pv[0] = MOVE_NONE;
    }

    ss->currentMove = bestMove = MOVE_NONE;
    ss->ply = (ss-1)->ply + 1;

    // Check for an instant draw or if the maximum ply has been reached
    if (pos.is_draw() || ss->ply >= MAX_PLY)
        return ss->ply >= MAX_PLY && !InCheck ? evaluate(pos) : DrawValue[pos.side_to_move()];

    assert(0 <= ss->ply && ss->ply < MAX_PLY);

    // Decide whether or not to include checks: this fixes also the type of
    // TT entry depth that we are going to use. Note that in qsearch we use
    // only two types of depth in TT: DEPTH_QS_CHECKS or DEPTH_QS_NO_CHECKS.
    ttDepth = InCheck || depth >= DEPTH_QS_CHECKS ? DEPTH_QS_CHECKS
                                                  : DEPTH_QS_NO_CHECKS;

    // Transposition table lookup
    posKey = pos.key();
    tte = TT.probe(posKey);
    ttMove = tte ? tte->move() : MOVE_NONE;
    ttValue = tte ? value_from_tt(tte->value(),ss->ply) : VALUE_NONE;

    if (  !PvNode
        && tte
        && tte->depth() >= ttDepth
        && ttValue != VALUE_NONE // Only in case of TT access race
        && (ttValue >= beta ? (tte->bound() &  BOUND_LOWER)
                            : (tte->bound() &  BOUND_UPPER)))
    {
        ss->currentMove = ttMove; // Can be MOVE_NONE
        return ttValue;
    }

    // Evaluate the position statically
    if (InCheck)
    {
        ss->staticEval = VALUE_NONE;
        bestValue = futilityBase = -VALUE_INFINITE;
    }
    else
    {
        if (tte)
        {
            // Never assume anything on values stored in TT
            if ((ss->staticEval = bestValue = tte->eval_value()) == VALUE_NONE)
                ss->staticEval = bestValue = evaluate(pos);

            // Can ttValue be used as a better position evaluation?
            if (ttValue != VALUE_NONE)
                if (tte->bound() & (ttValue > bestValue ? BOUND_LOWER : BOUND_UPPER))
                    bestValue = ttValue;
        }
        else
            ss->staticEval = bestValue =
            (ss-1)->currentMove != MOVE_NULL ? evaluate(pos) : -(ss-1)->staticEval + 2 * Eval::Tempo;

        // Stand pat. Return immediately if static value is at least beta
        if (bestValue >= beta)
        {
            if (!tte)
                TT.store(pos.key(), value_to_tt(bestValue, ss->ply), BOUND_LOWER,
                         DEPTH_NONE, MOVE_NONE, ss->staticEval);

            return bestValue;
        }

        if (PvNode && bestValue > alpha)
            alpha = bestValue;

        futilityBase = bestValue + 128;
    }

    // Initialize a MovePicker object for the current position, and prepare
    // to search the moves. Because the depth is <= 0 here, only captures,
    // queen promotions and checks (only if depth >= DEPTH_QS_CHECKS) will
    // be generated.
    MovePicker mp(pos, ttMove, depth, History, to_sq((ss-1)->currentMove));
    CheckInfo ci(pos);

    // Loop through the moves until no moves remain or a beta cutoff occurs
    while ((move = mp.next_move<false>()) != MOVE_NONE)
    {
      assert(is_ok(move));

      givesCheck =  type_of(move) == NORMAL && !ci.dcCandidates
                  ? ci.checkSq[type_of(pos.piece_on(from_sq(move)))] & to_sq(move)
                  : pos.gives_check(move, ci);

      // Futility pruning
      if (   !PvNode
          && !InCheck
          && !givesCheck
          &&  futilityBase > -VALUE_KNOWN_WIN
          && !pos.advanced_pawn_push(move))
      {
          assert(type_of(move) != ENPASSANT); // Due to !pos.advanced_pawn_push

          futilityValue = futilityBase + PieceValue[EG][pos.piece_on(to_sq(move))];

          if (futilityValue < beta)
          {
              bestValue = std::max(bestValue, futilityValue);
              continue;
          }

          if (futilityBase < beta && pos.see(move) <= VALUE_ZERO)
          {
              bestValue = std::max(bestValue, futilityBase);
              continue;
          }
      }

      // Detect non-capture evasions that are candidates to be pruned
      evasionPrunable =    InCheck
                       &&  bestValue > VALUE_MATED_IN_MAX_PLY
                       && !pos.capture(move)
                       && !pos.can_castle(pos.side_to_move());

      // Don't search moves with negative SEE values
      if (   !PvNode
          && (!InCheck || evasionPrunable)
          &&  type_of(move) != PROMOTION
          &&  pos.see_sign(move) < VALUE_ZERO)
          continue;

      // Speculative prefetch as early as possible
      prefetch((char*)TT.first_entry(pos.key_after(move)));

      // Check for legality just before making the move
      if (!pos.legal(move, ci.pinned))
          continue;

      ss->currentMove = move;

      // Make and search the move
      pos.do_move(move, st, ci, givesCheck);
      value = givesCheck ? -qsearch<NT,  true>(pos, ss+1, -beta, -alpha, depth - ONE_PLY)
                         : -qsearch<NT, false>(pos, ss+1, -beta, -alpha, depth - ONE_PLY);
      pos.undo_move(move);

      assert(value > -VALUE_INFINITE && value < VALUE_INFINITE);

      // Check for new best move
      if (value > bestValue)
      {
          bestValue = value;

          if (value > alpha)
          {
              if (PvNode) // Update pv even in fail-high case
                  update_pv(ss->pv, move, (ss+1)->pv);

              if (PvNode && value < beta) // Update alpha here! Always alpha < beta
              {
                  alpha = value;
                  bestMove = move;
              }
              else // Fail high
              {
                  TT.store(posKey, value_to_tt(value, ss->ply), BOUND_LOWER,
                           ttDepth, move, ss->staticEval);

                  return value;
              }
          }
       }
    }

    // All legal moves have been searched. A special case: If we're in check
    // and no legal moves were found, it is checkmate.
    if (InCheck && bestValue == -VALUE_INFINITE)
        return mated_in(ss->ply); // Plies to mate from the root

    TT.store(posKey, value_to_tt(bestValue, ss->ply),
             PvNode && bestValue > oldAlpha ? BOUND_EXACT : BOUND_UPPER,
             ttDepth, bestMove, ss->staticEval);

    assert(bestValue > -VALUE_INFINITE && bestValue < VALUE_INFINITE);

    return bestValue;
  }


  // value_to_tt() adjusts a mate score from "plies to mate from the root" to
  // "plies to mate from the current position". Non-mate scores are unchanged.
  // The function is called before storing a value in the transposition table.

  Value value_to_tt(Value v, int ply) {

    assert(v != VALUE_NONE);

    return  v >= VALUE_MATE_IN_MAX_PLY  ? v + ply
          : v <= VALUE_MATED_IN_MAX_PLY ? v - ply : v;
  }


  // value_from_tt() is the inverse of value_to_tt(): It adjusts a mate score
  // from the transposition table (which refers to the plies to mate/be mated
  // from current position) to "plies to mate/be mated from the root".

  Value value_from_tt(Value v, int ply) {

    return  v == VALUE_NONE             ? VALUE_NONE
          : v >= VALUE_MATE_IN_MAX_PLY  ? v - ply
          : v <= VALUE_MATED_IN_MAX_PLY ? v + ply : v;
  }


  // update_pv() adds current move and appends child pv[]

  void update_pv(Move* pv, Move move, Move* childPv) {

    for (*pv++ = move; childPv && *childPv != MOVE_NONE; )
        *pv++ = *childPv++;
    *pv = MOVE_NONE;
  }

  // update_stats() updates killers, history, countermoves and followupmoves stats after a fail-high
  // of a quiet move.

  void update_stats(const Position& pos, Stack* ss, Move move, Depth depth, Move* quiets, int quietsCnt) {

    if (ss->killers[0] != move)
    {
        ss->killers[1] = ss->killers[0];
        ss->killers[0] = move;
    }

    // Increase history value of the cut-off move and decrease all the other
    // played quiet moves.
    Value bonus = Value((depth / ONE_PLY) * (depth / ONE_PLY));
    History.update(pos.moved_piece(move), to_sq(move), bonus);
    for (int i = 0; i < quietsCnt; ++i)
    {
        Move m = quiets[i];
        History.update(pos.moved_piece(m), to_sq(m), -bonus);
    }

    if (is_ok((ss-1)->currentMove))
    {
        Square prevMoveSq = to_sq((ss-1)->currentMove);
        Countermoves.update(pos.piece_on(prevMoveSq), prevMoveSq, move);
    }

    if (is_ok((ss-2)->currentMove) && (ss-1)->currentMove == (ss-1)->ttMove)
    {
        Square prevOwnMoveSq = to_sq((ss-2)->currentMove);
        Followupmoves.update(pos.piece_on(prevOwnMoveSq), prevOwnMoveSq, move);
    }
  }


  // When playing with a strength handicap, choose best move among the first 'candidates'
  // RootMoves using a statistical rule dependent on 'level'. Idea by Heinz van Saanen.

  Move Skill::pick_move() {

    static RKISS rk;

    // PRNG sequence should be not deterministic
    for (int i = Time::now() % 50; i > 0; --i)
        rk.rand<unsigned>();

    // RootMoves are already sorted by score in descending order
    int variance = std::min(RootMoves[0].score - RootMoves[candidates - 1].score, PawnValueMg);
    int weakness = 120 - 2 * level;
    int max_s = -VALUE_INFINITE;
    best = MOVE_NONE;

    // Choose best move. For each move score we add two terms both dependent on
    // weakness. One deterministic and bigger for weaker moves, and one random,
    // then we choose the move with the resulting highest score.
    for (size_t i = 0; i < candidates; ++i)
    {
        int s = RootMoves[i].score;

        // Don't allow crazy blunders even at very low skills
        if (i > 0 && RootMoves[i - 1].score > s + 2 * PawnValueMg)
            break;

        // This is our magic formula
        s += (  weakness * int(RootMoves[0].score - s)
              + variance * (rk.rand<unsigned>() % weakness)) / 128;

        if (s > max_s)
        {
            max_s = s;
            best = RootMoves[i].pv[0];
        }
    }
    return best;
  }


  // uci_pv() formats PV information according to the UCI protocol. UCI
  // requires that all (if any) unsearched PV lines are sent using a previous
  // search score.

  string uci_pv(const Position& pos, Depth depth, Value alpha, Value beta) {

    std::stringstream ss;
    Time::point elapsed = Time::now() - SearchTime + 1;
    size_t uciPVSize = std::min((size_t)Options["MultiPV"], RootMoves.size());
    int selDepth = 0;

    for (size_t i = 0; i < Threads.size(); ++i)
        if (Threads[i]->maxPly > selDepth)
            selDepth = Threads[i]->maxPly;

    for (size_t i = 0; i < uciPVSize; ++i)
    {
        bool updated = (i <= PVIdx);

        if (depth == ONE_PLY && !updated)
            continue;

        Depth d = updated ? depth : depth - ONE_PLY;
        Value v = updated ? RootMoves[i].score : RootMoves[i].prevScore;

        bool tb = RootInTB;
        if (tb)
        {
            if (abs(v) >= VALUE_MATE - MAX_PLY)
                tb = false;
            else
                v = TBScore;
        }

        if (ss.rdbuf()->in_avail()) // Not at first line
            ss << "\n";

        ss << "info depth " << d / ONE_PLY
           << " seldepth "  << selDepth
           << " multipv "   << i + 1
           << " score "     << ((!tb && i == PVIdx) ? UCI::format_value(v, alpha, beta) : UCI::format_value(v))
           << " nodes "     << pos.nodes_searched()
           << " nps "       << pos.nodes_searched() * 1000 / elapsed
           << " tbhits "    << TBHits
           << " time "      << elapsed
           << " pv";

        for (size_t j = 0; j < RootMoves[i].pv.size(); ++j)
            ss << " " << UCI::format_move(RootMoves[i].pv[j], pos.is_chess960());
    }

    return ss.str();
  }

} // namespace


/// RootMove::insert_pv_in_tt() is called at the end of a search iteration, and
/// inserts the PV back into the TT. This makes sure the old PV moves are searched
/// first, even if the old TT entries have been overwritten.

void RootMove::insert_pv_in_tt(Position& pos) {

  StateInfo state[MAX_PLY], *st = state;
  const TTEntry* tte;
  size_t idx = 0;

  for ( ; idx < pv.size(); ++idx)
  {
      tte = TT.probe(pos.key());

      if (!tte || tte->move() != pv[idx]) // Don't overwrite correct entries
          TT.store(pos.key(), VALUE_NONE, BOUND_NONE, DEPTH_NONE, pv[idx], VALUE_NONE);

      assert(MoveList<LEGAL>(pos).contains(pv[idx]));

      pos.do_move(pv[idx], *st++);
  }

  while (idx) pos.undo_move(pv[--idx]);
}


/// Thread::idle_loop() is where the thread is parked when it has no work to do

void Thread::idle_loop() {

  // Pointer 'this_sp' is not null only if we are called from split(), and not
  // at the thread creation. This means we are the split point's master.
  SplitPoint* this_sp = splitPointsSize ? activeSplitPoint : NULL;

  assert(!this_sp || (this_sp->masterThread == this && searching));

  while (!exit)
  {
      // If this thread has been assigned work, launch a search
      while (searching)
      {
          Threads.mutex.lock();

          assert(activeSplitPoint);
          SplitPoint* sp = activeSplitPoint;

          Threads.mutex.unlock();

          Stack stack[MAX_PLY+4], *ss = stack+2; // To allow referencing (ss-2) and (ss+2)
          Position pos(*sp->pos, this);

          std::memcpy(ss-2, sp->ss-2, 5 * sizeof(Stack));
          ss->splitPoint = sp;

          sp->mutex.lock();

          assert(activePosition == NULL);

          activePosition = &pos;

          if (sp->nodeType == NonPV)
              search<NonPV, true>(pos, ss, sp->alpha, sp->beta, sp->depth, sp->cutNode);

          else if (sp->nodeType == PV)
              search<PV, true>(pos, ss, sp->alpha, sp->beta, sp->depth, sp->cutNode);

          else if (sp->nodeType == Root)
              search<Root, true>(pos, ss, sp->alpha, sp->beta, sp->depth, sp->cutNode);

          else
              assert(false);

          assert(searching);

          searching = false;
          activePosition = NULL;
          sp->slavesMask.reset(idx);
          sp->allSlavesSearching = false;
          sp->nodes += pos.nodes_searched();

          // Wake up the master thread so to allow it to return from the idle
          // loop in case we are the last slave of the split point.
          if (    this != sp->masterThread
              &&  sp->slavesMask.none())
          {
              assert(!sp->masterThread->searching);
              sp->masterThread->notify_one();
          }

          // After releasing the lock we can't access any SplitPoint related data
          // in a safe way because it could have been released under our feet by
          // the sp master.
          sp->mutex.unlock();

          // Try to late join to another split point if none of its slaves has
          // already finished.
          if (Threads.size() > 2)
              for (size_t i = 0; i < Threads.size(); ++i)
              {
                  const int size = Threads[i]->splitPointsSize; // Local copy
                  sp = size ? &Threads[i]->splitPoints[size - 1] : NULL;

                  if (   sp
                      && sp->allSlavesSearching
                      && available_to(Threads[i]))
                  {
                      // Recheck the conditions under lock protection
                      Threads.mutex.lock();
                      sp->mutex.lock();

                      if (   sp->allSlavesSearching
                          && available_to(Threads[i]))
                      {
                           sp->slavesMask.set(idx);
                           activeSplitPoint = sp;
                           searching = true;
                      }

                      sp->mutex.unlock();
                      Threads.mutex.unlock();

                      break; // Just a single attempt
                  }
              }
      }

      // Grab the lock to avoid races with Thread::notify_one()
      mutex.lock();

      // If we are master and all slaves have finished then exit idle_loop
      if (this_sp && this_sp->slavesMask.none())
      {
          assert(!searching);
          mutex.unlock();
          break;
      }

      // If we are not searching, wait for a condition to be signaled instead of
      // wasting CPU time polling for work.
      if (!searching && !exit)
          sleepCondition.wait(mutex);

      mutex.unlock();
  }
}


/// check_time() is called by the timer thread when the timer triggers. It is
/// used to print debug info and, more importantly, to detect when we are out of
/// available time and thus stop the search.

void check_time() {

  static Time::point lastInfoTime = Time::now();
  Time::point elapsed = Time::now() - SearchTime;

  if (Time::now() - lastInfoTime >= 1000)
  {
      lastInfoTime = Time::now();
      dbg_print();
  }

  // An engine may not stop pondering until told so by the GUI
  if (Limits.ponder)
      return;

  if (Limits.use_time_management())
  {
      bool stillAtFirstMove =    Signals.firstRootMove
                             && !Signals.failedLowAtRoot
                             &&  elapsed > TimeMgr.available_time() * 75 / 100;

      if (   stillAtFirstMove
          || elapsed > TimeMgr.maximum_time() - 2 * TimerThread::Resolution)
          Signals.stop = true;
  }
  else if (Limits.movetime && elapsed >= Limits.movetime)
      Signals.stop = true;

  else if (Limits.nodes)
  {
      Threads.mutex.lock();

      int64_t nodes = RootPos.nodes_searched();

      // Loop across all split points and sum accumulated SplitPoint nodes plus
      // all the currently active positions nodes.
      for (size_t i = 0; i < Threads.size(); ++i)
          for (int j = 0; j < Threads[i]->splitPointsSize; ++j)
          {
              SplitPoint& sp = Threads[i]->splitPoints[j];

              sp.mutex.lock();

              nodes += sp.nodes;

              for (size_t idx = 0; idx < Threads.size(); ++idx)
                  if (sp.slavesMask.test(idx) && Threads[idx]->activePosition)
                      nodes += Threads[idx]->activePosition->nodes_searched();

              sp.mutex.unlock();
          }

      Threads.mutex.unlock();

      if (nodes >= Limits.nodes)
          Signals.stop = true;
  }
}<|MERGE_RESOLUTION|>--- conflicted
+++ resolved
@@ -192,14 +192,10 @@
 
 void Search::think() {
 
-<<<<<<< HEAD
   RootPly = RootPos.game_ply();
   TimeMgr.init(Limits, RootPly, RootPos.side_to_move());
-=======
-  TimeMgr.init(Limits, RootPos.game_ply(), RootPos.side_to_move());
   TBHits = TBCardinality = 0;
   RootInTB = false;
->>>>>>> fe07ae4c
 
   int cf = Options["Contempt"] * PawnValueEg / 100; // From centipawns
   DrawValue[ RootPos.side_to_move()] = VALUE_DRAW - Value(cf);
@@ -668,16 +664,11 @@
 
         assert(eval - beta >= 0);
 
-<<<<<<< HEAD
         // Null move dynamic reduction based on depth, material and value
         Depth R =  2 * ONE_PLY
                  + depth / 4
                  + (pos.non_pawn_material(pos.side_to_move()) > BishopValueMg) * ONE_PLY
                  + std::min(int(eval - beta) / PawnValueMg, 3) * ONE_PLY;
-=======
-        // Null move dynamic reduction based on depth and value
-        Depth R = (3 + depth / 4 + std::min((eval - beta) / PawnValueMg, 3)) * ONE_PLY;
->>>>>>> fe07ae4c
 
         pos.do_null_move(st);
         (ss+1)->skipNullMove = true;
