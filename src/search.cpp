--- conflicted
+++ resolved
@@ -807,12 +807,8 @@
                 return nullValue;
 
             // Do verification search at high depths
-<<<<<<< HEAD
             R = std::min(R, 5 * ONE_PLY);
-            Value v = depth-R < ONE_PLY ? qsearch<NonPV, false>(pos, ss, beta-1, beta, DEPTH_ZERO)
-=======
             Value v = depth-R < ONE_PLY ? qsearch<NonPV, false>(pos, ss, beta-1, beta)
->>>>>>> f72b7dc9
                                         :  search<NonPV>(pos, ss, beta-1, beta, depth-R, false, true);
 
             if (v >= beta)
