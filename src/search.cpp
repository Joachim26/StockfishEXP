/*
  Stockfish, a UCI chess playing engine derived from Glaurung 2.1
  Copyright (C) 2004-2008 Tord Romstad (Glaurung author)
  Copyright (C) 2008-2015 Marco Costalba, Joona Kiiski, Tord Romstad
  Copyright (C) 2015-2016 Marco Costalba, Joona Kiiski, Gary Linscott, Tord Romstad

  Stockfish is free software: you can redistribute it and/or modify
  it under the terms of the GNU General Public License as published by
  the Free Software Foundation, either version 3 of the License, or
  (at your option) any later version.

  Stockfish is distributed in the hope that it will be useful,
  but WITHOUT ANY WARRANTY; without even the implied warranty of
  MERCHANTABILITY or FITNESS FOR A PARTICULAR PURPOSE.  See the
  GNU General Public License for more details.

  You should have received a copy of the GNU General Public License
  along with this program.  If not, see <http://www.gnu.org/licenses/>.
*/

#include <algorithm>
#include <cassert>
#include <cmath>
#include <cstring>   // For std::memset
#include <iostream>
#include <sstream>

#include "evaluate.h"
#include "misc.h"
#include "movegen.h"
#include "movepick.h"
#include "position.h"
#include "search.h"
#include "timeman.h"
#include "thread.h"
#include "tt.h"
#include "uci.h"
#include "syzygy/tbprobe.h"

namespace Search {

  SignalsType Signals;
  LimitsType Limits;
}

namespace Tablebases {

  int Cardinality;
  uint64_t Hits;
  bool RootInTB;
  bool UseRule50;
  Depth ProbeDepth;
  Value Score;
}

namespace TB = Tablebases;

using std::string;
using Eval::evaluate;
using namespace Search;

namespace {

  // Different node types, used as a template parameter
  enum NodeType { NonPV, PV };

  // Razoring and futility margin based on depth
  const int razor_margin[4] = { 483, 570, 603, 554 };
  Value futility_margin(Depth d) { return Value(150 * d / ONE_PLY); }

  // Futility and reductions lookup tables, initialized at startup
  int FutilityMoveCounts[2][16]; // [improving][depth]
  int Reductions[2][2][64][64];  // [pv][improving][depth][moveNumber]

  template <bool PvNode> Depth reduction(bool i, Depth d, int mn) {
    return Reductions[PvNode][i][std::min(d / ONE_PLY, 63)][std::min(mn, 63)] * ONE_PLY;
  }

  // Skill structure is used to implement strength limit
  struct Skill {
    Skill(int l) : level(l) {}
    bool enabled() const { return level < 20; }
    bool time_to_pick(Depth depth) const { return depth / ONE_PLY == 1 + level; }
    Move best_move(size_t multiPV) { return best ? best : pick_best(multiPV); }
    Move pick_best(size_t multiPV);

    int level;
    Move best = MOVE_NONE;
  };

  // EasyMoveManager structure is used to detect an 'easy move'. When the PV is
  // stable across multiple search iterations, we can quickly return the best move.
  struct EasyMoveManager {

    void clear() {
      stableCnt = 0;
      expectedPosKey = 0;
      pv[0] = pv[1] = pv[2] = MOVE_NONE;
    }

    Move get(Key key) const {
      return expectedPosKey == key ? pv[2] : MOVE_NONE;
    }

    void update(Position& pos, const std::vector<Move>& newPv) {

      assert(newPv.size() >= 3);

      // Keep track of how many times in a row the 3rd ply remains stable
      stableCnt = (newPv[2] == pv[2]) ? stableCnt + 1 : 0;

      if (!std::equal(newPv.begin(), newPv.begin() + 3, pv))
      {
          std::copy(newPv.begin(), newPv.begin() + 3, pv);

          StateInfo st[2];
          pos.do_move(newPv[0], st[0], pos.gives_check(newPv[0]));
          pos.do_move(newPv[1], st[1], pos.gives_check(newPv[1]));
          expectedPosKey = pos.key();
          pos.undo_move(newPv[1]);
          pos.undo_move(newPv[0]);
      }
    }

    int stableCnt;
    Key expectedPosKey;
    Move pv[3];
  };

  // Set of rows with half bits set to 1 and half to 0. It is used to allocate
  // the search depths across the threads.
  typedef std::vector<int> Row;

  const Row HalfDensity[] = {
    {0, 1},
    {1, 0},
    {0, 0, 1, 1},
    {0, 1, 1, 0},
    {1, 1, 0, 0},
    {1, 0, 0, 1},
    {0, 0, 0, 1, 1, 1},
    {0, 0, 1, 1, 1, 0},
    {0, 1, 1, 1, 0, 0},
    {1, 1, 1, 0, 0, 0},
    {1, 1, 0, 0, 0, 1},
    {1, 0, 0, 0, 1, 1},
    {0, 0, 0, 0, 1, 1, 1, 1},
    {0, 0, 0, 1, 1, 1, 1, 0},
    {0, 0, 1, 1, 1, 1, 0 ,0},
    {0, 1, 1, 1, 1, 0, 0 ,0},
    {1, 1, 1, 1, 0, 0, 0 ,0},
    {1, 1, 1, 0, 0, 0, 0 ,1},
    {1, 1, 0, 0, 0, 0, 1 ,1},
    {1, 0, 0, 0, 0, 1, 1 ,1},
  };

  const size_t HalfDensitySize = std::extent<decltype(HalfDensity)>::value;

  EasyMoveManager EasyMove;
  Value DrawValue[COLOR_NB];

  template <NodeType NT>
  Value search(Position& pos, Stack* ss, Value alpha, Value beta, Depth depth, bool cutNode);

  template <NodeType NT, bool InCheck>
  Value qsearch(Position& pos, Stack* ss, Value alpha, Value beta, Depth depth);

  Value value_to_tt(Value v, int ply);
  Value value_from_tt(Value v, int ply);
  void update_pv(Move* pv, Move move, Move* childPv);
  void update_cm_stats(Stack* ss, Piece pc, Square s, Value bonus);
  void update_stats(const Position& pos, Stack* ss, Move move, Move* quiets, int quietsCnt, Value bonus);
  void check_time();

} // namespace


/// Search::init() is called during startup to initialize various lookup tables

void Search::init() {

  for (int imp = 0; imp <= 1; ++imp)
      for (int d = 1; d < 64; ++d)
          for (int mc = 1; mc < 64; ++mc)
          {
              double r = log(d) * log(mc) / 2;
              if (r < 0.80)
                continue;

              Reductions[NonPV][imp][d][mc] = int(std::round(r));
              Reductions[PV][imp][d][mc] = std::max(Reductions[NonPV][imp][d][mc] - 1, 0);

              // Increase reduction for non-PV nodes when eval is not improving
              if (!imp && Reductions[NonPV][imp][d][mc] >= 2)
                Reductions[NonPV][imp][d][mc]++;
          }

  for (int d = 0; d < 16; ++d)
  {
      FutilityMoveCounts[0][d] = int(2.4 + 0.773 * pow(d + 0.00, 1.8));
      FutilityMoveCounts[1][d] = int(2.9 + 1.045 * pow(d + 0.49, 1.8));
  }
}


/// Search::clear() resets search state to zero, to obtain reproducible results

void Search::clear() {

  TT.clear();

  for (Thread* th : Threads)
  {
      th->history.clear();
      th->counterMoves.clear();
      th->fromTo.clear();
      th->counterMoveHistory.clear();
  }

  Threads.main()->previousScore = VALUE_INFINITE;
}


/// Search::perft() is our utility to verify move generation. All the leaf nodes
/// up to the given depth are generated and counted, and the sum is returned.
template<bool Root>
uint64_t Search::perft(Position& pos, Depth depth) {

  StateInfo st;
  uint64_t cnt, nodes = 0;
  const bool leaf = (depth == 2 * ONE_PLY);

  for (const auto& m : MoveList<LEGAL>(pos))
  {
      if (Root && depth <= ONE_PLY)
          cnt = 1, nodes++;
      else
      {
          pos.do_move(m, st, pos.gives_check(m));
          cnt = leaf ? MoveList<LEGAL>(pos).size() : perft<false>(pos, depth - ONE_PLY);
          nodes += cnt;
          pos.undo_move(m);
      }
      if (Root)
          sync_cout << UCI::move(m, pos.is_chess960()) << ": " << cnt << sync_endl;
  }
  return nodes;
}

template uint64_t Search::perft<true>(Position&, Depth);


/// MainThread::search() is called by the main thread when the program receives
/// the UCI 'go' command. It searches from the root position and outputs the "bestmove".

void MainThread::search() {

  Color us = rootPos.side_to_move();
  Time.init(Limits, us, rootPos.game_ply());

  int contempt = Options["Contempt"] * PawnValueEg / 100; // From centipawns
  DrawValue[ us] = VALUE_DRAW + Value(contempt);
  DrawValue[~us] = VALUE_DRAW - Value(contempt);

  if (rootMoves.empty())
  {
      rootMoves.push_back(RootMove(MOVE_NONE));
      sync_cout << "info depth 0 score "
                << UCI::value(rootPos.checkers() ? -VALUE_MATE : VALUE_DRAW)
                << sync_endl;
  }
  else
  {
      for (Thread* th : Threads)
          if (th != this)
              th->start_searching();

      Thread::search(); // Let's start searching!
  }

  // When playing in 'nodes as time' mode, subtract the searched nodes from
  // the available ones before exiting.
  if (Limits.npmsec)
      Time.availableNodes += Limits.inc[us] - Threads.nodes_searched();

  // When we reach the maximum depth, we can arrive here without a raise of
  // Signals.stop. However, if we are pondering or in an infinite search,
  // the UCI protocol states that we shouldn't print the best move before the
  // GUI sends a "stop" or "ponderhit" command. We therefore simply wait here
  // until the GUI sends one of those commands (which also raises Signals.stop).
  if (!Signals.stop && (Limits.ponder || Limits.infinite))
  {
      Signals.stopOnPonderhit = true;
      wait(Signals.stop);
  }

  // Stop the threads if not already stopped
  Signals.stop = true;

  // Wait until all threads have finished
  for (Thread* th : Threads)
      if (th != this)
          th->wait_for_search_finished();

  // Check if there are threads with a better score than main thread
  Thread* bestThread = this;
  if (   !this->easyMovePlayed
      &&  Options["MultiPV"] == 1
      && !Limits.depth
      && !Skill(Options["Skill Level"]).enabled()
      &&  rootMoves[0].pv[0] != MOVE_NONE)
  {
      for (Thread* th : Threads)
          if (   th->completedDepth > bestThread->completedDepth
              && th->rootMoves[0].score > bestThread->rootMoves[0].score)
              bestThread = th;
  }

  previousScore = bestThread->rootMoves[0].score;

  // Send new PV when needed
  if (bestThread != this)
      sync_cout << UCI::pv(bestThread->rootPos, bestThread->completedDepth, -VALUE_INFINITE, VALUE_INFINITE) << sync_endl;

  sync_cout << "bestmove " << UCI::move(bestThread->rootMoves[0].pv[0], rootPos.is_chess960());

  if (bestThread->rootMoves[0].pv.size() > 1 || bestThread->rootMoves[0].extract_ponder_from_tt(rootPos))
      std::cout << " ponder " << UCI::move(bestThread->rootMoves[0].pv[1], rootPos.is_chess960());

  std::cout << sync_endl;
}


// Thread::search() is the main iterative deepening loop. It calls search()
// repeatedly with increasing depth until the allocated thinking time has been
// consumed, the user stops the search, or the maximum search depth is reached.

void Thread::search() {

  Stack stack[MAX_PLY+7], *ss = stack+5; // To allow referencing (ss-5) and (ss+2)
  Value bestValue, alpha, beta, delta;
  Move easyMove = MOVE_NONE;
  MainThread* mainThread = (this == Threads.main() ? Threads.main() : nullptr);

  std::memset(ss-5, 0, 8 * sizeof(Stack));

  bestValue = delta = alpha = -VALUE_INFINITE;
  beta = VALUE_INFINITE;
  completedDepth = DEPTH_ZERO;

  if (mainThread)
  {
      easyMove = EasyMove.get(rootPos.key());
      EasyMove.clear();
      mainThread->easyMovePlayed = mainThread->failedLow = false;
      mainThread->bestMoveChanges = 0;
      TT.new_search();
  }

  size_t multiPV = Options["MultiPV"];
  Skill skill(Options["Skill Level"]);

  // When playing with strength handicap enable MultiPV search that we will
  // use behind the scenes to retrieve a set of possible moves.
  if (skill.enabled())
      multiPV = std::max(multiPV, (size_t)4);

  multiPV = std::min(multiPV, rootMoves.size());

  // Iterative deepening loop until requested to stop or the target depth is reached
  while (   (rootDepth += ONE_PLY) < DEPTH_MAX
         && !Signals.stop
         && (!Limits.depth || Threads.main()->rootDepth / ONE_PLY <= Limits.depth))
  {
      // Set up the new depths for the helper threads skipping on average every
      // 2nd ply (using a half-density matrix).
      if (!mainThread)
      {
          const Row& row = HalfDensity[(idx - 1) % HalfDensitySize];
          if (row[(rootDepth / ONE_PLY + rootPos.game_ply()) % row.size()])
             continue;
      }

      // Age out PV variability metric
      if (mainThread)
          mainThread->bestMoveChanges *= 0.505, mainThread->failedLow = false;

      // Save the last iteration's scores before first PV line is searched and
      // all the move scores except the (new) PV are set to -VALUE_INFINITE.
      for (RootMove& rm : rootMoves)
          rm.previousScore = rm.score;

      // MultiPV loop. We perform a full root search for each PV line
      for (PVIdx = 0; PVIdx < multiPV && !Signals.stop; ++PVIdx)
      {
          // Reset aspiration window starting size
          if (rootDepth >= 5 * ONE_PLY)
          {
              delta = Value(18);
              alpha = std::max(rootMoves[PVIdx].previousScore - delta,-VALUE_INFINITE);
              beta  = std::min(rootMoves[PVIdx].previousScore + delta, VALUE_INFINITE);
          }

          // Start with a small aspiration window and, in the case of a fail
          // high/low, re-search with a bigger window until we're not failing
          // high/low anymore.
          while (true)
          {
              bestValue = ::search<PV>(rootPos, ss, alpha, beta, rootDepth, false);

              // Bring the best move to the front. It is critical that sorting
              // is done with a stable algorithm because all the values but the
              // first and eventually the new best one are set to -VALUE_INFINITE
              // and we want to keep the same order for all the moves except the
              // new PV that goes to the front. Note that in case of MultiPV
              // search the already searched PV lines are preserved.
              std::stable_sort(rootMoves.begin() + PVIdx, rootMoves.end());

              // If search has been stopped, break immediately. Sorting and
              // writing PV back to TT is safe because RootMoves is still
              // valid, although it refers to the previous iteration.
              if (Signals.stop)
                  break;

              // When failing high/low give some update (without cluttering
              // the UI) before a re-search.
              if (   mainThread
                  && multiPV == 1
                  && (bestValue <= alpha || bestValue >= beta)
                  && Time.elapsed() > 3000)
                  sync_cout << UCI::pv(rootPos, rootDepth, alpha, beta) << sync_endl;

              // In case of failing low/high increase aspiration window and
              // re-search, otherwise exit the loop.
              if (bestValue <= alpha)
              {
                  alpha = std::max(bestValue - delta, -VALUE_INFINITE);

                  if (mainThread)
                  {
                      mainThread->failedLow = true;
                      Signals.stopOnPonderhit = false;
                  }
              }
              else if (bestValue >= beta)
              {
                  beta = std::min(bestValue + delta, VALUE_INFINITE);
              }
              else
                  break;

              delta += delta / 4 + 5;

              assert(alpha >= -VALUE_INFINITE && beta <= VALUE_INFINITE);
          }

          // Sort the PV lines searched so far and update the GUI
          std::stable_sort(rootMoves.begin(), rootMoves.begin() + PVIdx + 1);

          if (!mainThread)
              continue;

          if (Signals.stop)
              sync_cout << "info nodes " << Threads.nodes_searched()
                        << " time " << Time.elapsed() << sync_endl;

          else if (PVIdx + 1 == multiPV || Time.elapsed() > 3000)
              sync_cout << UCI::pv(rootPos, rootDepth, alpha, beta) << sync_endl;
      }

      if (!Signals.stop)
          completedDepth = rootDepth;

      if (!mainThread)
          continue;

      // If skill level is enabled and time is up, pick a sub-optimal best move
      if (skill.enabled() && skill.time_to_pick(rootDepth))
          skill.pick_best(multiPV);

      // Have we found a "mate in x"?
      if (   Limits.mate
          && bestValue >= VALUE_MATE_IN_MAX_PLY
          && VALUE_MATE - bestValue <= 2 * Limits.mate)
          Signals.stop = true;

      // Do we have time for the next iteration? Can we stop searching now?
      if (Limits.use_time_management())
      {
          if (!Signals.stop && !Signals.stopOnPonderhit)
          {
              // Stop the search if only one legal move is available, or if all
              // of the available time has been used, or if we matched an easyMove
              // from the previous search and just did a fast verification.
              const int F[] = { mainThread->failedLow,
                                bestValue - mainThread->previousScore };

              int improvingFactor = std::max(229, std::min(715, 357 + 119 * F[0] - 6 * F[1]));
              double unstablePvFactor = 1 + mainThread->bestMoveChanges;

              bool doEasyMove =   rootMoves[0].pv[0] == easyMove
                               && mainThread->bestMoveChanges < 0.03
                               && Time.elapsed() > Time.optimum() * 5 / 42;

              if (   rootMoves.size() == 1
                  || (TB::RootInTB && Time.elapsed() > Time.optimum() / 10)
                  || Time.elapsed() > Time.optimum() * unstablePvFactor * improvingFactor / 628
                  || (mainThread->easyMovePlayed = doEasyMove, doEasyMove))
              {
                  // If we are allowed to ponder do not stop the search now but
                  // keep pondering until the GUI sends "ponderhit" or "stop".
                  if (Limits.ponder)
                      Signals.stopOnPonderhit = true;
                  else
                      Signals.stop = true;
              }
          }

          if (rootMoves[0].pv.size() >= 3)
              EasyMove.update(rootPos, rootMoves[0].pv);
          else
              EasyMove.clear();
      }
  }

  if (!mainThread)
      return;

  // Clear any candidate easy move that wasn't stable for the last search
  // iterations; the second condition prevents consecutive fast moves.
  if (EasyMove.stableCnt < 6 || mainThread->easyMovePlayed)
      EasyMove.clear();

  // If skill level is enabled, swap best PV line with the sub-optimal one
  if (skill.enabled())
      std::swap(rootMoves[0], *std::find(rootMoves.begin(),
                rootMoves.end(), skill.best_move(multiPV)));
}


namespace {

  // search<>() is the main search function for both PV and non-PV nodes

  template <NodeType NT>
  Value search(Position& pos, Stack* ss, Value alpha, Value beta, Depth depth, bool cutNode) {

    const bool PvNode = NT == PV;
    const bool rootNode = PvNode && (ss-1)->ply == 0;

    assert(-VALUE_INFINITE <= alpha && alpha < beta && beta <= VALUE_INFINITE);
    assert(PvNode || (alpha == beta - 1));
    assert(DEPTH_ZERO < depth && depth < DEPTH_MAX);
    assert(!(PvNode && cutNode));
    assert(depth / ONE_PLY * ONE_PLY == depth);

    Move pv[MAX_PLY+1], quietsSearched[64];
    StateInfo st;
    TTEntry* tte;
    Key posKey;
    Move ttMove, move, excludedMove, bestMove;
    Depth extension, newDepth;
    Value bestValue, value, ttValue, eval, nullValue;
    bool ttHit, inCheck, givesCheck, singularExtensionNode, improving;
    bool captureOrPromotion, doFullDepthSearch, moveCountPruning;
    Piece moved_piece;
    int moveCount, quietCount;

    // Step 1. Initialize node
    Thread* thisThread = pos.this_thread();
    inCheck = pos.checkers();
    moveCount = quietCount =  ss->moveCount = 0;
    bestValue = -VALUE_INFINITE;
    ss->ply = (ss-1)->ply + 1;

    // Check for the available remaining time
    if (thisThread->resetCalls.load(std::memory_order_relaxed))
    {
        thisThread->resetCalls = false;
        thisThread->callsCnt = 0;
    }
    if (++thisThread->callsCnt > 4096)
    {
        for (Thread* th : Threads)
            th->resetCalls = true;

        check_time();
    }

    // Used to send selDepth info to GUI
    if (PvNode && thisThread->maxPly < ss->ply)
        thisThread->maxPly = ss->ply;

    if (!rootNode)
    {
        // Step 2. Check for aborted search and immediate draw
        if (Signals.stop.load(std::memory_order_relaxed) || pos.is_draw() || ss->ply >= MAX_PLY)
            return ss->ply >= MAX_PLY && !inCheck ? evaluate(pos)
                                                  : DrawValue[pos.side_to_move()];

        // Step 3. Mate distance pruning. Even if we mate at the next move our score
        // would be at best mate_in(ss->ply+1), but if alpha is already bigger because
        // a shorter mate was found upward in the tree then there is no need to search
        // because we will never beat the current alpha. Same logic but with reversed
        // signs applies also in the opposite condition of being mated instead of giving
        // mate. In this case return a fail-high score.
        alpha = std::max(mated_in(ss->ply), alpha);
        beta = std::min(mate_in(ss->ply+1), beta);
        if (alpha >= beta)
            return alpha;
    }

    assert(0 <= ss->ply && ss->ply < MAX_PLY);

    ss->currentMove = (ss+1)->excludedMove = bestMove = MOVE_NONE;
    ss->counterMoves = nullptr;
    (ss+1)->skipEarlyPruning = false;
    (ss+2)->killers[0] = (ss+2)->killers[1] = MOVE_NONE;

    // Step 4. Transposition table lookup. We don't want the score of a partial
    // search to overwrite a previous full search TT value, so we use a different
    // position key in case of an excluded move.
    excludedMove = ss->excludedMove;
    posKey = pos.key() ^ Key(excludedMove);
    tte = TT.probe(posKey, ttHit);
    ttValue = ttHit ? value_from_tt(tte->value(), ss->ply) : VALUE_NONE;
    ttMove =  rootNode ? thisThread->rootMoves[thisThread->PVIdx].pv[0]
            : ttHit    ? tte->move() : MOVE_NONE;

    // At non-PV nodes we check for an early TT cutoff
    if (  !PvNode
        && ttHit
        && tte->depth() >= depth
        && ttValue != VALUE_NONE // Possible in case of TT access race
        && (ttValue >= beta ? (tte->bound() & BOUND_LOWER)
                            : (tte->bound() & BOUND_UPPER)))
    {
        // If ttMove is quiet, update killers, history, counter move on TT hit
        if (ttValue >= beta && ttMove)
        {
            int d = depth / ONE_PLY;

            if (!pos.capture_or_promotion(ttMove))
            {
                Value bonus = Value(d * d + 2 * d - 2);
                update_stats(pos, ss, ttMove, nullptr, 0, bonus);
            }

            // Extra penalty for a quiet TT move in previous ply when it gets refuted
            if ((ss-1)->moveCount == 1 && !pos.captured_piece())
            {
                Value penalty = Value(d * d + 4 * d + 1);
                Square prevSq = to_sq((ss-1)->currentMove);
                update_cm_stats(ss-1, pos.piece_on(prevSq), prevSq, -penalty);
            }
        }
        return ttValue;
    }

    // Step 4a. Tablebase probe
    if (!rootNode && TB::Cardinality)
    {
        int piecesCnt = pos.count<ALL_PIECES>(WHITE) + pos.count<ALL_PIECES>(BLACK);

        if (    piecesCnt <= TB::Cardinality
            && (piecesCnt <  TB::Cardinality || depth >= TB::ProbeDepth)
            &&  pos.rule50_count() == 0
            && !pos.can_castle(ANY_CASTLING))
        {
            int found, v = Tablebases::probe_wdl(pos, &found);

            if (found)
            {
                TB::Hits++;

                int drawScore = TB::UseRule50 ? 1 : 0;

                value =  v < -drawScore ? -VALUE_MATE + MAX_PLY + ss->ply
                       : v >  drawScore ?  VALUE_MATE - MAX_PLY - ss->ply
                                        :  VALUE_DRAW + 2 * v * drawScore;

                tte->save(posKey, value_to_tt(value, ss->ply), BOUND_EXACT,
                          std::min(DEPTH_MAX - ONE_PLY, depth + 6 * ONE_PLY),
                          MOVE_NONE, VALUE_NONE, TT.generation());

                return value;
            }
        }
    }

    // Step 5. Evaluate the position statically
    if (inCheck)
    {
        ss->staticEval = eval = VALUE_NONE;
        goto moves_loop;
    }

    else if (ttHit)
    {
        // Never assume anything on values stored in TT
        if ((ss->staticEval = eval = tte->eval()) == VALUE_NONE)
            eval = ss->staticEval = evaluate(pos);

        // Can ttValue be used as a better position evaluation?
        if (ttValue != VALUE_NONE)
            if (tte->bound() & (ttValue > eval ? BOUND_LOWER : BOUND_UPPER))
                eval = ttValue;
    }
    else
    {
        eval = ss->staticEval =
        (ss-1)->currentMove != MOVE_NULL ? evaluate(pos)
                                         : -(ss-1)->staticEval + 2 * Eval::Tempo;

        tte->save(posKey, VALUE_NONE, BOUND_NONE, DEPTH_NONE, MOVE_NONE,
                  ss->staticEval, TT.generation());
    }

    if (ss->skipEarlyPruning)
        goto moves_loop;

    // Step 6. Razoring (skipped when in check)
    if (   !PvNode
        &&  depth < 4 * ONE_PLY
        &&  ttMove == MOVE_NONE
        &&  eval + razor_margin[depth / ONE_PLY] <= alpha)
    {
        if (depth <= ONE_PLY)
            return qsearch<NonPV, false>(pos, ss, alpha, beta, DEPTH_ZERO);

        Value ralpha = alpha - razor_margin[depth / ONE_PLY];
        Value v = qsearch<NonPV, false>(pos, ss, ralpha, ralpha+1, DEPTH_ZERO);
        if (v <= ralpha)
            return v;
    }

    // Step 7. Futility pruning: child node (skipped when in check)
    if (   !rootNode
        &&  depth < 7 * ONE_PLY
        &&  eval - futility_margin(depth) >= beta
        &&  eval < VALUE_KNOWN_WIN  // Do not return unproven wins
        &&  pos.non_pawn_material(pos.side_to_move()))
        return eval;

    // Step 8. Null move search with verification search (is omitted in PV nodes)
    if (   !PvNode
        &&  eval >= beta
        && (ss->staticEval >= beta - 35 * (depth / ONE_PLY - 6) || depth >= 13 * ONE_PLY)
        &&  pos.non_pawn_material(pos.side_to_move()))
    {
        ss->currentMove = MOVE_NULL;
        ss->counterMoves = nullptr;

        assert(eval - beta >= 0);

        // Null move dynamic reduction based on depth and value
        Depth R = ((823 + 67 * depth / ONE_PLY) / 256 + std::min((eval - beta) / PawnValueMg, 3)) * ONE_PLY;

        pos.do_null_move(st);
        (ss+1)->skipEarlyPruning = true;
        nullValue = depth-R < ONE_PLY ? -qsearch<NonPV, false>(pos, ss+1, -beta, -beta+1, DEPTH_ZERO)
                                      : - search<NonPV>(pos, ss+1, -beta, -beta+1, depth-R, !cutNode);
        (ss+1)->skipEarlyPruning = false;
        pos.undo_null_move();

        if (nullValue >= beta)
        {
            // Do not return unproven mate scores
            if (nullValue >= VALUE_MATE_IN_MAX_PLY)
                nullValue = beta;

            if (depth < 12 * ONE_PLY && abs(beta) < VALUE_KNOWN_WIN)
                return nullValue;

            // Do verification search at high depths
            ss->skipEarlyPruning = true;

            // Reduce reduction at higher iterations
            if (thisThread->rootDepth > 24 * ONE_PLY)
                R = std::min(R, 5 * ONE_PLY);

            Value v = depth-R < ONE_PLY ? qsearch<NonPV, false>(pos, ss, beta-1, beta, DEPTH_ZERO)
                                        :  search<NonPV>(pos, ss, beta-1, beta, depth-R, false);
            ss->skipEarlyPruning = false;

            if (v >= beta)
                return nullValue;
        }
    }

    // Step 9. ProbCut (skipped when in check)
    // If we have a good enough capture and a reduced search returns a value
    // much above beta, we can (almost) safely prune the previous move.
    if (   !PvNode
        &&  depth >= 5 * ONE_PLY
        &&  abs(beta) < VALUE_MATE_IN_MAX_PLY)
    {
        Value rbeta = std::min(beta + 200, VALUE_INFINITE);
        Depth rdepth = depth - 4 * ONE_PLY;

        assert(rdepth >= ONE_PLY);
        assert((ss-1)->currentMove != MOVE_NONE);
        assert((ss-1)->currentMove != MOVE_NULL);

        MovePicker mp(pos, ttMove, rbeta - ss->staticEval);

        while ((move = mp.next_move()) != MOVE_NONE)
            if (pos.legal(move))
            {
                ss->currentMove = move;
                ss->counterMoves = &thisThread->counterMoveHistory[pos.moved_piece(move)][to_sq(move)];
                pos.do_move(move, st, pos.gives_check(move));
                value = -search<NonPV>(pos, ss+1, -rbeta, -rbeta+1, rdepth, !cutNode);
                pos.undo_move(move);
                if (value >= rbeta)
                    return value;
            }
    }

    // Step 10. Internal iterative deepening (skipped when in check)
    if (    depth >= 6 * ONE_PLY
        && !ttMove
        && (PvNode || ss->staticEval + 256 >= beta))
    {
        Depth d = (3 * depth / (4 * ONE_PLY) - 2) * ONE_PLY;
        ss->skipEarlyPruning = true;
        search<NT>(pos, ss, alpha, beta, d, cutNode);
        ss->skipEarlyPruning = false;

        tte = TT.probe(posKey, ttHit);
        ttMove = ttHit ? tte->move() : MOVE_NONE;
    }

moves_loop: // When in check search starts from here

    const CounterMoveStats* cmh  = (ss-1)->counterMoves;
    const CounterMoveStats* fmh  = (ss-2)->counterMoves;
    const CounterMoveStats* fmh2 = (ss-4)->counterMoves;

    MovePicker mp(pos, ttMove, depth, ss);
    value = bestValue; // Workaround a bogus 'uninitialized' warning under gcc
    improving =   ss->staticEval >= (ss-2)->staticEval
            /* || ss->staticEval == VALUE_NONE Already implicit in the previous condition */
               ||(ss-2)->staticEval == VALUE_NONE;

    singularExtensionNode =   !rootNode
                           &&  depth >= 8 * ONE_PLY
                           &&  ttMove != MOVE_NONE
                           &&  ttValue != VALUE_NONE
                           && !excludedMove // Recursive singular search is not allowed
                           && (tte->bound() & BOUND_LOWER)
                           &&  tte->depth() >= depth - 3 * ONE_PLY;

    // Step 11. Loop through moves
    // Loop through all pseudo-legal moves until no moves remain or a beta cutoff occurs
    while ((move = mp.next_move()) != MOVE_NONE)
    {
      assert(is_ok(move));

      if (move == excludedMove)
          continue;

      // At root obey the "searchmoves" option and skip moves not listed in Root
      // Move List. As a consequence any illegal move is also skipped. In MultiPV
      // mode we also skip PV moves which have been already searched.
      if (rootNode && !std::count(thisThread->rootMoves.begin() + thisThread->PVIdx,
                                  thisThread->rootMoves.end(), move))
          continue;

      ss->moveCount = ++moveCount;

      if (rootNode && thisThread == Threads.main() && Time.elapsed() > 3000)
          sync_cout << "info depth " << depth / ONE_PLY
                    << " currmove " << UCI::move(move, pos.is_chess960())
                    << " currmovenumber " << moveCount + thisThread->PVIdx << sync_endl;

      if (PvNode)
          (ss+1)->pv = nullptr;

      extension = DEPTH_ZERO;
      captureOrPromotion = pos.capture_or_promotion(move);
      moved_piece = pos.moved_piece(move);

      givesCheck =  type_of(move) == NORMAL && !pos.discovered_check_candidates()
                  ? pos.check_squares(type_of(pos.piece_on(from_sq(move)))) & to_sq(move)
                  : pos.gives_check(move);

      moveCountPruning =   depth < 16 * ONE_PLY
                        && moveCount >= FutilityMoveCounts[improving][depth / ONE_PLY];

      // Step 12. Extend checks
      if (    givesCheck
          && !moveCountPruning
          &&  pos.see_ge(move, VALUE_ZERO))
          extension = ONE_PLY;

      // Singular extension search. If all moves but one fail low on a search of
      // (alpha-s, beta-s), and just one fails high on (alpha, beta), then that move
      // is singular and should be extended. To verify this we do a reduced search
      // on all the other moves but the ttMove and if the result is lower than
      // ttValue minus a margin then we extend the ttMove.
      if (    singularExtensionNode
          &&  move == ttMove
          && !extension
          &&  pos.legal(move))
      {
          Value rBeta = std::max(ttValue - 2 * depth / ONE_PLY, -VALUE_MATE);
          Depth d = (depth / (2 * ONE_PLY)) * ONE_PLY;
          ss->excludedMove = move;
          ss->skipEarlyPruning = true;
          value = search<NonPV>(pos, ss, rBeta - 1, rBeta, d, cutNode);
          ss->skipEarlyPruning = false;
          ss->excludedMove = MOVE_NONE;

          if (value < rBeta)
              extension = ONE_PLY;
      }

      // Update the current move (this must be done after singular extension search)
      newDepth = depth - ONE_PLY + extension;

      // Step 13. Pruning at shallow depth
<<<<<<< HEAD
      if (   !rootNode
          &&  pos.count<PAWN>(pos.side_to_move())
          &&  pos.non_pawn_material(pos.side_to_move())
          &&  bestValue > VALUE_MATED_IN_MAX_PLY)
=======
      if (  !rootNode
          && bestValue > VALUE_MATED_IN_MAX_PLY)
>>>>>>> 99f3ad68
      {
          if (   !captureOrPromotion
              && !givesCheck
              && !pos.advanced_pawn_push(move))
          {
              // Move count based pruning
              if (moveCountPruning)
                  continue;

              // Reduced depth of the next LMR search
              int lmrDepth = std::max(newDepth - reduction<PvNode>(improving, depth, moveCount), DEPTH_ZERO) / ONE_PLY;

              // Countermoves based pruning
              if (   lmrDepth < 3
                  && (!cmh  || (*cmh )[moved_piece][to_sq(move)] < VALUE_ZERO)
                  && (!fmh  || (*fmh )[moved_piece][to_sq(move)] < VALUE_ZERO)
                  && (!fmh2 || (*fmh2)[moved_piece][to_sq(move)] < VALUE_ZERO || (cmh && fmh)))
                  continue;

              // Futility pruning: parent node
              if (   lmrDepth < 7
                  && !inCheck
                  && ss->staticEval + 256 + 200 * lmrDepth <= alpha)
                  continue;

              // Prune moves with negative SEE
              if (   lmrDepth < 8
                  && !pos.see_ge(move, Value(-35 * lmrDepth * lmrDepth)))
                  continue;
          }
          else if (   depth < 7 * ONE_PLY
                   && !extension
                   && !pos.see_ge(move, Value(-35 * depth / ONE_PLY * depth / ONE_PLY)))
                  continue;
      }

      // Speculative prefetch as early as possible
      prefetch(TT.first_entry(pos.key_after(move)));

      // Check for legality just before making the move
      if (!rootNode && !pos.legal(move))
      {
          ss->moveCount = --moveCount;
          continue;
      }

      ss->currentMove = move;
      ss->counterMoves = &thisThread->counterMoveHistory[moved_piece][to_sq(move)];

      // Step 14. Make the move
      pos.do_move(move, st, givesCheck);

      // Step 15. Reduced depth search (LMR). If the move fails high it will be
      // re-searched at full depth.
      if (    depth >= 3 * ONE_PLY
          &&  moveCount > 1
          && (!captureOrPromotion || moveCountPruning))
      {
          Depth r = reduction<PvNode>(improving, depth, moveCount);

          if (captureOrPromotion)
              r -= r ? ONE_PLY : DEPTH_ZERO;
          else
          {
              // Increase reduction for cut nodes
              if (cutNode)
                  r += 2 * ONE_PLY;

              // Decrease reduction for moves that escape a capture. Filter out
              // castling moves, because they are coded as "king captures rook" and
              // hence break make_move(). Also use see() instead of see_sign(),
              // because the destination square is empty.
              else if (   type_of(move) == NORMAL
                       && type_of(pos.piece_on(to_sq(move))) != PAWN
                       && !pos.see_ge(make_move(to_sq(move), from_sq(move)),  VALUE_ZERO))
                  r -= 2 * ONE_PLY;

              // Decrease/increase reduction for moves with a good/bad history
              Value val = thisThread->history[moved_piece][to_sq(move)]
                         +    (cmh  ? (*cmh )[moved_piece][to_sq(move)] : VALUE_ZERO)
                         +    (fmh  ? (*fmh )[moved_piece][to_sq(move)] : VALUE_ZERO)
                         +    (fmh2 ? (*fmh2)[moved_piece][to_sq(move)] : VALUE_ZERO)
                         +    thisThread->fromTo.get(~pos.side_to_move(), move);
              int rHist = (val - 8000) / 20000;
              r = std::max(DEPTH_ZERO, (r / ONE_PLY - rHist) * ONE_PLY);
          }

          Depth d = std::max(newDepth - r, ONE_PLY);

          value = -search<NonPV>(pos, ss+1, -(alpha+1), -alpha, d, true);

          doFullDepthSearch = (value > alpha && d != newDepth);
      }
      else
          doFullDepthSearch = !PvNode || moveCount > 1;

      // Step 16. Full depth search when LMR is skipped or fails high
      if (doFullDepthSearch)
          value = newDepth <   ONE_PLY ?
                            givesCheck ? -qsearch<NonPV,  true>(pos, ss+1, -(alpha+1), -alpha, DEPTH_ZERO)
                                       : -qsearch<NonPV, false>(pos, ss+1, -(alpha+1), -alpha, DEPTH_ZERO)
                                       : - search<NonPV>(pos, ss+1, -(alpha+1), -alpha, newDepth, !cutNode);

      // For PV nodes only, do a full PV search on the first move or after a fail
      // high (in the latter case search only if value < beta), otherwise let the
      // parent node fail low with value <= alpha and try another move.
      if (PvNode && (moveCount == 1 || (value > alpha && (rootNode || value < beta))))
      {
          (ss+1)->pv = pv;
          (ss+1)->pv[0] = MOVE_NONE;

          value = newDepth <   ONE_PLY ?
                            givesCheck ? -qsearch<PV,  true>(pos, ss+1, -beta, -alpha, DEPTH_ZERO)
                                       : -qsearch<PV, false>(pos, ss+1, -beta, -alpha, DEPTH_ZERO)
                                       : - search<PV>(pos, ss+1, -beta, -alpha, newDepth, false);
      }

      // Step 17. Undo move
      pos.undo_move(move);

      assert(value > -VALUE_INFINITE && value < VALUE_INFINITE);

      // Step 18. Check for a new best move
      // Finished searching the move. If a stop occurred, the return value of
      // the search cannot be trusted, and we return immediately without
      // updating best move, PV and TT.
      if (Signals.stop.load(std::memory_order_relaxed))
          return VALUE_ZERO;

      if (rootNode)
      {
          RootMove& rm = *std::find(thisThread->rootMoves.begin(),
                                    thisThread->rootMoves.end(), move);

          // PV move or new best move ?
          if (moveCount == 1 || value > alpha)
          {
              rm.score = value;
              rm.pv.resize(1);

              assert((ss+1)->pv);

              for (Move* m = (ss+1)->pv; *m != MOVE_NONE; ++m)
                  rm.pv.push_back(*m);

              // We record how often the best move has been changed in each
              // iteration. This information is used for time management: When
              // the best move changes frequently, we allocate some more time.
              if (moveCount > 1 && thisThread == Threads.main())
                  ++static_cast<MainThread*>(thisThread)->bestMoveChanges;
          }
          else
              // All other moves but the PV are set to the lowest value: this is
              // not a problem when sorting because the sort is stable and the
              // move position in the list is preserved - just the PV is pushed up.
              rm.score = -VALUE_INFINITE;
      }

      if (value > bestValue)
      {
          bestValue = value;

          if (value > alpha)
          {
              // If there is an easy move for this position, clear it if unstable
              if (    PvNode
                  &&  thisThread == Threads.main()
                  &&  EasyMove.get(pos.key())
                  && (move != EasyMove.get(pos.key()) || moveCount > 1))
                  EasyMove.clear();

              bestMove = move;

              if (PvNode && !rootNode) // Update pv even in fail-high case
                  update_pv(ss->pv, move, (ss+1)->pv);

              if (PvNode && value < beta) // Update alpha! Always alpha < beta
                  alpha = value;
              else
              {
                  assert(value >= beta); // Fail high
                  break;
              }
          }
      }

      if (!captureOrPromotion && move != bestMove && quietCount < 64)
          quietsSearched[quietCount++] = move;
    }

    // The following condition would detect a stop only after move loop has been
    // completed. But in this case bestValue is valid because we have fully
    // searched our subtree, and we can anyhow save the result in TT.
    /*
       if (Signals.stop)
        return VALUE_DRAW;
    */

    // Step 20. Check for mate and stalemate
    // All legal moves have been searched and if there are no legal moves, it
    // must be a mate or a stalemate. If we are in a singular extension search then
    // return a fail low score.

    assert(moveCount || !inCheck || excludedMove || !MoveList<LEGAL>(pos).size());

    if (!moveCount)
        bestValue = excludedMove ? alpha
                   :     inCheck ? mated_in(ss->ply) : DrawValue[pos.side_to_move()];
    else if (bestMove)
    {
        int d = depth / ONE_PLY;

        // Quiet best move: update killers, history and countermoves
        if (!pos.capture_or_promotion(bestMove))
        {
            Value bonus = Value(d * d + 2 * d - 2);
            update_stats(pos, ss, bestMove, quietsSearched, quietCount, bonus);
        }

        // Extra penalty for a quiet TT move in previous ply when it gets refuted
        if ((ss-1)->moveCount == 1 && !pos.captured_piece())
        {
            Value penalty = Value(d * d + 4 * d + 1);
            Square prevSq = to_sq((ss-1)->currentMove);
            update_cm_stats(ss-1, pos.piece_on(prevSq), prevSq, -penalty);
        }
    }
    // Bonus for prior countermove that caused the fail low
    else if (    depth >= 3 * ONE_PLY
             && !pos.captured_piece()
             && is_ok((ss-1)->currentMove))
    {
        int d = depth / ONE_PLY;
        Value bonus = Value(d * d + 2 * d - 2);
        Square prevSq = to_sq((ss-1)->currentMove);
        update_cm_stats(ss-1, pos.piece_on(prevSq), prevSq, bonus);
    }

    tte->save(posKey, value_to_tt(bestValue, ss->ply),
              bestValue >= beta ? BOUND_LOWER :
              PvNode && bestMove ? BOUND_EXACT : BOUND_UPPER,
              depth, bestMove, ss->staticEval, TT.generation());

    assert(bestValue > -VALUE_INFINITE && bestValue < VALUE_INFINITE);

    return bestValue;
  }


  // qsearch() is the quiescence search function, which is called by the main
  // search function when the remaining depth is zero (or, to be more precise,
  // less than ONE_PLY).

  template <NodeType NT, bool InCheck>
  Value qsearch(Position& pos, Stack* ss, Value alpha, Value beta, Depth depth) {

    const bool PvNode = NT == PV;

    assert(InCheck == !!pos.checkers());
    assert(alpha >= -VALUE_INFINITE && alpha < beta && beta <= VALUE_INFINITE);
    assert(PvNode || (alpha == beta - 1));
    assert(depth <= DEPTH_ZERO);
    assert(depth / ONE_PLY * ONE_PLY == depth);

    Move pv[MAX_PLY+1];
    StateInfo st;
    TTEntry* tte;
    Key posKey;
    Move ttMove, move, bestMove;
    Value bestValue, value, ttValue, futilityValue, futilityBase, oldAlpha;
    bool ttHit, givesCheck, evasionPrunable;
    Depth ttDepth;

    if (PvNode)
    {
        oldAlpha = alpha; // To flag BOUND_EXACT when eval above alpha and no available moves
        (ss+1)->pv = pv;
        ss->pv[0] = MOVE_NONE;
    }

    ss->currentMove = bestMove = MOVE_NONE;
    ss->ply = (ss-1)->ply + 1;

    // Check for an instant draw or if the maximum ply has been reached
    if (pos.is_draw() || ss->ply >= MAX_PLY)
        return ss->ply >= MAX_PLY && !InCheck ? evaluate(pos)
                                              : DrawValue[pos.side_to_move()];

    assert(0 <= ss->ply && ss->ply < MAX_PLY);

    // Decide whether or not to include checks: this fixes also the type of
    // TT entry depth that we are going to use. Note that in qsearch we use
    // only two types of depth in TT: DEPTH_QS_CHECKS or DEPTH_QS_NO_CHECKS.
    ttDepth = InCheck || depth >= DEPTH_QS_CHECKS ? DEPTH_QS_CHECKS
                                                  : DEPTH_QS_NO_CHECKS;

    // Transposition table lookup
    posKey = pos.key();
    tte = TT.probe(posKey, ttHit);
    ttMove = ttHit ? tte->move() : MOVE_NONE;
    ttValue = ttHit ? value_from_tt(tte->value(), ss->ply) : VALUE_NONE;

    if (  !PvNode
        && ttHit
        && tte->depth() >= ttDepth
        && ttValue != VALUE_NONE // Only in case of TT access race
        && (ttValue >= beta ? (tte->bound() &  BOUND_LOWER)
                            : (tte->bound() &  BOUND_UPPER)))
        return ttValue;

    // Evaluate the position statically
    if (InCheck)
    {
        ss->staticEval = VALUE_NONE;
        bestValue = futilityBase = -VALUE_INFINITE;
    }
    else
    {
        if (ttHit)
        {
            // Never assume anything on values stored in TT
            if ((ss->staticEval = bestValue = tte->eval()) == VALUE_NONE)
                ss->staticEval = bestValue = evaluate(pos);

            // Can ttValue be used as a better position evaluation?
            if (ttValue != VALUE_NONE)
                if (tte->bound() & (ttValue > bestValue ? BOUND_LOWER : BOUND_UPPER))
                    bestValue = ttValue;
        }
        else
            ss->staticEval = bestValue =
            (ss-1)->currentMove != MOVE_NULL ? evaluate(pos)
                                             : -(ss-1)->staticEval + 2 * Eval::Tempo;

        // Stand pat. Return immediately if static value is at least beta
        if (bestValue >= beta)
        {
            if (!ttHit)
                tte->save(pos.key(), value_to_tt(bestValue, ss->ply), BOUND_LOWER,
                          DEPTH_NONE, MOVE_NONE, ss->staticEval, TT.generation());

            return bestValue;
        }

        if (PvNode && bestValue > alpha)
            alpha = bestValue;

        futilityBase = bestValue + 128;
    }

    // Initialize a MovePicker object for the current position, and prepare
    // to search the moves. Because the depth is <= 0 here, only captures,
    // queen promotions and checks (only if depth >= DEPTH_QS_CHECKS) will
    // be generated.
    MovePicker mp(pos, ttMove, depth, to_sq((ss-1)->currentMove));

    // Loop through the moves until no moves remain or a beta cutoff occurs
    while ((move = mp.next_move()) != MOVE_NONE)
    {
      assert(is_ok(move));

      givesCheck =  type_of(move) == NORMAL && !pos.discovered_check_candidates()
                  ? pos.check_squares(type_of(pos.piece_on(from_sq(move)))) & to_sq(move)
                  : pos.gives_check(move);

      // Futility pruning
      if (   !InCheck
          && !givesCheck
          &&  futilityBase > -VALUE_KNOWN_WIN
          && !pos.advanced_pawn_push(move)
          &&  pos.non_pawn_material(pos.side_to_move())) 
      {
          assert(type_of(move) != ENPASSANT); // Due to !pos.advanced_pawn_push

          futilityValue = futilityBase + PieceValue[EG][pos.piece_on(to_sq(move))];

          if (futilityValue <= alpha)
          {
              bestValue = std::max(bestValue, futilityValue);
              continue;
          }

          if (futilityBase <= alpha && !pos.see_ge(move, VALUE_ZERO + 1))
          {
              bestValue = std::max(bestValue, futilityBase);
              continue;
          }
      }

      // Detect non-capture evasions that are candidates to be pruned
      evasionPrunable =    InCheck
                       &&  bestValue > VALUE_MATED_IN_MAX_PLY
                       && !pos.capture(move);

      // Don't search moves with negative SEE values
      if (  (!InCheck || evasionPrunable)
          &&  type_of(move) != PROMOTION
          &&  !pos.see_ge(move, VALUE_ZERO))
          continue;

      // Speculative prefetch as early as possible
      prefetch(TT.first_entry(pos.key_after(move)));

      // Check for legality just before making the move
      if (!pos.legal(move))
          continue;

      ss->currentMove = move;

      // Make and search the move
      pos.do_move(move, st, givesCheck);
      value = givesCheck ? -qsearch<NT,  true>(pos, ss+1, -beta, -alpha, depth - ONE_PLY)
                         : -qsearch<NT, false>(pos, ss+1, -beta, -alpha, depth - ONE_PLY);
      pos.undo_move(move);

      assert(value > -VALUE_INFINITE && value < VALUE_INFINITE);

      // Check for a new best move
      if (value > bestValue)
      {
          bestValue = value;

          if (value > alpha)
          {
              if (PvNode) // Update pv even in fail-high case
                  update_pv(ss->pv, move, (ss+1)->pv);

              if (PvNode && value < beta) // Update alpha here!
              {
                  alpha = value;
                  bestMove = move;
              }
              else // Fail high
              {
                  tte->save(posKey, value_to_tt(value, ss->ply), BOUND_LOWER,
                            ttDepth, move, ss->staticEval, TT.generation());

                  return value;
              }
          }
       }
    }

    // All legal moves have been searched. A special case: If we're in check
    // and no legal moves were found, it is checkmate.
    if (InCheck && bestValue == -VALUE_INFINITE)
        return mated_in(ss->ply); // Plies to mate from the root

    tte->save(posKey, value_to_tt(bestValue, ss->ply),
              PvNode && bestValue > oldAlpha ? BOUND_EXACT : BOUND_UPPER,
              ttDepth, bestMove, ss->staticEval, TT.generation());

    assert(bestValue > -VALUE_INFINITE && bestValue < VALUE_INFINITE);

    return bestValue;
  }


  // value_to_tt() adjusts a mate score from "plies to mate from the root" to
  // "plies to mate from the current position". Non-mate scores are unchanged.
  // The function is called before storing a value in the transposition table.

  Value value_to_tt(Value v, int ply) {

    assert(v != VALUE_NONE);

    return  v >= VALUE_MATE_IN_MAX_PLY  ? v + ply
          : v <= VALUE_MATED_IN_MAX_PLY ? v - ply : v;
  }


  // value_from_tt() is the inverse of value_to_tt(): It adjusts a mate score
  // from the transposition table (which refers to the plies to mate/be mated
  // from current position) to "plies to mate/be mated from the root".

  Value value_from_tt(Value v, int ply) {

    return  v == VALUE_NONE             ? VALUE_NONE
          : v >= VALUE_MATE_IN_MAX_PLY  ? v - ply
          : v <= VALUE_MATED_IN_MAX_PLY ? v + ply : v;
  }


  // update_pv() adds current move and appends child pv[]

  void update_pv(Move* pv, Move move, Move* childPv) {

    for (*pv++ = move; childPv && *childPv != MOVE_NONE; )
        *pv++ = *childPv++;
    *pv = MOVE_NONE;
  }


  // update_cm_stats() updates countermove and follow-up move history

  void update_cm_stats(Stack* ss, Piece pc, Square s, Value bonus) {

    CounterMoveStats* cmh  = (ss-1)->counterMoves;
    CounterMoveStats* fmh1 = (ss-2)->counterMoves;
    CounterMoveStats* fmh2 = (ss-4)->counterMoves;

    if (cmh)
        cmh->update(pc, s, bonus);

    if (fmh1)
        fmh1->update(pc, s, bonus);

    if (fmh2)
        fmh2->update(pc, s, bonus);
  }


  // update_stats() updates killers, history, countermove and countermove plus
  // follow-up move history when a new quiet best move is found.

  void update_stats(const Position& pos, Stack* ss, Move move,
                    Move* quiets, int quietsCnt, Value bonus) {

    if (ss->killers[0] != move)
    {
        ss->killers[1] = ss->killers[0];
        ss->killers[0] = move;
    }

    Color c = pos.side_to_move();
    Thread* thisThread = pos.this_thread();
    thisThread->fromTo.update(c, move, bonus);
    thisThread->history.update(pos.moved_piece(move), to_sq(move), bonus);
    update_cm_stats(ss, pos.moved_piece(move), to_sq(move), bonus);

    if ((ss-1)->counterMoves)
    {
        Square prevSq = to_sq((ss-1)->currentMove);
        thisThread->counterMoves.update(pos.piece_on(prevSq), prevSq, move);
    }

    // Decrease all the other played quiet moves
    for (int i = 0; i < quietsCnt; ++i)
    {
        thisThread->fromTo.update(c, quiets[i], -bonus);
        thisThread->history.update(pos.moved_piece(quiets[i]), to_sq(quiets[i]), -bonus);
        update_cm_stats(ss, pos.moved_piece(quiets[i]), to_sq(quiets[i]), -bonus);
    }
  }


  // When playing with strength handicap, choose best move among a set of RootMoves
  // using a statistical rule dependent on 'level'. Idea by Heinz van Saanen.

  Move Skill::pick_best(size_t multiPV) {

    const RootMoves& rootMoves = Threads.main()->rootMoves;
    static PRNG rng(now()); // PRNG sequence should be non-deterministic

    // RootMoves are already sorted by score in descending order
    Value topScore = rootMoves[0].score;
    int delta = std::min(topScore - rootMoves[multiPV - 1].score, PawnValueMg);
    int weakness = 120 - 2 * level;
    int maxScore = -VALUE_INFINITE;

    // Choose best move. For each move score we add two terms, both dependent on
    // weakness. One is deterministic and bigger for weaker levels, and one is
    // random. Then we choose the move with the resulting highest score.
    for (size_t i = 0; i < multiPV; ++i)
    {
        // This is our magic formula
        int push = (  weakness * int(topScore - rootMoves[i].score)
                    + delta * (rng.rand<unsigned>() % weakness)) / 128;

        if (rootMoves[i].score + push > maxScore)
        {
            maxScore = rootMoves[i].score + push;
            best = rootMoves[i].pv[0];
        }
    }

    return best;
  }


  // check_time() is used to print debug info and, more importantly, to detect
  // when we are out of available time and thus stop the search.

  void check_time() {

    static TimePoint lastInfoTime = now();

    int elapsed = Time.elapsed();
    TimePoint tick = Limits.startTime + elapsed;

    if (tick - lastInfoTime >= 1000)
    {
        lastInfoTime = tick;
        dbg_print();
    }

    // An engine may not stop pondering until told so by the GUI
    if (Limits.ponder)
        return;

    if (   (Limits.use_time_management() && elapsed > Time.maximum() - 10)
        || (Limits.movetime && elapsed >= Limits.movetime)
        || (Limits.nodes && Threads.nodes_searched() >= Limits.nodes))
            Signals.stop = true;
  }

} // namespace


/// UCI::pv() formats PV information according to the UCI protocol. UCI requires
/// that all (if any) unsearched PV lines are sent using a previous search score.

string UCI::pv(const Position& pos, Depth depth, Value alpha, Value beta) {

  std::stringstream ss;
  int elapsed = Time.elapsed() + 1;
  const RootMoves& rootMoves = pos.this_thread()->rootMoves;
  size_t PVIdx = pos.this_thread()->PVIdx;
  size_t multiPV = std::min((size_t)Options["MultiPV"], rootMoves.size());
  uint64_t nodes_searched = Threads.nodes_searched();

  for (size_t i = 0; i < multiPV; ++i)
  {
      bool updated = (i <= PVIdx);

      if (depth == ONE_PLY && !updated)
          continue;

      Depth d = updated ? depth : depth - ONE_PLY;
      Value v = updated ? rootMoves[i].score : rootMoves[i].previousScore;

      bool tb = TB::RootInTB && abs(v) < VALUE_MATE - MAX_PLY;
      v = tb ? TB::Score : v;

      if (ss.rdbuf()->in_avail()) // Not at first line
          ss << "\n";

      ss << "info"
         << " depth "    << d / ONE_PLY
         << " seldepth " << pos.this_thread()->maxPly
         << " multipv "  << i + 1
         << " score "    << UCI::value(v);

      if (!tb && i == PVIdx)
          ss << (v >= beta ? " lowerbound" : v <= alpha ? " upperbound" : "");

      ss << " nodes "    << nodes_searched
         << " nps "      << nodes_searched * 1000 / elapsed;

      if (elapsed > 1000) // Earlier makes little sense
          ss << " hashfull " << TT.hashfull();

      ss << " tbhits "   << TB::Hits
         << " time "     << elapsed
         << " pv";

      for (Move m : rootMoves[i].pv)
          ss << " " << UCI::move(m, pos.is_chess960());
  }

  return ss.str();
}


/// RootMove::extract_ponder_from_tt() is called in case we have no ponder move
/// before exiting the search, for instance, in case we stop the search during a
/// fail high at root. We try hard to have a ponder move to return to the GUI,
/// otherwise in case of 'ponder on' we have nothing to think on.

bool RootMove::extract_ponder_from_tt(Position& pos) {

    StateInfo st;
    bool ttHit;

    assert(pv.size() == 1);

    if (!pv[0])
        return false;

    pos.do_move(pv[0], st, pos.gives_check(pv[0]));
    TTEntry* tte = TT.probe(pos.key(), ttHit);

    if (ttHit)
    {
        Move m = tte->move(); // Local copy to be SMP safe
        if (MoveList<LEGAL>(pos).contains(m))
            pv.push_back(m);
    }

    pos.undo_move(pv[0]);
    return pv.size() > 1;
}

void Tablebases::filter_root_moves(Position& pos, Search::RootMoves& rootMoves) {

    Hits = 0;
    RootInTB = false;
    UseRule50 = Options["Syzygy50MoveRule"];
    ProbeDepth = Options["SyzygyProbeDepth"] * ONE_PLY;
    Cardinality = Options["SyzygyProbeLimit"];

    // Skip TB probing when no TB found: !TBLargest -> !TB::Cardinality
    if (Cardinality > MaxCardinality)
    {
        Cardinality = MaxCardinality;
        ProbeDepth = DEPTH_ZERO;
    }

    if (Cardinality < popcount(pos.pieces()) || pos.can_castle(ANY_CASTLING))
        return;

    // If the current root position is in the tablebases, then RootMoves
    // contains only moves that preserve the draw or the win.
    RootInTB = root_probe(pos, rootMoves, TB::Score);

    if (RootInTB)
        Cardinality = 0; // Do not probe tablebases during the search

    else // If DTZ tables are missing, use WDL tables as a fallback
    {
        // Filter out moves that do not preserve the draw or the win.
        RootInTB = root_probe_wdl(pos, rootMoves, TB::Score);

        // Only probe during search if winning
        if (RootInTB && TB::Score <= VALUE_DRAW)
            Cardinality = 0;
    }

    if (RootInTB)
    {
        Hits = rootMoves.size();

        if (!UseRule50)
            TB::Score =  TB::Score > VALUE_DRAW ?  VALUE_MATE - MAX_PLY - 1
                       : TB::Score < VALUE_DRAW ? -VALUE_MATE + MAX_PLY + 1
                                                :  VALUE_DRAW;
    }
}<|MERGE_RESOLUTION|>--- conflicted
+++ resolved
@@ -920,15 +920,10 @@
       newDepth = depth - ONE_PLY + extension;
 
       // Step 13. Pruning at shallow depth
-<<<<<<< HEAD
-      if (   !rootNode
-          &&  pos.count<PAWN>(pos.side_to_move())
-          &&  pos.non_pawn_material(pos.side_to_move())
-          &&  bestValue > VALUE_MATED_IN_MAX_PLY)
-=======
       if (  !rootNode
+          && pos.count<PAWN>(pos.side_to_move())
+          && pos.non_pawn_material(pos.side_to_move())
           && bestValue > VALUE_MATED_IN_MAX_PLY)
->>>>>>> 99f3ad68
       {
           if (   !captureOrPromotion
               && !givesCheck
