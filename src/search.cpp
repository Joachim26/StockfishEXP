--- conflicted
+++ resolved
@@ -929,16 +929,9 @@
 moves_loop: // When in check, search starts here
 
     // Step 12. A small Probcut idea, when we are in check (~0 Elo)
-<<<<<<< HEAD
-    probCutBeta = beta + 409;
+    probCutBeta = beta + 401;
     if (  !PvNode
         && ss->inCheck
-=======
-    probCutBeta = beta + 401;
-    if (   ss->inCheck
-        && !PvNode
-        && depth >= 4
->>>>>>> b0b31558
         && ttCapture
         && depth >= 4
         && (tte->bound() & BOUND_LOWER)
