--- conflicted
+++ resolved
@@ -549,14 +549,8 @@
     // Step 1. Initialize node
     Thread* thisThread = pos.this_thread();
     inCheck = pos.checkers();
-<<<<<<< HEAD
-    material = pos.side_to_move() == WHITE ? mg_value(pos.psq_score()) : -mg_value(pos.psq_score());
-    moveCount = quietCount =  ss->moveCount = 0;
-    ss->history = VALUE_ZERO;
-=======
     moveCount = quietCount = ss->moveCount = 0;
     ss->statScore = 0;
->>>>>>> 9d791386
     bestValue = -VALUE_INFINITE;
 
     // Check for the available remaining time
@@ -569,18 +563,13 @@
 
     if (!rootNode)
     {
-<<<<<<< HEAD
         // Step 2a. Check for aborted search or reaching maximum search depth
         if (Signals.stop.load(std::memory_order_relaxed) || ss->ply >= MAX_PLY)
-=======
-        // Step 2. Check for aborted search and immediate draw
-        if (Threads.stop.load(std::memory_order_relaxed) || pos.is_draw(ss->ply) || ss->ply >= MAX_PLY)
->>>>>>> 9d791386
             return ss->ply >= MAX_PLY && !inCheck ? evaluate(pos)
                                                   : DrawValue[pos.side_to_move()];
         // Step 2b. Check for immediate draw
-        if (pos.rule50_count() > 3 && pos.is_draw())
-            return DrawValue[pos.side_to_move()] + (material > 0 ? 2 : material < 0 ? -2 : 0);
+        if (pos.is_draw(ss->ply))
+            return DrawValue[pos.side_to_move()];
 
         // Step 3. Mate distance pruning. Even if we mate at the next move our score
         // would be at best mate_in(ss->ply+1), but if alpha is already bigger because
@@ -1169,7 +1158,7 @@
     TTEntry* tte;
     Key posKey;
     Move ttMove, move, bestMove;
-    Value material, bestValue, value, ttValue, futilityValue, futilityBase, oldAlpha;
+    Value bestValue, value, ttValue, futilityValue, futilityBase, oldAlpha;
     bool ttHit, givesCheck, evasionPrunable;
     Depth ttDepth;
     int moveCount;
@@ -1181,27 +1170,19 @@
         ss->pv[0] = MOVE_NONE;
     }
 
-    material = pos.side_to_move() == WHITE ? mg_value(pos.psq_score()) : -mg_value(pos.psq_score());
     ss->currentMove = bestMove = MOVE_NONE;
     (ss+1)->ply = ss->ply + 1;
     moveCount = 0;
 
-<<<<<<< HEAD
     // Check if the maximum ply has been reached
     if (ss->ply >= MAX_PLY)
         return !InCheck ? evaluate(pos) : DrawValue[pos.side_to_move()];
-=======
-    // Check for an instant draw or if the maximum ply has been reached
-    if (pos.is_draw(ss->ply) || ss->ply >= MAX_PLY)
-        return ss->ply >= MAX_PLY && !InCheck ? evaluate(pos)
-                                              : DrawValue[pos.side_to_move()];
->>>>>>> 9d791386
 
     assert(0 <= ss->ply && ss->ply < MAX_PLY);
 
     // Check for an instant draw
-    if (pos.rule50_count() > 3 && pos.is_draw())
-        return DrawValue[pos.side_to_move()] + (material > 0 ? 2 : material < 0 ? -2 : 0);
+    if (pos.is_draw(ss->ply))
+        return DrawValue[pos.side_to_move()];
 
     // Decide whether or not to include checks: this fixes also the type of
     // TT entry depth that we are going to use. Note that in qsearch we use
