--- conflicted
+++ resolved
@@ -65,14 +65,9 @@
   // Different node types, used as template parameter
   enum NodeType { Root, PV, NonPV };
 
-<<<<<<< HEAD
-  // Dynamic razoring margin based on depth
-  inline Value razor_margin(Depth d) { return Value(222 + 141 * int(d)); }
-=======
   // Razoring and futility margin based on depth
   Value razor_margin(Depth d) { return Value(512 + 32 * d); }
   Value futility_margin(Depth d) { return Value(200 * d); }
->>>>>>> 77b4f4c2
 
   // Futility and reductions lookup tables, initialized at startup
   int FutilityMoveCounts[2][16];  // [improving][depth]
