/*
  Stockfish, a UCI chess playing engine derived from Glaurung 2.1
  Copyright (C) 2004-2022 The Stockfish developers (see AUTHORS file)

  Stockfish is free software: you can redistribute it and/or modify
  it under the terms of the GNU General Public License as published by
  the Free Software Foundation, either version 3 of the License, or
  (at your option) any later version.

  Stockfish is distributed in the hope that it will be useful,
  but WITHOUT ANY WARRANTY; without even the implied warranty of
  MERCHANTABILITY or FITNESS FOR A PARTICULAR PURPOSE.  See the
  GNU General Public License for more details.

  You should have received a copy of the GNU General Public License
  along with this program.  If not, see <http://www.gnu.org/licenses/>.
*/

#include <algorithm>
#include <cassert>
#include <cmath>
#include <cstring>   // For std::memset
#include <iostream>
#include <sstream>

#include "evaluate.h"
#include "misc.h"
#include "movegen.h"
#include "movepick.h"
#include "position.h"
#include "search.h"
#include "thread.h"
#include "timeman.h"
#include "tt.h"
#include "uci.h"
#include "syzygy/tbprobe.h"

namespace Stockfish {

namespace Search {

  LimitsType Limits;
}

namespace Tablebases {

  int Cardinality;
  bool RootInTB;
  bool UseRule50;
  Depth ProbeDepth;
}

namespace TB = Tablebases;

using std::string;
using Eval::evaluate;
using namespace Search;

namespace {

  // Different node types, used as a template parameter
  enum NodeType { NonPV, PV, Root };

  constexpr double REWARD_LOSS = 0.0;
  constexpr double REWARD_DRAW = 0.5;
  constexpr double REWARD_WIN  = 1.0;

  // Futility margin
  Value futility_margin(Depth d, bool improving) {
    return Value(147 * (d - improving));
  }

  // Reductions lookup table, initialized at startup
  int Reductions[MAX_MOVES]; // [depth or moveNumber]

  Depth reduction(bool i, Depth d, int mn, Value delta, Value rootDelta) {
    int r = Reductions[d] * Reductions[mn];
    return (r + 1627 - int(delta) * 1024 / int(rootDelta)) / 1024 + (!i && r > 992);
  }

  constexpr int futility_move_count(bool improving, Depth depth) {
    return (3 + depth * depth) / (2 - improving);
  }

  // History and stats update bonus, based on depth
  int stat_bonus(Depth d) {
    return std::min((8 * d + 281) * d - 241 , 1949);
  }

  // Add a small random component to draw evaluations to avoid 3-fold blindness
  Value value_draw(Thread* thisThread) {
    return VALUE_DRAW + Value(2 * (thisThread->nodes & 1) - 1);
  }

  // Skill structure is used to implement strength limit. If we have an uci_elo then
  // we convert it to a suitable fractional skill level using anchoring to CCRL Elo
  // (goldfish 1.13 = 2000) and a fit through Ordo derived Elo for match (TC 60+0.6)
  // results spanning a wide range of k values.
  struct Skill {
    Skill(int skill_level, int uci_elo) {
        if (uci_elo)
            level = std::clamp(std::pow((uci_elo - 1346.6) / 143.4, 1 / 0.806), 0.0, 20.0);
        else
            level = double(skill_level);
    }
    bool enabled() const { return level < 20.0; }
    bool time_to_pick(Depth depth) const { return depth == 1 + int(level); }
    Move pick_best(size_t multiPV);

    double level;
    Move best = MOVE_NONE;
  };

  template <NodeType nodeType>
  Value search(Position& pos, Stack* ss, Value alpha, Value beta, Depth depth, bool cutNode);

  template <NodeType nodeType>
  Value qsearch(Position& pos, Stack* ss, Value alpha, Value beta, Depth depth = 0);

  Value value_to_tt(Value v, int ply);
  Value value_from_tt(Value v, int ply, int r50c);
  void update_pv(Move* pv, Move move, Move* childPv);
  void update_continuation_histories(Stack* ss, Piece pc, Square to, int bonus);
  void update_quiet_stats(const Position& pos, Stack* ss, Move move, int bonus);
  void update_all_stats(const Position& pos, Stack* ss, Move bestMove, Value bestValue, Value beta, Square prevSq,
                        Move* quietsSearched, int quietCount, Move* capturesSearched, int captureCount, Depth depth);
  // for MCTS
  void uct_search(Position& pos);
  double ucb1(const double& Q, const uint64_t& N, const uint64_t& parentN);
  double value_to_reward(Value v);
  Value reward_to_value(double r);

  // perft() is our utility to verify move generation. All the leaf nodes up
  // to the given depth are generated and counted, and the sum is returned.
  template<bool Root>
  uint64_t perft(Position& pos, Depth depth) {

    StateInfo st;
    ASSERT_ALIGNED(&st, Eval::NNUE::CacheLineSize);

    uint64_t cnt, nodes = 0;
    const bool leaf = (depth == 2);

    for (const auto& m : MoveList<LEGAL>(pos))
    {
        if (Root && depth <= 1)
            cnt = 1, nodes++;
        else
        {
            pos.do_move(m, st);
            cnt = leaf ? MoveList<LEGAL>(pos).size() : perft<false>(pos, depth - 1);
            nodes += cnt;
            pos.undo_move(m);
        }
        if (Root)
            sync_cout << UCI::move(m, pos.is_chess960()) << ": " << cnt << sync_endl;
    }
    return nodes;
  }

} // namespace


/// Search::init() is called at startup to initialize various lookup tables

void Search::init() {

  for (int i = 1; i < MAX_MOVES; ++i)
      Reductions[i] = int((21.14 + std::log(Threads.size()) / 2) * std::log(i));
}


/// Search::clear() resets search state to its initial value

void Search::clear() {

  Threads.main()->wait_for_search_finished();

  Time.availableNodes = 0;
  TT.clear();
  Threads.clear();
  Tablebases::init(Options["SyzygyPath"]); // Free mapped files
}


/// MainThread::search() is started when the program receives the UCI 'go'
/// command. It searches from the root position and outputs the "bestmove".

void MainThread::search() {

  if (Limits.perft)
  {
      nodes = perft<true>(rootPos, Limits.perft);
      sync_cout << "\nNodes searched: " << nodes << "\n" << sync_endl;
      return;
  }

  Color us = rootPos.side_to_move();
  Time.init(Limits, us, rootPos.game_ply());

  Eval::NNUE::verify();

  if (rootMoves.empty())
  {
      rootMoves.emplace_back(MOVE_NONE);
      sync_cout << "info depth 0 score "
                << UCI::value(rootPos.checkers() ? -VALUE_MATE : VALUE_DRAW)
                << sync_endl;
  }
  else if (Options["MCTS"])
  {
//      TT.resize(size_t(1)); // Resize to 1 MB

      uct_search(rootPos);
  }
  else
  {
      TT.new_search();

      Threads.start_searching(); // start non-main threads
      Thread::search();          // main thread start searching
  }

  // When we reach the maximum depth, we can arrive here without a raise of
  // Threads.stop. However, if we are pondering or in an infinite search,
  // the UCI protocol states that we shouldn't print the best move before the
  // GUI sends a "stop" or "ponderhit" command. We therefore simply wait here
  // until the GUI sends one of those commands.

  while (!Threads.stop && (ponder || Limits.infinite))
  {} // Busy wait for a stop or a ponder reset

  // Stop the threads if not already stopped (also raise the stop if
  // "ponderhit" just reset Threads.ponder).
  Threads.stop = true;

  // Wait until all threads have finished
  Threads.wait_for_search_finished();

  // When playing in 'nodes as time' mode, subtract the searched nodes from
  // the available ones before exiting.
  if (Limits.npmsec)
      Time.availableNodes += Limits.inc[us] - Threads.nodes_searched();

  Thread* bestThread = this;
  Skill skill = Skill(Options["Skill Level"], Options["UCI_LimitStrength"] ? int(Options["UCI_Elo"]) : 0);

  if (   int(Options["MultiPV"]) == 1
      && !Limits.depth
      && !skill.enabled()
      && rootMoves[0].pv[0] != MOVE_NONE)
      bestThread = Threads.get_best_thread();

  bestPreviousScore = bestThread->rootMoves[0].score;
  bestPreviousAverageScore = bestThread->rootMoves[0].averageScore;

  // Send again PV info if we have a new best thread
  if (bestThread != this)
      sync_cout << UCI::pv(bestThread->rootPos, bestThread->completedDepth, -VALUE_INFINITE, VALUE_INFINITE) << sync_endl;

  sync_cout << "bestmove " << UCI::move(bestThread->rootMoves[0].pv[0], rootPos.is_chess960());

  if (bestThread->rootMoves[0].pv.size() > 1 || bestThread->rootMoves[0].extract_ponder_from_tt(rootPos))
      std::cout << " ponder " << UCI::move(bestThread->rootMoves[0].pv[1], rootPos.is_chess960());

  std::cout << sync_endl;
}


/// Thread::search() is the main iterative deepening loop. It calls search()
/// repeatedly with increasing depth until the allocated thinking time has been
/// consumed, the user stops the search, or the maximum search depth is reached.

void Thread::search() {

  // To allow access to (ss-7) up to (ss+2), the stack must be oversized.
  // The former is needed to allow update_continuation_histories(ss-1, ...),
  // which accesses its argument at ss-6, also near the root.
  // The latter is needed for statScore and killer initialization.
  Stack stack[MAX_PLY+10], *ss = stack+7;
  Move  pv[MAX_PLY+1];
  Value alpha, beta, delta;
  Move  lastBestMove = MOVE_NONE;
  Depth lastBestMoveDepth = 0;
  MainThread* mainThread = (this == Threads.main() ? Threads.main() : nullptr);
  double timeReduction = 1, totBestMoveChanges = 0;
  Color us = rootPos.side_to_move();
  int iterIdx = 0;

  std::memset(ss-7, 0, 10 * sizeof(Stack));
  for (int i = 7; i > 0; i--)
      (ss-i)->continuationHistory = &this->continuationHistory[0][0][NO_PIECE][0]; // Use as a sentinel

  for (int i = 0; i <= MAX_PLY + 2; ++i)
      (ss+i)->ply = i;

  ss->pv = pv;

  bestValue = delta = alpha = -VALUE_INFINITE;
  beta = VALUE_INFINITE;

  if (mainThread)
  {
      if (mainThread->bestPreviousScore == VALUE_INFINITE)
          for (int i = 0; i < 4; ++i)
              mainThread->iterValue[i] = VALUE_ZERO;
      else
          for (int i = 0; i < 4; ++i)
              mainThread->iterValue[i] = mainThread->bestPreviousScore;
  }

  size_t multiPV = size_t(Options["MultiPV"]);
  Skill skill(Options["Skill Level"], Options["UCI_LimitStrength"] ? int(Options["UCI_Elo"]) : 0);

  // When playing with strength handicap enable MultiPV search that we will
  // use behind the scenes to retrieve a set of possible moves.
  if (skill.enabled())
      multiPV = std::max(multiPV, (size_t)4);

  multiPV = std::min(multiPV, rootMoves.size());

  complexityAverage.set(211, 1);

  trend         = SCORE_ZERO;
  optimism[ us] = Value(33);
  optimism[~us] = -optimism[us];

  int searchAgainCounter = 0;

  // Iterative deepening loop until requested to stop or the target depth is reached
  while (   ++rootDepth < MAX_PLY
         && !Threads.stop
         && !(Limits.depth && mainThread && rootDepth > Limits.depth))
  {
      // Age out PV variability metric
      if (mainThread)
          totBestMoveChanges /= 2;

      // Save the last iteration's scores before first PV line is searched and
      // all the move scores except the (new) PV are set to -VALUE_INFINITE.
      for (RootMove& rm : rootMoves)
          rm.previousScore = rm.score;

      size_t pvFirst = 0;
      pvLast = 0;

      if (!Threads.increaseDepth)
         searchAgainCounter++;

      // MultiPV loop. We perform a full root search for each PV line
      for (pvIdx = 0; pvIdx < multiPV && !Threads.stop; ++pvIdx)
      {
          if (pvIdx == pvLast)
          {
              pvFirst = pvLast;
              for (pvLast++; pvLast < rootMoves.size(); pvLast++)
                  if (rootMoves[pvLast].tbRank != rootMoves[pvFirst].tbRank)
                      break;
          }

          // Reset UCI info selDepth for each depth and each PV line
          selDepth = 0;

          // Reset aspiration window starting size
          if (rootDepth >= 4)
          {
              Value prev = rootMoves[pvIdx].averageScore;
              delta = Value(19) + int(prev) * prev / 18321;
              alpha = std::max(prev - delta,-VALUE_INFINITE);
              beta  = std::min(prev + delta, VALUE_INFINITE);

              // Adjust trend and optimism based on root move's previousScore
              int tr = sigmoid(prev, 4, 11, 92, 119, 1);
              trend = (us == WHITE ?  make_score(tr, tr / 2)
                                   : -make_score(tr, tr / 2));

              int opt = sigmoid(prev, 9, 18, 115, 12250, 187);
              optimism[ us] = Value(opt);
              optimism[~us] = -optimism[us];
          }

          // Start with a small aspiration window and, in the case of a fail
          // high/low, re-search with a bigger window until we don't fail
          // high/low anymore.
          int failedHighCnt = 0;
          while (true)
          {
              Depth adjustedDepth = std::max(1, rootDepth - failedHighCnt - searchAgainCounter);
              bestValue = Stockfish::search<Root>(rootPos, ss, alpha, beta, adjustedDepth, false);

              // Bring the best move to the front. It is critical that sorting
              // is done with a stable algorithm because all the values but the
              // first and eventually the new best one are set to -VALUE_INFINITE
              // and we want to keep the same order for all the moves except the
              // new PV that goes to the front. Note that in case of MultiPV
              // search the already searched PV lines are preserved.
              std::stable_sort(rootMoves.begin() + pvIdx, rootMoves.begin() + pvLast);

              // If search has been stopped, we break immediately. Sorting is
              // safe because RootMoves is still valid, although it refers to
              // the previous iteration.
              if (Threads.stop)
                  break;

              // When failing high/low give some update (without cluttering
              // the UI) before a re-search.
              if (   mainThread
                  && multiPV == 1
                  && (bestValue <= alpha || bestValue >= beta)
                  && Time.elapsed() > 3000)
                  sync_cout << UCI::pv(rootPos, rootDepth, alpha, beta) << sync_endl;

              // In case of failing low/high increase aspiration window and
              // re-search, otherwise exit the loop.
              if (bestValue <= alpha)
              {
                  beta = (alpha + beta) / 2;
                  alpha = std::max(bestValue - delta, -VALUE_INFINITE);

                  failedHighCnt = 0;
                  if (mainThread)
                      mainThread->stopOnPonderhit = false;
              }
              else if (bestValue >= beta)
              {
                  beta = std::min(bestValue + delta, VALUE_INFINITE);
                  ++failedHighCnt;
              }
              else
                  break;

              delta += delta / 4 + 2;

              assert(alpha >= -VALUE_INFINITE && beta <= VALUE_INFINITE);
          }

          // Sort the PV lines searched so far and update the GUI
          std::stable_sort(rootMoves.begin() + pvFirst, rootMoves.begin() + pvIdx + 1);

          if (    mainThread
              && (Threads.stop || pvIdx + 1 == multiPV || Time.elapsed() > 3000))
              sync_cout << UCI::pv(rootPos, rootDepth, alpha, beta) << sync_endl;
      }

      if (!Threads.stop)
          completedDepth = rootDepth;

      if (rootMoves[0].pv[0] != lastBestMove) {
         lastBestMove = rootMoves[0].pv[0];
         lastBestMoveDepth = rootDepth;
      }

      // Have we found a "mate in x"?
      if (   Limits.mate
          && bestValue >= VALUE_MATE_IN_MAX_PLY
          && VALUE_MATE - bestValue <= 2 * Limits.mate)
          Threads.stop = true;

      if (!mainThread)
          continue;

      // If skill level is enabled and time is up, pick a sub-optimal best move
      if (skill.enabled() && skill.time_to_pick(rootDepth))
          skill.pick_best(multiPV);

      // Use part of the gained time from a previous stable move for the current move
      for (Thread* th : Threads)
      {
          totBestMoveChanges += th->bestMoveChanges;
          th->bestMoveChanges = 0;
      }

      // Do we have time for the next iteration? Can we stop searching now?
      if (    Limits.use_time_management()
          && !Threads.stop
          && !mainThread->stopOnPonderhit)
      {
          double fallingEval = (66 + 12 * (mainThread->bestPreviousAverageScore - bestValue)
                                    +  6 * (mainThread->iterValue[iterIdx] - bestValue)) / 809.70;
          fallingEval = std::clamp(fallingEval, 0.5, 1.5);

          // If the bestMove is stable over several iterations, reduce time accordingly
          timeReduction = lastBestMoveDepth + 8 < completedDepth ? 1.73 : 0.94;
          double reduction = (1.66 + mainThread->previousTimeReduction) / (2.35 * timeReduction);
          double bestMoveInstability = 1.073 + std::max(1.0, 2.25 - 9.9 / rootDepth)
                                              * totBestMoveChanges / Threads.size();
          int complexity = mainThread->complexityAverage.value();
          double complexPosition = std::clamp(1.0 + (complexity - 293) / 1525.0, 0.5, 1.5);

          double totalTime = Time.optimum() * fallingEval * reduction * bestMoveInstability * complexPosition;

          // Cap used time in case of a single legal move for a better viewer experience in tournaments
          // yielding correct scores and sufficiently fast moves.
          if (rootMoves.size() == 1)
              totalTime = std::min(500.0, totalTime);

          // Stop the search if we have exceeded the totalTime
          if (Time.elapsed() > totalTime)
          {
              // If we are allowed to ponder do not stop the search now but
              // keep pondering until the GUI sends "ponderhit" or "stop".
              if (mainThread->ponder)
                  mainThread->stopOnPonderhit = true;
              else
                  Threads.stop = true;
          }
          else if (   Threads.increaseDepth
                   && !mainThread->ponder
                   && Time.elapsed() > totalTime * 0.49)
                   Threads.increaseDepth = false;
          else
                   Threads.increaseDepth = true;
      }

      mainThread->iterValue[iterIdx] = bestValue;
      iterIdx = (iterIdx + 1) & 3;
  }

  if (!mainThread)
      return;

  mainThread->previousTimeReduction = timeReduction;

  // If skill level is enabled, swap best PV line with the sub-optimal one
  if (skill.enabled())
      std::swap(rootMoves[0], *std::find(rootMoves.begin(), rootMoves.end(),
                skill.best ? skill.best : skill.pick_best(multiPV)));
}


namespace {

  // search<>() is the main search function for both PV and non-PV nodes

  template <NodeType nodeType>
  Value search(Position& pos, Stack* ss, Value alpha, Value beta, Depth depth, bool cutNode) {

    constexpr bool PvNode = nodeType != NonPV;
    constexpr bool rootNode = nodeType == Root;
    const Depth maxNextDepth = rootNode ? depth : depth + 1;

    // Check if we have an upcoming move which draws by repetition, or
    // if the opponent had an alternative move earlier to this position.
    if (  !rootNode
        && pos.rule50_count() >= 3
        && alpha < VALUE_DRAW
        && pos.has_game_cycle(ss->ply))
    {
        alpha = value_draw(pos.this_thread());
        if (alpha >= beta)
            return alpha;
    }

    // Dive into quiescence search when the depth reaches zero
    if (depth <= 0)
        return qsearch<PvNode ? PV : NonPV>(pos, ss, alpha, beta);

    assert(-VALUE_INFINITE <= alpha && alpha < beta && beta <= VALUE_INFINITE);
    assert(PvNode || (alpha == beta - 1));
    assert(0 < depth && depth < MAX_PLY);
    assert(!(PvNode && cutNode));

    Move pv[MAX_PLY+1], capturesSearched[32], quietsSearched[64];
    StateInfo st;
    ASSERT_ALIGNED(&st, Eval::NNUE::CacheLineSize);

    TTEntry* tte;
    Key posKey;
    Move ttMove, move, excludedMove, bestMove;
    Depth extension, newDepth;
    Value bestValue, value, ttValue, eval, maxValue, probCutBeta;
    bool givesCheck, improving, didLMR, priorCapture;
    bool captureOrPromotion, doFullDepthSearch, moveCountPruning, ttCapture;
    Piece movedPiece;
    int moveCount, captureCount, quietCount, bestMoveCount, improvement, complexity;

    // Step 1. Initialize node
    Thread* thisThread = pos.this_thread();
    ss->inCheck        = pos.checkers();
    priorCapture       = pos.captured_piece();
    Color us           = pos.side_to_move();
    moveCount          = bestMoveCount = captureCount = quietCount = ss->moveCount = 0;
    bestValue          = -VALUE_INFINITE;
    maxValue           = VALUE_INFINITE;

    // Check for the available remaining time
    if (thisThread == Threads.main())
        static_cast<MainThread*>(thisThread)->check_time();

    // Used to send selDepth info to GUI (selDepth counts from 1, ply from 0)
    if (PvNode && thisThread->selDepth < ss->ply + 1)
        thisThread->selDepth = ss->ply + 1;

    if (!rootNode)
    {
        // Step 2. Check for aborted search and immediate draw
        if (   Threads.stop.load(std::memory_order_relaxed)
            || pos.is_draw(ss->ply)
            || ss->ply >= MAX_PLY)
            return (ss->ply >= MAX_PLY && !ss->inCheck) ? evaluate(pos)
                                                        : value_draw(pos.this_thread());

        // Step 3. Mate distance pruning. Even if we mate at the next move our score
        // would be at best mate_in(ss->ply+1), but if alpha is already bigger because
        // a shorter mate was found upward in the tree then there is no need to search
        // because we will never beat the current alpha. Same logic but with reversed
        // signs applies also in the opposite condition of being mated instead of giving
        // mate. In this case return a fail-high score.
        alpha = std::max(mated_in(ss->ply), alpha);
        beta = std::min(mate_in(ss->ply+1), beta);
        if (alpha >= beta)
            return alpha;
    }
    else
        thisThread->rootDelta = beta - alpha;

    assert(0 <= ss->ply && ss->ply < MAX_PLY);

    (ss+1)->ttPv         = false;
    (ss+1)->excludedMove = bestMove = MOVE_NONE;
    (ss+2)->killers[0]   = (ss+2)->killers[1] = MOVE_NONE;
    ss->doubleExtensions = (ss-1)->doubleExtensions;
    ss->depth            = depth;
    Square prevSq        = to_sq((ss-1)->currentMove);

    // Initialize statScore to zero for the grandchildren of the current position.
    // So statScore is shared between all grandchildren and only the first grandchild
    // starts with statScore = 0. Later grandchildren start with the last calculated
    // statScore of the previous grandchild. This influences the reduction rules in
    // LMR which are based on the statScore of parent position.
    if (!rootNode)
        (ss+2)->statScore = 0;

    // Step 4. Transposition table lookup. We don't want the score of a partial
    // search to overwrite a previous full search TT value, so we use a different
    // position key in case of an excluded move.
    excludedMove = ss->excludedMove;
    posKey = excludedMove == MOVE_NONE ? pos.key() : pos.key() ^ make_key(excludedMove);
    tte = TT.probe(posKey, ss->ttHit);
    ttValue = ss->ttHit ? value_from_tt(tte->value(), ss->ply, pos.rule50_count()) : VALUE_NONE;
    ttMove =  rootNode ? thisThread->rootMoves[thisThread->pvIdx].pv[0]
            : ss->ttHit    ? tte->move() : MOVE_NONE;
    ttCapture = ttMove && pos.capture_or_promotion(ttMove);

    if (!excludedMove)
        ss->ttPv = PvNode || (ss->ttHit && tte->is_pv());

    // At non-PV nodes we check for an early TT cutoff
    if (  !PvNode
        && ss->ttHit
        && tte->depth() > depth - (thisThread->id() % 2 == 1)
        && ttValue != VALUE_NONE // Possible in case of TT access race
        && (ttValue >= beta ? (tte->bound() & BOUND_LOWER)
                            : (tte->bound() & BOUND_UPPER)))
    {
        // If ttMove is quiet, update move sorting heuristics on TT hit (~1 Elo)
        if (ttMove)
        {
            if (ttValue >= beta)
            {
                // Bonus for a quiet ttMove that fails high (~3 Elo)
                if (!ttCapture)
                    update_quiet_stats(pos, ss, ttMove, stat_bonus(depth));

                // Extra penalty for early quiet moves of the previous ply (~0 Elo)
                if ((ss-1)->moveCount <= 2 && !priorCapture)
                    update_continuation_histories(ss-1, pos.piece_on(prevSq), prevSq, -stat_bonus(depth + 1));
            }
            // Penalty for a quiet ttMove that fails low (~1 Elo)
            else if (!ttCapture)
            {
                int penalty = -stat_bonus(depth);
                thisThread->mainHistory[us][from_to(ttMove)] << penalty;
                update_continuation_histories(ss, pos.moved_piece(ttMove), to_sq(ttMove), penalty);
            }
        }

        // Partial workaround for the graph history interaction problem
        // For high rule50 counts don't produce transposition table cutoffs.
        if (pos.rule50_count() < 90)
            return ttValue;
    }

    // Step 5. Tablebases probe
    if (!rootNode && TB::Cardinality)
    {
        int piecesCount = pos.count<ALL_PIECES>();

        if (    piecesCount <= TB::Cardinality
            && (piecesCount <  TB::Cardinality || depth >= TB::ProbeDepth)
            &&  pos.rule50_count() == 0
            && !pos.can_castle(ANY_CASTLING))
        {
            TB::ProbeState err;
            TB::WDLScore wdl = Tablebases::probe_wdl(pos, &err);

            // Force check of time on the next occasion
            if (thisThread == Threads.main())
                static_cast<MainThread*>(thisThread)->callsCnt = 0;

            if (err != TB::ProbeState::FAIL)
            {
                thisThread->tbHits.fetch_add(1, std::memory_order_relaxed);

                int drawScore = TB::UseRule50 ? 1 : 0;

                // use the range VALUE_MATE_IN_MAX_PLY to VALUE_TB_WIN_IN_MAX_PLY to score
                value =  wdl < -drawScore ? VALUE_MATED_IN_MAX_PLY + ss->ply + 1
                       : wdl >  drawScore ? VALUE_MATE_IN_MAX_PLY - ss->ply - 1
                                          : VALUE_DRAW + 2 * wdl * drawScore;

                Bound b =  wdl < -drawScore ? BOUND_UPPER
                         : wdl >  drawScore ? BOUND_LOWER : BOUND_EXACT;

                if (    b == BOUND_EXACT
                    || (b == BOUND_LOWER ? value >= beta : value <= alpha))
                {
                    tte->save(posKey, value_to_tt(value, ss->ply), ss->ttPv, b,
                              std::min(MAX_PLY - 1, depth + 6),
                              MOVE_NONE, VALUE_NONE);

                    return value;
                }

                if (PvNode)
                {
                    if (b == BOUND_LOWER)
                        bestValue = value, alpha = std::max(alpha, bestValue);
                    else
                        maxValue = value;
                }
            }
        }
    }

    CapturePieceToHistory& captureHistory = thisThread->captureHistory;

    // Step 6. Static evaluation of the position
    if (ss->inCheck)
    {
        // Skip early pruning when in check
        ss->staticEval = eval = VALUE_NONE;
        improving = false;
        improvement = 0;
        complexity = 0;
        goto moves_loop;
    }
    else if (ss->ttHit)
    {
        // Never assume anything about values stored in TT
        ss->staticEval = eval = tte->eval();
        if (eval == VALUE_NONE)
            ss->staticEval = eval = evaluate(pos);

        // Randomize draw evaluation
        if (eval == VALUE_DRAW)
            eval = value_draw(thisThread);

        // ttValue can be used as a better position evaluation (~4 Elo)
        if (    ttValue != VALUE_NONE
            && (tte->bound() & (ttValue > eval ? BOUND_LOWER : BOUND_UPPER)))
            eval = ttValue;
    }
    else
    {
        ss->staticEval = eval = evaluate(pos);

        // Save static evaluation into transposition table
        if (!excludedMove)
            tte->save(posKey, VALUE_NONE, ss->ttPv, BOUND_NONE, DEPTH_NONE, MOVE_NONE, eval);
    }

    // Use static evaluation difference to improve quiet move ordering (~3 Elo)
    if (is_ok((ss-1)->currentMove) && !(ss-1)->inCheck && !priorCapture)
    {
        int bonus = std::clamp(-16 * int((ss-1)->staticEval + ss->staticEval), -2000, 2000);
        thisThread->mainHistory[~us][from_to((ss-1)->currentMove)] << bonus;
    }

    // Set up the improvement variable, which is the difference between the current
    // static evaluation and the previous static evaluation at our turn (if we were
    // in check at our previous move we look at the move prior to it). The improvement
    // margin and the improving flag are used in various pruning heuristics.
    improvement =   (ss-2)->staticEval != VALUE_NONE ? ss->staticEval - (ss-2)->staticEval
                  : (ss-4)->staticEval != VALUE_NONE ? ss->staticEval - (ss-4)->staticEval
                  :                                    184;

    improving = improvement > 0;
    complexity = abs(ss->staticEval - (us == WHITE ? eg_value(pos.psq_score()) : -eg_value(pos.psq_score())));

    thisThread->complexityAverage.update(complexity);

    // Step 7. Razoring.
    // If eval is really low check with qsearch if it can exceed alpha, if it can't,
    // return a fail low.
    if (  !PvNode
        && depth <= 6
        && eval < alpha - 486 - 314 * depth * depth)
    {
        value = qsearch<NonPV>(pos, ss, alpha - 1, alpha);
        if (value < alpha)
            return value;
    }

    // Step 8. Futility pruning: child node (~25 Elo).
    // The depth condition is important for mate finding.
    if (   !ss->ttPv
        &&  depth < 8
        &&  eval - futility_margin(depth, improving) - (ss-1)->statScore / 256 >= beta
        &&  eval >= beta
        &&  eval < 22266) // larger than VALUE_KNOWN_WIN, but smaller than TB wins.
        return eval;

    // Step 9. Null move search with verification search (~22 Elo)
    if (   !PvNode
        && (ss-1)->currentMove != MOVE_NULL
        && (ss-1)->statScore < 15075
        &&  eval >= beta
        &&  eval >= ss->staticEval
        &&  ss->staticEval >= beta - 18 * depth - improvement / 19 + 215 + complexity / 30
        && !excludedMove
        &&  pos.non_pawn_material(us)
        && (ss->ply >= thisThread->nmpMinPly || us != thisThread->nmpColor))
    {
        assert(eval - beta >= 0);

        // Null move dynamic reduction based on depth, eval and complexity of position
        Depth R = std::min(int(eval - beta) / 184, 4) + depth / 3 + 4 - (complexity > 799);

        ss->currentMove = MOVE_NULL;
        ss->continuationHistory = &thisThread->continuationHistory[0][0][NO_PIECE][0];

        pos.do_null_move(st);

        Value nullValue = -search<NonPV>(pos, ss+1, -beta, -beta+1, depth-R, !cutNode);

        pos.undo_null_move();

        if (nullValue >= beta)
        {
            // Do not return unproven mate or TB scores
            if (nullValue >= VALUE_TB_WIN_IN_MAX_PLY)
                nullValue = beta;

            if (thisThread->nmpMinPly || (abs(beta) < VALUE_KNOWN_WIN && depth < 14))
                return nullValue;

            assert(!thisThread->nmpMinPly); // Recursive verification is not allowed

            // Do verification search at high depths, with null move pruning disabled
            // for us, until ply exceeds nmpMinPly.
            thisThread->nmpMinPly = ss->ply + 3 * (depth-R) / 4;
            thisThread->nmpColor = us;

            Value v = search<NonPV>(pos, ss, beta-1, beta, depth-R, false);

            thisThread->nmpMinPly = 0;

            if (v >= beta)
                return nullValue;
        }
    }

    probCutBeta = beta + 204 - 52 * improving;

    // Step 10. ProbCut (~4 Elo)
    // If we have a good enough capture and a reduced search returns a value
    // much above beta, we can (almost) safely prune the previous move.
    if (   !PvNode
        &&  depth > 4
        &&  abs(beta) < VALUE_TB_WIN_IN_MAX_PLY
        // if value from transposition table is lower than probCutBeta, don't attempt probCut
        // there and in further interactions with transposition table cutoff depth is set to depth - 3
        // because probCut search has depth set to depth - 4 but we also do a move before it
        // so effective depth is equal to depth - 3
        && !(   ss->ttHit
             && tte->depth() >= depth - 3
             && ttValue != VALUE_NONE
             && ttValue < probCutBeta))
    {
        assert(probCutBeta < VALUE_INFINITE);

        MovePicker mp(pos, ttMove, probCutBeta - ss->staticEval, &captureHistory);
        bool ttPv = ss->ttPv;
        ss->ttPv = false;

        while ((move = mp.next_move()) != MOVE_NONE)
            if (move != excludedMove && pos.legal(move))
            {
                assert(pos.capture_or_promotion(move));

                captureOrPromotion = true;

                ss->currentMove = move;
                ss->continuationHistory = &thisThread->continuationHistory[ss->inCheck]
                                                                          [captureOrPromotion]
                                                                          [pos.moved_piece(move)]
                                                                          [to_sq(move)];

                pos.do_move(move, st);

                // Perform a preliminary qsearch to verify that the move holds
                value = -qsearch<NonPV>(pos, ss+1, -probCutBeta, -probCutBeta+1);

                // If the qsearch held, perform the regular search
                if (value >= probCutBeta)
                    value = -search<NonPV>(pos, ss+1, -probCutBeta, -probCutBeta+1, depth - 4, !cutNode);

                pos.undo_move(move);

                if (value >= probCutBeta)
                {
                    // if transposition table doesn't have equal or deeper info write probCut data into it
                    if (  !(ss->ttHit
                        && tte->depth() >= depth - 3
                        && ttValue != VALUE_NONE))
                        tte->save(posKey, value_to_tt(value, ss->ply), ttPv,
                                  BOUND_LOWER, depth - 3, move, ss->staticEval);

                    return value;
                }
            }
         ss->ttPv = ttPv;
    }

    // Step 11. If the position is not in TT, decrease depth by 2 or 1 depending on node type (~3 Elo)
    if (   PvNode
        && depth >= 3
        && !ttMove)
        depth -= 2;

    if (   cutNode
        && depth >= 8
        && !ttMove)
        depth--;

moves_loop: // When in check, search starts here

    // Step 12. A small Probcut idea, when we are in check (~0 Elo)
    probCutBeta = beta + 401;
<<<<<<< HEAD
    if (  !PvNode
        && ss->inCheck
=======
    if (   ss->inCheck
        && !PvNode
        && depth >= 2
>>>>>>> 3ec6e1d2
        && ttCapture
        && depth >= 4
        && (tte->bound() & BOUND_LOWER)
        && tte->depth() >= depth - 3
        && ttValue >= probCutBeta
        && abs(ttValue) <= VALUE_KNOWN_WIN
        && abs(beta) <= VALUE_KNOWN_WIN)
        return probCutBeta;


    const PieceToHistory* contHist[] = { (ss-1)->continuationHistory, (ss-2)->continuationHistory,
                                          nullptr                   , (ss-4)->continuationHistory,
                                          nullptr                   , (ss-6)->continuationHistory };

    Move countermove = thisThread->counterMoves[pos.piece_on(prevSq)][prevSq];

    MovePicker mp(pos, ttMove, depth, &thisThread->mainHistory,
                                      &captureHistory,
                                      contHist,
                                      countermove,
                                      ss->killers);

    value = bestValue;
    moveCountPruning = false;

    // Indicate PvNodes that will probably fail low if the node was searched
    // at a depth equal or greater than the current depth, and the result of this search was a fail low.
    bool likelyFailLow =    PvNode
                         && ttMove
                         && (tte->bound() & BOUND_UPPER)
                         && tte->depth() >= depth;

    // Step 13. Loop through all pseudo-legal moves until no moves remain
    // or a beta cutoff occurs.
    while ((move = mp.next_move(moveCountPruning)) != MOVE_NONE)
    {
      assert(is_ok(move));

      if (move == excludedMove)
          continue;

      // At root obey the "searchmoves" option and skip moves not listed in Root
      // Move List. As a consequence any illegal move is also skipped. In MultiPV
      // mode we also skip PV moves which have been already searched and those
      // of lower "TB rank" if we are in a TB root position.
      if (rootNode && !std::count(thisThread->rootMoves.begin() + thisThread->pvIdx,
                                  thisThread->rootMoves.begin() + thisThread->pvLast, move))
          continue;

      // Check for legality
      if (!rootNode && !pos.legal(move))
          continue;

      ss->moveCount = ++moveCount;

      if (rootNode && thisThread == Threads.main() && Time.elapsed() > 3000)
          sync_cout << "info depth " << depth
                    << " currmove " << UCI::move(move, pos.is_chess960())
                    << " currmovenumber " << moveCount + thisThread->pvIdx << sync_endl;
      if (PvNode)
          (ss+1)->pv = nullptr;

      extension = 0;
      captureOrPromotion = pos.capture_or_promotion(move);
      movedPiece = pos.moved_piece(move);
      givesCheck = pos.gives_check(move);

      // Calculate new depth for this move
      newDepth = depth - 1;

      Value delta = beta - alpha;

      // Step 14. Pruning at shallow depth (~98 Elo). Depth conditions are important for mate finding.
      if (  !rootNode
          && pos.non_pawn_material(us)
          && bestValue > VALUE_TB_LOSS_IN_MAX_PLY)
      {
          // Skip quiet moves if movecount exceeds our FutilityMoveCount threshold (~7 Elo)
          moveCountPruning = moveCount >= futility_move_count(improving, depth);

          // Reduced depth of the next LMR search
          int lmrDepth = std::max(newDepth - reduction(improving, depth, moveCount, delta, thisThread->rootDelta), 0);

          if (   captureOrPromotion
              || givesCheck)
          {
              // Futility pruning for captures (~0 Elo)
              if (   !pos.empty(to_sq(move))
                  && !givesCheck
                  && !PvNode
                  && lmrDepth < 7
                  && !ss->inCheck
                  && ss->staticEval + 424 + 138 * lmrDepth + PieceValue[EG][pos.piece_on(to_sq(move))]
                   + captureHistory[movedPiece][to_sq(move)][type_of(pos.piece_on(to_sq(move)))] / 7 < alpha)
                  continue;

              // SEE based pruning (~9 Elo)
              if (!pos.see_ge(move, Value(-214) * depth))
                  continue;
          }
          else
          {
              int history =   (*contHist[0])[movedPiece][to_sq(move)]
                            + (*contHist[1])[movedPiece][to_sq(move)]
                            + (*contHist[3])[movedPiece][to_sq(move)];

              // Continuation history based pruning (~2 Elo)
              if (   lmrDepth < 5
                  && history < -3875 * (depth - 1))
                  continue;

              history += thisThread->mainHistory[us][from_to(move)];

              // Futility pruning: parent node (~9 Elo)
              if (   !ss->inCheck
                  && lmrDepth < 11
                  && ss->staticEval + 147 + 125 * lmrDepth + history / 64 <= alpha)
                  continue;

              // Prune moves with negative SEE (~3 Elo)
              if (!pos.see_ge(move, Value(-23 * lmrDepth * lmrDepth - 31 * lmrDepth)))
                  continue;
          }
      }

      // Step 15. Extensions (~66 Elo)
      // We take care to not overdo to avoid search getting stuck.
      if (ss->ply < thisThread->rootDepth * 2)
      {
          // Singular extension search (~58 Elo). If all moves but one fail low on a
          // search of (alpha-s, beta-s), and just one fails high on (alpha, beta),
          // then that move is singular and should be extended. To verify this we do
          // a reduced search on all the other moves but the ttMove and if the
          // result is lower than ttValue minus a margin, then we will extend the ttMove.
          if (   !rootNode
              &&  depth >= 6 + 2 * (PvNode && tte->is_pv())
              &&  move == ttMove
              && !excludedMove // Avoid recursive singular search
           /* &&  ttValue != VALUE_NONE Already implicit in the next condition */
              &&  abs(ttValue) < VALUE_KNOWN_WIN
              && (tte->bound() & BOUND_LOWER)
              &&  tte->depth() >= depth - 3)
          {
              Value singularBeta = ttValue - 4 * depth;
              Depth singularDepth = (depth - 1) / 2;

              ss->excludedMove = move;
              value = search<NonPV>(pos, ss, singularBeta - 1, singularBeta, singularDepth, cutNode);
              ss->excludedMove = MOVE_NONE;

              if (value < singularBeta)
              {
                  extension = 1;

                  // Avoid search explosion by limiting the number of double extensions
                  if (  !PvNode
                      && value < singularBeta - 52
                      && ss->doubleExtensions <= 8)
                      extension = 2;
              }

              // Multi-cut pruning
              // Our ttMove is assumed to fail high, and now we failed high also on a reduced
              // search without the ttMove. So we assume this expected Cut-node is not singular,
              // that multiple moves fail high, and we can prune the whole subtree by returning
              // a soft bound.
              else if (singularBeta >= beta)
                  return singularBeta;

              // If the eval of ttMove is greater than beta, we reduce it (negative extension)
              else if (ttValue >= beta)
                  extension = -2;
          }

          // Check extensions (~1 Elo)
          else if (   givesCheck
                   && depth > 8
                   && abs(ss->staticEval) > 81)
              extension = 1;

          // Quiet ttMove extensions (~0 Elo)
          else if (   PvNode
                   && move == ttMove
                   && move == ss->killers[0]
                   && (*contHist[0])[movedPiece][to_sq(move)] >= 7546)
              extension = 1;
      }

      // Add extension to new depth
      newDepth += extension;
      ss->doubleExtensions = (ss-1)->doubleExtensions + (extension == 2);

      // Speculative prefetch as early as possible
      prefetch(TT.first_entry(pos.key_after(move)));

      // Update the current move (this must be done after singular extension search)
      ss->currentMove = move;
      ss->continuationHistory = &thisThread->continuationHistory[ss->inCheck]
                                                                [captureOrPromotion]
                                                                [movedPiece]
                                                                [to_sq(move)];

      // Step 16. Make the move
      pos.do_move(move, st, givesCheck);

      bool doDeeperSearch = false;

      // Step 17. Late moves reduction / extension (LMR, ~98 Elo)
      // We use various heuristics for the sons of a node after the first son has
      // been searched. In general we would like to reduce them, but there are many
      // cases where we extend a son if it has good chances to be "interesting".
      if (    depth >= 2
          &&  moveCount > 1 + rootNode
          && (   !ss->ttPv
              || !captureOrPromotion
              || (cutNode && (ss-1)->moveCount > 1)))
      {
          Depth r = reduction(improving, depth, moveCount, delta, thisThread->rootDelta);

          // Decrease reduction at some PvNodes (~2 Elo)
          if (   PvNode
              && bestMoveCount <= 3)
              r--;

          // Decrease reduction if position is or has been on the PV
          // and node is not likely to fail low. (~3 Elo)
          if (   ss->ttPv
              && !likelyFailLow)
              r -= 2;

          // Decrease reduction if opponent's move count is high (~1 Elo)
          if ((ss-1)->moveCount > 7)
              r--;

          // Increase reduction for cut nodes (~3 Elo)
          if (cutNode && move != ss->killers[0])
              r += 2;

          // Increase reduction if ttMove is a capture (~3 Elo)
          if (ttCapture)
              r++;

          ss->statScore =  thisThread->mainHistory[us][from_to(move)]
                         + (*contHist[0])[movedPiece][to_sq(move)]
                         + (*contHist[1])[movedPiece][to_sq(move)]
                         + (*contHist[3])[movedPiece][to_sq(move)]
                         - 4123;

          // Decrease/increase reduction for moves with a good/bad history (~30 Elo)
          r -= ss->statScore / 17417;

          // In general we want to cap the LMR depth search at newDepth. But if reductions
          // are really negative and movecount is low, we allow this move to be searched
          // deeper than the first move (this may lead to hidden double extensions).
          int deeper =   r >= -1                   ? 0
                       : moveCount <= 5            ? 2
                       : PvNode && depth > 3       ? 1
                       : cutNode && moveCount <= 7 ? 1
                       :                             0;

          Depth d = std::clamp(newDepth - r, 1, newDepth + deeper);

          value = -search<NonPV>(pos, ss+1, -(alpha+1), -alpha, d, true);

          // If the son is reduced and fails high it will be re-searched at full depth
          doFullDepthSearch = value > alpha && d < newDepth;
          doDeeperSearch = value > (alpha + 76 + 11 * (newDepth - d));
          didLMR = true;
      }
      else
      {
          doFullDepthSearch = !PvNode || moveCount > 1;
          didLMR = false;
      }

      // Step 18. Full depth search when LMR is skipped or fails high
      if (doFullDepthSearch)
      {
          value = -search<NonPV>(pos, ss+1, -(alpha+1), -alpha, newDepth + doDeeperSearch, !cutNode);

          // If the move passed LMR update its stats
          if (didLMR)
          {
              int bonus = value > alpha ?  stat_bonus(newDepth)
                                        : -stat_bonus(newDepth);

              if (captureOrPromotion)
                  bonus /= 6;

              update_continuation_histories(ss, movedPiece, to_sq(move), bonus);
          }
      }

      // For PV nodes only, do a full PV search on the first move or after a fail
      // high (in the latter case search only if value < beta), otherwise let the
      // parent node fail low with value <= alpha and try another move.
      if (PvNode && (moveCount == 1 || (value > alpha && (rootNode || value < beta))))
      {
          (ss+1)->pv = pv;
          (ss+1)->pv[0] = MOVE_NONE;

          value = -search<PV>(pos, ss+1, -beta, -alpha,
                              std::min(maxNextDepth, newDepth), false);
      }

      // Step 19. Undo move
      pos.undo_move(move);

      assert(value > -VALUE_INFINITE && value < VALUE_INFINITE);

      // Step 20. Check for a new best move
      // Finished searching the move. If a stop occurred, the return value of
      // the search cannot be trusted, and we return immediately without
      // updating best move, PV and TT.
      if (Threads.stop.load(std::memory_order_relaxed))
          return VALUE_ZERO;

      if (rootNode)
      {
          RootMove& rm = *std::find(thisThread->rootMoves.begin(),
                                    thisThread->rootMoves.end(), move);

          rm.averageScore = rm.averageScore != -VALUE_INFINITE ? (2 * value + rm.averageScore) / 3 : value;

          // PV move or new best move?
          if (moveCount == 1 || value > alpha)
          {
              rm.score = value;
              rm.selDepth = thisThread->selDepth;
              rm.pv.resize(1);

              assert((ss+1)->pv);

              for (Move* m = (ss+1)->pv; *m != MOVE_NONE; ++m)
                  rm.pv.push_back(*m);

              // We record how often the best move has been changed in each iteration.
              // This information is used for time management. In MultiPV mode,
              // we must take care to only do this for the first PV line.
              if (   moveCount > 1
                  && !thisThread->pvIdx)
                  ++thisThread->bestMoveChanges;
          }
          else
              // All other moves but the PV are set to the lowest value: this
              // is not a problem when sorting because the sort is stable and the
              // move position in the list is preserved - just the PV is pushed up.
              rm.score = -VALUE_INFINITE;
      }

      if (value > bestValue)
      {
          bestValue = value;

          if (value > alpha)
          {
              bestMove = move;

              if (PvNode && !rootNode) // Update pv even in fail-high case
                  update_pv(ss->pv, move, (ss+1)->pv);

              if (PvNode && value < beta) // Update alpha! Always alpha < beta
              {
                  alpha = value;
                  bestMoveCount++;
              }
              else
              {
                  assert(value >= beta); // Fail high
                  break;
              }
          }
      }

      // If the move is worse than some previously searched move, remember it to update its stats later
      if (move != bestMove)
      {
          if (captureOrPromotion && captureCount < 32)
              capturesSearched[captureCount++] = move;

          else if (!captureOrPromotion && quietCount < 64)
              quietsSearched[quietCount++] = move;
      }
    }

    // The following condition would detect a stop only after move loop has been
    // completed. But in this case bestValue is valid because we have fully
    // searched our subtree, and we can anyhow save the result in TT.
    /*
       if (Threads.stop)
        return VALUE_DRAW;
    */

    // Step 21. Check for mate and stalemate
    // All legal moves have been searched and if there are no legal moves, it
    // must be a mate or a stalemate. If we are in a singular extension search then
    // return a fail low score.

    assert(moveCount || !ss->inCheck || excludedMove || !MoveList<LEGAL>(pos).size());

    if (!moveCount)
        bestValue = excludedMove ? alpha             :
                    ss->inCheck  ? mated_in(ss->ply) : VALUE_DRAW;

    // If there is a move which produces search value greater than alpha we update stats of searched moves
    else if (bestMove)
        update_all_stats(pos, ss, bestMove, bestValue, beta, prevSq,
                         quietsSearched, quietCount, capturesSearched, captureCount, depth);

    // Bonus for prior countermove that caused the fail low
    else if (   (depth >= 4 || PvNode)
             && !priorCapture)
    {
        //Assign extra bonus if current node is PvNode or cutNode
        //or fail low was really bad
        bool extraBonus =    PvNode
                          || cutNode
                          || bestValue < alpha - 71 * depth;

        update_continuation_histories(ss-1, pos.piece_on(prevSq), prevSq, stat_bonus(depth) * (1 + extraBonus));
    }

    if (PvNode)
        bestValue = std::min(bestValue, maxValue);

    // If no good move is found and the previous position was ttPv, then the previous
    // opponent move is probably good and the new position is added to the search tree.
    if (bestValue <= alpha)
        ss->ttPv = ss->ttPv || ((ss-1)->ttPv && depth > 3);
    // Otherwise, a counter move has been found and if the position is the last leaf
    // in the search tree, remove the position from the search tree.
    else if (depth > 3)
        ss->ttPv = ss->ttPv && (ss+1)->ttPv;

    // Write gathered information in transposition table
    if (!excludedMove && !(rootNode && thisThread->pvIdx))
        tte->save(posKey, value_to_tt(bestValue, ss->ply), ss->ttPv,
                  bestValue >= beta  ? BOUND_LOWER :
                  PvNode && bestMove ? BOUND_EXACT : BOUND_UPPER,
                  depth, bestMove, ss->staticEval);

    assert(bestValue > -VALUE_INFINITE && bestValue < VALUE_INFINITE);

    return bestValue;
  }


  // qsearch() is the quiescence search function, which is called by the main search
  // function with zero depth, or recursively with further decreasing depth per call.
  template <NodeType nodeType>
  Value qsearch(Position& pos, Stack* ss, Value alpha, Value beta, Depth depth) {

    static_assert(nodeType != Root);
    constexpr bool PvNode = nodeType == PV;

    assert(alpha >= -VALUE_INFINITE && alpha < beta && beta <= VALUE_INFINITE);
    assert(PvNode || (alpha == beta - 1));
    assert(depth <= 0);

    Move pv[MAX_PLY+1];
    StateInfo st;
    ASSERT_ALIGNED(&st, Eval::NNUE::CacheLineSize);

    TTEntry* tte;
    Key posKey;
    Move ttMove, move, bestMove;
    Depth ttDepth;
    Value bestValue, value, ttValue, futilityValue, futilityBase;
    bool pvHit, givesCheck, captureOrPromotion;
    int moveCount;

    if (PvNode)
    {
        (ss+1)->pv = pv;
        ss->pv[0] = MOVE_NONE;
    }

    Thread* thisThread = pos.this_thread();
    bestMove = MOVE_NONE;
    ss->inCheck = pos.checkers();
    moveCount = 0;

    // Check for an immediate draw or maximum ply reached
    if (   pos.is_draw(ss->ply)
        || ss->ply >= MAX_PLY)
        return (ss->ply >= MAX_PLY && !ss->inCheck) ? evaluate(pos) : VALUE_DRAW;

    assert(0 <= ss->ply && ss->ply < MAX_PLY);

    // Decide whether or not to include checks: this fixes also the type of
    // TT entry depth that we are going to use. Note that in qsearch we use
    // only two types of depth in TT: DEPTH_QS_CHECKS or DEPTH_QS_NO_CHECKS.
    ttDepth = ss->inCheck || depth >= DEPTH_QS_CHECKS ? DEPTH_QS_CHECKS
                                                  : DEPTH_QS_NO_CHECKS;
    // Transposition table lookup
    posKey = pos.key();
    tte = TT.probe(posKey, ss->ttHit);
    ttValue = ss->ttHit ? value_from_tt(tte->value(), ss->ply, pos.rule50_count()) : VALUE_NONE;
    ttMove = ss->ttHit ? tte->move() : MOVE_NONE;
    pvHit = ss->ttHit && tte->is_pv();

    if (  !PvNode
        && ss->ttHit
        && tte->depth() >= ttDepth
        && ttValue != VALUE_NONE // Only in case of TT access race
        && (ttValue >= beta ? (tte->bound() & BOUND_LOWER)
                            : (tte->bound() & BOUND_UPPER)))
        return ttValue;

    // Evaluate the position statically
    if (ss->inCheck)
    {
        ss->staticEval = VALUE_NONE;
        bestValue = futilityBase = -VALUE_INFINITE;
    }
    else
    {
        if (ss->ttHit)
        {
            // Never assume anything about values stored in TT
            if ((ss->staticEval = bestValue = tte->eval()) == VALUE_NONE)
                ss->staticEval = bestValue = evaluate(pos);

            // ttValue can be used as a better position evaluation (~7 Elo)
            if (    ttValue != VALUE_NONE
                && (tte->bound() & (ttValue > bestValue ? BOUND_LOWER : BOUND_UPPER)))
                bestValue = ttValue;
        }
        else
            // In case of null move search use previous static eval with a different sign
            ss->staticEval = bestValue =
            (ss-1)->currentMove != MOVE_NULL ? evaluate(pos)
                                             : -(ss-1)->staticEval;

        // Stand pat. Return immediately if static value is at least beta
        if (bestValue >= beta)
        {
            // Save gathered info in transposition table
            if (!ss->ttHit)
                tte->save(posKey, value_to_tt(bestValue, ss->ply), false, BOUND_LOWER,
                          DEPTH_NONE, MOVE_NONE, ss->staticEval);

            return bestValue;
        }

        if (PvNode && bestValue > alpha)
            alpha = bestValue;

        futilityBase = bestValue + 139;
    }

    const PieceToHistory* contHist[] = { (ss-1)->continuationHistory, (ss-2)->continuationHistory,
                                          nullptr                   , (ss-4)->continuationHistory,
                                          nullptr                   , (ss-6)->continuationHistory };

    // Initialize a MovePicker object for the current position, and prepare
    // to search the moves. Because the depth is <= 0 here, only captures,
    // queen promotions, and other checks (only if depth >= DEPTH_QS_CHECKS)
    // will be generated.
    Square prevSq = to_sq((ss-1)->currentMove);
    MovePicker mp(pos, ttMove, depth, &thisThread->mainHistory,
                                      &thisThread->captureHistory,
                                      contHist,
                                      prevSq);

    int quietCheckEvasions = 0;

    // Loop through the moves until no moves remain or a beta cutoff occurs
    while ((move = mp.next_move()) != MOVE_NONE)
    {
      assert(is_ok(move));

      // Check for legality
      if (!pos.legal(move))
          continue;

      givesCheck = pos.gives_check(move);
      captureOrPromotion = pos.capture_or_promotion(move);

      moveCount++;

      // Futility pruning and moveCount pruning (~5 Elo)
      if (    bestValue > VALUE_TB_LOSS_IN_MAX_PLY
          && !givesCheck
          &&  to_sq(move) != prevSq
          &&  futilityBase > -VALUE_KNOWN_WIN
          &&  type_of(move) != PROMOTION)
      {

          if (moveCount > 2)
              continue;

          futilityValue = futilityBase + PieceValue[EG][pos.piece_on(to_sq(move))];

          if (futilityValue <= alpha)
          {
              bestValue = std::max(bestValue, futilityValue);
              continue;
          }

          if (futilityBase <= alpha && !pos.see_ge(move, VALUE_ZERO + 1))
          {
              bestValue = std::max(bestValue, futilityBase);
              continue;
          }
      }

      // Do not search moves with negative SEE values (~5 Elo)
      if (    bestValue > VALUE_TB_LOSS_IN_MAX_PLY
          && !pos.see_ge(move))
          continue;

      // Speculative prefetch as early as possible
      prefetch(TT.first_entry(pos.key_after(move)));

      ss->currentMove = move;
      ss->continuationHistory = &thisThread->continuationHistory[ss->inCheck]
                                                                [captureOrPromotion]
                                                                [pos.moved_piece(move)]
                                                                [to_sq(move)];

      // Continuation history based pruning (~2 Elo)
      if (  !captureOrPromotion
          && bestValue > VALUE_TB_LOSS_IN_MAX_PLY
          && (*contHist[0])[pos.moved_piece(move)][to_sq(move)] < CounterMovePruneThreshold
          && (*contHist[1])[pos.moved_piece(move)][to_sq(move)] < CounterMovePruneThreshold)
          continue;

      // movecount pruning for quiet check evasions
      if (    ss->inCheck
          && !captureOrPromotion
          &&  quietCheckEvasions > 1
          &&  bestValue > VALUE_TB_LOSS_IN_MAX_PLY)
          continue;

      quietCheckEvasions += !captureOrPromotion && ss->inCheck;

      // Make and search the move
      pos.do_move(move, st, givesCheck);
      value = -qsearch<nodeType>(pos, ss+1, -beta, -alpha, depth - 1);
      pos.undo_move(move);

      assert(value > -VALUE_INFINITE && value < VALUE_INFINITE);

      // Check for a new best move
      if (value > bestValue)
      {
          bestValue = value;

          if (value > alpha)
          {
              bestMove = move;

              if (PvNode) // Update pv even in fail-high case
                  update_pv(ss->pv, move, (ss+1)->pv);

              if (PvNode && value < beta) // Update alpha here!
                  alpha = value;
              else
                  break; // Fail high
          }
       }
    }

    // All legal moves have been searched. A special case: if we're in check
    // and no legal moves were found, it is checkmate.
    if (ss->inCheck && bestValue == -VALUE_INFINITE)
    {
        assert(!MoveList<LEGAL>(pos).size());

        return mated_in(ss->ply); // Plies to mate from the root
    }

    // Save gathered info in transposition table
    tte->save(posKey, value_to_tt(bestValue, ss->ply), pvHit,
              bestValue >= beta ? BOUND_LOWER : BOUND_UPPER,
              ttDepth, bestMove, ss->staticEval);

    assert(bestValue > -VALUE_INFINITE && bestValue < VALUE_INFINITE);

    return bestValue;
  }


  // value_to_tt() adjusts a mate or TB score from "plies to mate from the root" to
  // "plies to mate from the current position". Standard scores are unchanged.
  // The function is called before storing a value in the transposition table.

  Value value_to_tt(Value v, int ply) {

    assert(v != VALUE_NONE);

    return  v >= VALUE_TB_WIN_IN_MAX_PLY  ? v + ply
          : v <= VALUE_TB_LOSS_IN_MAX_PLY ? v - ply : v;
  }


  // value_from_tt() is the inverse of value_to_tt(): it adjusts a mate or TB score
  // from the transposition table (which refers to the plies to mate/be mated from
  // current position) to "plies to mate/be mated (TB win/loss) from the root". However,
  // for mate scores, to avoid potentially false mate scores related to the 50 moves rule
  // and the graph history interaction, we return an optimal TB score instead.

  Value value_from_tt(Value v, int ply, int r50c) {

    if (v == VALUE_NONE)
        return VALUE_NONE;

    if (v >= VALUE_TB_WIN_IN_MAX_PLY)  // TB win or better
    {
        if (v >= VALUE_MATE_IN_MAX_PLY && VALUE_MATE - v > 99 - r50c)
            return VALUE_MATE_IN_MAX_PLY - 1; // do not return a potentially false mate score

        return v - ply;
    }

    if (v <= VALUE_TB_LOSS_IN_MAX_PLY) // TB loss or worse
    {
        if (v <= VALUE_MATED_IN_MAX_PLY && VALUE_MATE + v > 99 - r50c)
            return VALUE_MATED_IN_MAX_PLY + 1; // do not return a potentially false mate score

        return v + ply;
    }

    return v;
  }


  // update_pv() adds current move and appends child pv[]

  void update_pv(Move* pv, Move move, Move* childPv) {

    for (*pv++ = move; childPv && *childPv != MOVE_NONE; )
        *pv++ = *childPv++;
    *pv = MOVE_NONE;
  }


  // update_all_stats() updates stats at the end of search() when a bestMove is found

  void update_all_stats(const Position& pos, Stack* ss, Move bestMove, Value bestValue, Value beta, Square prevSq,
                        Move* quietsSearched, int quietCount, Move* capturesSearched, int captureCount, Depth depth) {

    int bonus1, bonus2;
    Color us = pos.side_to_move();
    Thread* thisThread = pos.this_thread();
    CapturePieceToHistory& captureHistory = thisThread->captureHistory;
    Piece moved_piece = pos.moved_piece(bestMove);
    PieceType captured = type_of(pos.piece_on(to_sq(bestMove)));

    bonus1 = stat_bonus(depth + 1);
    bonus2 = bestValue > beta + PawnValueMg ? bonus1               // larger bonus
                                            : stat_bonus(depth);   // smaller bonus

    if (!pos.capture_or_promotion(bestMove))
    {
        // Increase stats for the best move in case it was a quiet move
        update_quiet_stats(pos, ss, bestMove, bonus2);

        // Decrease stats for all non-best quiet moves
        for (int i = 0; i < quietCount; ++i)
        {
            thisThread->mainHistory[us][from_to(quietsSearched[i])] << -bonus2;
            update_continuation_histories(ss, pos.moved_piece(quietsSearched[i]), to_sq(quietsSearched[i]), -bonus2);
        }
    }
    else
        // Increase stats for the best move in case it was a capture move
        captureHistory[moved_piece][to_sq(bestMove)][captured] << bonus1;

    // Extra penalty for a quiet early move that was not a TT move or
    // main killer move in previous ply when it gets refuted.
    if (   ((ss-1)->moveCount == 1 + (ss-1)->ttHit || ((ss-1)->currentMove == (ss-1)->killers[0]))
        && !pos.captured_piece())
            update_continuation_histories(ss-1, pos.piece_on(prevSq), prevSq, -bonus1);

    // Decrease stats for all non-best capture moves
    for (int i = 0; i < captureCount; ++i)
    {
        moved_piece = pos.moved_piece(capturesSearched[i]);
        captured = type_of(pos.piece_on(to_sq(capturesSearched[i])));
        captureHistory[moved_piece][to_sq(capturesSearched[i])][captured] << -bonus1;
    }
  }


  // update_continuation_histories() updates histories of the move pairs formed
  // by moves at ply -1, -2, -4, and -6 with current move.

  void update_continuation_histories(Stack* ss, Piece pc, Square to, int bonus) {

    for (int i : {1, 2, 4, 6})
    {
        // Only update first 2 continuation histories if we are in check
        if (ss->inCheck && i > 2)
            break;
        if (is_ok((ss-i)->currentMove))
            (*(ss-i)->continuationHistory)[pc][to] << bonus;
    }
  }


  // update_quiet_stats() updates move sorting heuristics

  void update_quiet_stats(const Position& pos, Stack* ss, Move move, int bonus) {

    // Update killers
    if (ss->killers[0] != move)
    {
        ss->killers[1] = ss->killers[0];
        ss->killers[0] = move;
    }

    Color us = pos.side_to_move();
    Thread* thisThread = pos.this_thread();
    thisThread->mainHistory[us][from_to(move)] << bonus;
    update_continuation_histories(ss, pos.moved_piece(move), to_sq(move), bonus);

    // Update countermove history
    if (is_ok((ss-1)->currentMove))
    {
        Square prevSq = to_sq((ss-1)->currentMove);
        thisThread->counterMoves[pos.piece_on(prevSq)][prevSq] = move;
    }
  }


  // When playing with strength handicap, choose best move among a set of RootMoves
  // using a statistical rule dependent on 'level'. Idea by Heinz van Saanen.

  Move Skill::pick_best(size_t multiPV) {

    const RootMoves& rootMoves = Threads.main()->rootMoves;
    static PRNG rng(now()); // PRNG sequence should be non-deterministic

    // RootMoves are already sorted by score in descending order
    Value topScore = rootMoves[0].score;
    int delta = std::min(topScore - rootMoves[multiPV - 1].score, PawnValueMg);
    int maxScore = -VALUE_INFINITE;
    double weakness = 120 - 2 * level;

    // Choose best move. For each move score we add two terms, both dependent on
    // weakness. One is deterministic and bigger for weaker levels, and one is
    // random. Then we choose the move with the resulting highest score.
    for (size_t i = 0; i < multiPV; ++i)
    {
        // This is our magic formula
        int push = int((  weakness * int(topScore - rootMoves[i].score)
                        + delta * (rng.rand<unsigned>() % int(weakness))) / 128);

        if (rootMoves[i].score + push >= maxScore)
        {
            maxScore = rootMoves[i].score + push;
            best = rootMoves[i].pv[0];
        }
    }

    return best;
  }


  // uct_search() is the main MCTS search.
  // To be more precise, it's a UCT search, which stands for Upper Confidence Bound applied to Trees.
  //
  // See for example https://int8.io/monte-carlo-tree-search-beginners-guide/#Policy_network_training_in_Alpha_Go_and_Alpha_Zero
  // and http://mcts.ai/pubs/mcts-survey-master.pdf

  void uct_search(Position& pos) {

    // Prepare our MCTS Hash Table where we store all nodes
    MctsHash uctTable;
    uctTable.reserve(4194304); // About 256 MB hash size

    // Our small stack
    MctsStack stack[128], *ss = stack;

    for (int i = 0; i < 128; i++)
        (ss+i)->ply = i;

    bool giveOutput;
    int selDepth;
    uint64_t iteration, maxVisits;
    size_t bestIndex, currentIndex, nextIndex, rootIndex;
    double bestUCB1, UCB1, reward;

    Thread* thisThread = pos.this_thread();
    TimePoint elapsed, lastOutputTime;

    // Create the root node
    uctTable.push_back(MctsNode(0, 0, MOVE_NONE, false, false, 0, 0.0));

    // Get moves from rootMoves
    for (const auto& rm : thisThread->rootMoves)
        uctTable[rootIndex].legalMoves.push_back(rm.pv[0]);

    rootIndex = 0; // Index of the root node (fix!)
    nextIndex = rootIndex + 1; // The next node will have this index

    lastOutputTime = now();
    giveOutput = false;

    iteration = 0;
    selDepth = 0;
    currentIndex = rootIndex;

    // Now we can start the main MCTS loop, which consists of 4 steps:
    // Selection, Expansion, Simulation (Rollout), and Backpropagation.
    while (!Threads.stop.load(std::memory_order_relaxed))
    {
        //////////////////////////////////////
        //                                  //
        //   Step 1: SELECTION              //
        //                                  //
        //////////////////////////////////////

        // Using the default UCB1 formula to determine the most promising
        // node for further expansion.
        while (uctTable[currentIndex].expanded())
        {
            assert(uctTable[currentIndex].legalMoves.empty());

            bestUCB1 = REWARD_LOSS;

            for (auto& idx : uctTable[currentIndex].children)
            {
                assert(uctTable[idx].N());
                assert(uctTable[currentIndex].N());

                // Calculate the UCB! value for each child node
                UCB1 = ucb1(uctTable[idx].Q(), uctTable[idx].N(), uctTable[currentIndex].N());

                assert(UCB1 >= REWARD_LOSS);

                // New best child?
                if (UCB1 > bestUCB1)
                {
                    bestUCB1 = UCB1;
                    bestIndex = idx;
                }
            }

            assert(bestIndex);

            // Reset the StateInfo object
            std::memset(&ss->st, 0, sizeof(StateInfo));

            // Make the move
            pos.do_move(uctTable[bestIndex].action(), ss->st);

            // Increment the stack level
            ss++;

            // Only count new nodes created
            thisThread->nodes.fetch_sub(1, std::memory_order_relaxed);

            currentIndex = bestIndex;
        }


        //////////////////////////////////////
        //                                  //
        //   Step 2: EXPANSION              //
        //                                  //
        //////////////////////////////////////

        // We determined the most promising node with unexpanded children.
        // Simply expand the next one in the list. Afterwards, delete
        // this move from the list so that next time we arrive here, we
        // do not expand the same move again. If there are no more moves
        // left then, we mark this node as fully expanded.
        // Hint: At least as important as in a AB-search,
        // good move-ordering looks crucial here!

        if (!uctTable[currentIndex].terminal())
        {
            auto move = uctTable[currentIndex].legalMoves.front();

            std::memset(&ss->st, 0, sizeof(StateInfo));
            pos.do_move(move, ss->st);
            ss++;

            thisThread->nodes.fetch_sub(1, std::memory_order_relaxed);
            selDepth = std::max(ss->ply, selDepth);

            // Create the new node
            uctTable.push_back(MctsNode(nextIndex, currentIndex, move, false, false, 0, 0.0));

            // Add this node as child node to the parent node
            uctTable[currentIndex].children.push_back(nextIndex);

            // Delete the move from the list
            uctTable[currentIndex].legalMoves.erase(uctTable[currentIndex].legalMoves.begin());

            // If there are no moves left, mark the node as fully expanded
            if (uctTable[currentIndex].legalMoves.empty())
                uctTable[currentIndex].is_expanded();

            currentIndex = nextIndex;
            nextIndex++;

            // Now generate the legal moves for this new node.
            // Again, sorting the moves is very likely of big help!
            for (const auto& m : MoveList<LEGAL>(pos))
                uctTable[currentIndex].legalMoves.push_back(m);

            // If there were no legal moves, mark the node as terminal
            if (uctTable[currentIndex].legalMoves.empty())
                uctTable[currentIndex].is_terminal();
        }


        //////////////////////////////////////
        //                                  //
        //   Step 3: SIMULATION / ROLLOUT   //
        //                                  //
        //////////////////////////////////////

        // No rollouts, just simply call eval.
        // Hint: some kind of qsearch should help here!
        // Add TB probing here.

        // Check for draw by repetition, 50-move rule or
        // maximum ply reached.
        if (pos.is_draw(ss->ply) || ss->ply >= 127)
        {
            uctTable[currentIndex].is_terminal();
            reward = REWARD_DRAW;
        }

        // Already terminal node?
        else if (uctTable[currentIndex].terminal())
            reward = pos.checkers() ? REWARD_LOSS : REWARD_DRAW;

        // call eval
        else
          reward = pos.checkers() ? value_to_reward(-4 * PawnValueEg)
                                  : value_to_reward(evaluate(pos));


        //////////////////////////////////////
        //                                  //
        //   Step 4: BACKPROPAGATION        //
        //                                  //
        //////////////////////////////////////

        // Now we have to unwind all made moves
        // to get back to the root position and we're
        // updating every single node on this way.
        while (currentIndex != rootIndex)
        {
            reward = REWARD_WIN - reward; // Switch side

            // Update the current node
            uctTable[currentIndex].updateQ(reward);
            uctTable[currentIndex].updateN();

            // Go back to the parent node
            pos.undo_move(uctTable[currentIndex].action());
            ss--;

            currentIndex = uctTable[currentIndex].parentId();
        }

        // We must increase the visits for the root node
        uctTable[currentIndex].updateN();

        // We are back at the root!
        assert(currentIndex == rootIndex);
        assert(ss->ply == 0);

        // Iteration finished
        iteration++;
        thisThread->nodes.fetch_add(1, std::memory_order_relaxed);
        bestIndex = 0;

        // Now check for some stop conditions
        if (iteration >= 4194300)
            Threads.stop = true;

        else if (   Limits.nodes
                 && iteration >= uint64_t(Limits.nodes))
            Threads.stop = true;
            
        else if (   Limits.movetime
                 && Time.elapsed() >= Limits.movetime)
            Threads.stop = true;

        if (   Limits.use_time_management()
            && !Threads.stop.load(std::memory_order_relaxed))
        {
            // Basic time management
            if (Time.elapsed() > Time.optimum() - 10)
                Threads.stop = true;
        }

        // Time for another GUI update?
        if (!Threads.stop.load(std::memory_order_relaxed))
        {
            elapsed = now();

            giveOutput =  Time.elapsed() <  2100 ? elapsed - lastOutputTime >= 250
                        : Time.elapsed() < 10100 ? elapsed - lastOutputTime >= 1000
                        : Time.elapsed() < 60100 ? elapsed - lastOutputTime >= 3000
                                                 : elapsed - lastOutputTime >= 10000;
            if (giveOutput)
                lastOutputTime = now();
        }

        // Update the root moves stats and send info
        if (   Threads.stop.load(std::memory_order_relaxed)
            || giveOutput)
        {
            for (auto& idx : uctTable[rootIndex].children)
            {
                auto move = uctTable[idx].action();

                RootMove& rm = *std::find(thisThread->rootMoves.begin(),
                                          thisThread->rootMoves.end(), move);

                rm.score = reward_to_value(uctTable[idx].Q() / uctTable[idx].N());
                rm.selDepth = selDepth;
            }

            // Sort the root moves and update the GUI
            std::stable_sort(thisThread->rootMoves.begin(), thisThread->rootMoves.end());

            sync_cout << UCI::pv(pos, 1, -VALUE_INFINITE, VALUE_INFINITE) << sync_endl;
        }

    }

    // If requested by the user provide some detailed info
    // about the root moves.

    uctTable.clear();
  }


  // ucb1() calculates the UCB1 value

  double ucb1(const double& Q, const uint64_t& N, const uint64_t& parentN) {

    // Our exploration constant.
    // Lower values lead to more exploitation,
    // higher values to more exploration.
    constexpr double C = 2.12 * std::sqrt(2);

    double X = Q / N;
    double Y = std::sqrt(std::log(parentN) / N);

    return X + C * Y;
  }


  // value_to_reward() transforms an internal Stockfish value
  // to a reward in the interval [0..1].

  double value_to_reward(Value v) {

    if (v >= VALUE_TB_WIN_IN_MAX_PLY)
        return REWARD_WIN;

    if (v <= VALUE_TB_LOSS_IN_MAX_PLY)
        return REWARD_LOSS;

    const auto pi = 3.14159265;
    const auto k  = 1.0 / 10000000;

    auto m = std::pow(double(v) / 2.0, 3.0);
    auto r = 0.5 + std::atan(k * m) / pi;

    assert(REWARD_LOSS <= r && r <= REWARD_WIN);

    return r;
  }


  // reward_to_value() transforms a reward in [0..1] to a Stockfish value.
  // The scale is such that a reward of 0.95 corresponds to about 5 pawns.

  Value reward_to_value(double r) {

    if (r == REWARD_DRAW)
        return VALUE_DRAW;

    if (r == REWARD_LOSS)
        return VALUE_TB_LOSS_IN_MAX_PLY;

    if (r == REWARD_WIN)
        return VALUE_TB_WIN_IN_MAX_PLY;

    const auto pi = 3.14159265;
    const auto l  = 10000000;

    double n = std::tan(pi * (r - 0.5));
    double v = 2 * std::cbrt(l * n);

    return std::clamp(Value(std::round(v)), VALUE_TB_LOSS_IN_MAX_PLY, VALUE_TB_WIN_IN_MAX_PLY);
  }

} // namespace


/// MainThread::check_time() is used to print debug info and, more importantly,
/// to detect when we are out of available time and thus stop the search.

void MainThread::check_time() {

  if (--callsCnt > 0)
      return;

  // When using nodes, ensure checking rate is not lower than 0.1% of nodes
  callsCnt = Limits.nodes ? std::min(1024, int(Limits.nodes / 1024)) : 1024;

  static TimePoint lastInfoTime = now();

  TimePoint elapsed = Time.elapsed();
  TimePoint tick = Limits.startTime + elapsed;

  if (tick - lastInfoTime >= 1000)
  {
      lastInfoTime = tick;
      dbg_print();
  }

  // We should not stop pondering until told so by the GUI
  if (ponder)
      return;

  if (   (Limits.use_time_management() && (elapsed > Time.maximum() - 10 || stopOnPonderhit))
      || (Limits.movetime && elapsed >= Limits.movetime)
      || (Limits.nodes && Threads.nodes_searched() >= (uint64_t)Limits.nodes))
      Threads.stop = true;
}


/// UCI::pv() formats PV information according to the UCI protocol. UCI requires
/// that all (if any) unsearched PV lines are sent using a previous search score.

string UCI::pv(const Position& pos, Depth depth, Value alpha, Value beta) {

  std::stringstream ss;
  TimePoint elapsed = Time.elapsed() + 1;
  const RootMoves& rootMoves = pos.this_thread()->rootMoves;
  size_t pvIdx = pos.this_thread()->pvIdx;
  size_t multiPV = std::min((size_t)Options["MultiPV"], rootMoves.size());
  uint64_t nodesSearched = Threads.nodes_searched();
  uint64_t tbHits = Threads.tb_hits() + (TB::RootInTB ? rootMoves.size() : 0);

  for (size_t i = 0; i < multiPV; ++i)
  {
      bool updated = rootMoves[i].score != -VALUE_INFINITE;

      if (depth == 1 && !updated && i > 0)
          continue;

      Depth d = updated ? depth : std::max(1, depth - 1);
      Value v = updated ? rootMoves[i].score : rootMoves[i].previousScore;

      if (v == -VALUE_INFINITE)
          v = VALUE_ZERO;

      bool tb = TB::RootInTB && abs(v) < VALUE_MATE_IN_MAX_PLY;
      v = tb ? rootMoves[i].tbScore : v;

      if (ss.rdbuf()->in_avail()) // Not at first line
          ss << "\n";

      ss << "info"
         << " depth "    << d
         << " seldepth " << rootMoves[i].selDepth
         << " multipv "  << i + 1
         << " score "    << UCI::value(v);

      if (Options["UCI_ShowWDL"])
          ss << UCI::wdl(v, pos.game_ply());

      if (!tb && i == pvIdx)
          ss << (v >= beta ? " lowerbound" : v <= alpha ? " upperbound" : "");

      ss << " nodes "    << nodesSearched
         << " nps "      << nodesSearched * 1000 / elapsed;

      if (elapsed > 1000) // Earlier makes little sense
          ss << " hashfull " << TT.hashfull();

      ss << " tbhits "   << tbHits
         << " time "     << elapsed
         << " pv";

      for (Move m : rootMoves[i].pv)
          ss << " " << UCI::move(m, pos.is_chess960());
  }

  return ss.str();
}


/// RootMove::extract_ponder_from_tt() is called in case we have no ponder move
/// before exiting the search, for instance, in case we stop the search during a
/// fail high at root. We try hard to have a ponder move to return to the GUI,
/// otherwise in case of 'ponder on' we have nothing to think on.

bool RootMove::extract_ponder_from_tt(Position& pos) {

    StateInfo st;
    ASSERT_ALIGNED(&st, Eval::NNUE::CacheLineSize);

    bool ttHit;

    assert(pv.size() == 1);

    if (pv[0] == MOVE_NONE)
        return false;

    pos.do_move(pv[0], st);
    TTEntry* tte = TT.probe(pos.key(), ttHit);

    if (ttHit)
    {
        Move m = tte->move(); // Local copy to be SMP safe
        if (MoveList<LEGAL>(pos).contains(m))
            pv.push_back(m);
    }

    pos.undo_move(pv[0]);
    return pv.size() > 1;
}

void Tablebases::rank_root_moves(Position& pos, Search::RootMoves& rootMoves) {

    RootInTB = false;
    UseRule50 = bool(Options["Syzygy50MoveRule"]);
    ProbeDepth = int(Options["SyzygyProbeDepth"]);
    Cardinality = int(Options["SyzygyProbeLimit"]);
    bool dtz_available = true;

    // Tables with fewer pieces than SyzygyProbeLimit are searched with
    // ProbeDepth == DEPTH_ZERO
    if (Cardinality > MaxCardinality)
    {
        Cardinality = MaxCardinality;
        ProbeDepth = 0;
    }

    if (Cardinality >= popcount(pos.pieces()) && !pos.can_castle(ANY_CASTLING))
    {
        // Rank moves using DTZ tables
        RootInTB = root_probe(pos, rootMoves);

        if (!RootInTB)
        {
            // DTZ tables are missing; try to rank moves using WDL tables
            dtz_available = false;
            RootInTB = root_probe_wdl(pos, rootMoves);
        }
    }

    if (RootInTB)
    {
        // Sort moves according to TB rank
        std::stable_sort(rootMoves.begin(), rootMoves.end(),
                  [](const RootMove &a, const RootMove &b) { return a.tbRank > b.tbRank; } );

        // Probe during search only if DTZ is not available and we are winning
        if (dtz_available || rootMoves[0].tbScore <= VALUE_DRAW)
            Cardinality = 0;
    }
    else
    {
        // Clean up if root_probe() and root_probe_wdl() have failed
        for (auto& m : rootMoves)
            m.tbRank = 0;
    }
}

} // namespace Stockfish<|MERGE_RESOLUTION|>--- conflicted
+++ resolved
@@ -938,16 +938,10 @@
 
     // Step 12. A small Probcut idea, when we are in check (~0 Elo)
     probCutBeta = beta + 401;
-<<<<<<< HEAD
     if (  !PvNode
         && ss->inCheck
-=======
-    if (   ss->inCheck
-        && !PvNode
+        && ttCapture
         && depth >= 2
->>>>>>> 3ec6e1d2
-        && ttCapture
-        && depth >= 4
         && (tte->bound() & BOUND_LOWER)
         && tte->depth() >= depth - 3
         && ttValue >= probCutBeta
