/*
  Stockfish, a UCI chess playing engine derived from Glaurung 2.1
  Copyright (C) 2004-2008 Tord Romstad (Glaurung author)
  Copyright (C) 2008-2015 Marco Costalba, Joona Kiiski, Tord Romstad

  Stockfish is free software: you can redistribute it and/or modify
  it under the terms of the GNU General Public License as published by
  the Free Software Foundation, either version 3 of the License, or
  (at your option) any later version.

  Stockfish is distributed in the hope that it will be useful,
  but WITHOUT ANY WARRANTY; without even the implied warranty of
  MERCHANTABILITY or FITNESS FOR A PARTICULAR PURPOSE.  See the
  GNU General Public License for more details.

  You should have received a copy of the GNU General Public License
  along with this program.  If not, see <http://www.gnu.org/licenses/>.
*/

#include <algorithm>
#include <cassert>
#include <cmath>
#include <cstring>   // For std::memset
#include <iostream>
#include <sstream>

#include "evaluate.h"
#include "misc.h"
#include "movegen.h"
#include "movepick.h"
#include "search.h"
#include "timeman.h"
#include "thread.h"
#include "tt.h"
#include "uci.h"
#include "syzygy/tbprobe.h"

namespace Search {

  volatile SignalsType Signals;
  LimitsType Limits;
  RootMoveVector RootMoves;
  Position RootPos;
<<<<<<< HEAD
  int RootPly;
  TimePoint SearchTime;
=======
  Time::point SearchTime;
>>>>>>> 3017e8c6
  StateStackPtr SetupStates;
}

namespace Tablebases {

  int Cardinality;
  uint64_t Hits;
  bool RootInTB;
  bool UseRule50;
  Depth ProbeDepth;
  Value Score;
}

namespace TB = Tablebases;

using std::string;
using Eval::evaluate;
using namespace Search;

namespace {

  // Different node types, used as template parameter
  enum NodeType { Root, PV, NonPV };

  // Dynamic razoring margin based on depth
  inline Value razor_margin(Depth d) { return Value(512 + 32 * d); }

  // Futility lookup tables (initialized at startup) and their access functions
  int FutilityMoveCounts[2][16]; // [improving][depth]

  inline Value futility_margin(Depth d) {
    return Value(200 * d);
  }

  // Reduction lookup tables (initialized at startup) and their access function
  int8_t Reductions[2][2][64][64]; // [pv][improving][depth][moveNumber]

  template <bool PvNode> inline Depth reduction(bool i, Depth d, int mn) {
    return (Depth) Reductions[PvNode][i][std::min(int(d), 63)][std::min(mn, 63)];
  }

  size_t PVIdx;
  TimeManager TimeMgr;
  bool doNull;
  double BestMoveChanges;
  Value DrawValue[COLOR_NB];
  HistoryStats History;
  GainsStats Gains;
  MovesStats Countermoves, Followupmoves;

  template <NodeType NT, bool SpNode>
  Value search(Position& pos, Stack* ss, Value alpha, Value beta, Depth depth, bool cutNode);

  template <NodeType NT, bool InCheck>
  Value qsearch(Position& pos, Stack* ss, Value alpha, Value beta, Depth depth);

  void id_loop(Position& pos);
  Value value_to_tt(Value v, int ply);
  Value value_from_tt(Value v, int ply);
  void update_pv(Move* pv, Move move, Move* childPv);
  void update_stats(const Position& pos, Stack* ss, Move move, Depth depth, Move* quiets, int quietsCnt);
  string uci_pv(const Position& pos, Depth depth, Value alpha, Value beta);

  struct Skill {
    Skill(int l, size_t rootSize) : level(l),
                                    candidates(l < 20 ? std::min(4, (int)rootSize) : 0),
                                    best(MOVE_NONE) {}
   ~Skill() {
      if (candidates) // Swap best PV line with the sub-optimal one
          std::swap(RootMoves[0], *std::find(RootMoves.begin(),
                    RootMoves.end(), best ? best : pick_move()));
    }

    size_t candidates_size() const { return candidates; }
    bool time_to_pick(Depth depth) const { return depth / ONE_PLY == 1 + level; }
    Move pick_move();

    int level;
    size_t candidates;
    Move best;
  };

} // namespace


/// Search::init() is called during startup to initialize various lookup tables

void Search::init() {

  // Init reductions array
  for (int d = 1; d < 64; ++d)
      for (int mc = 1; mc < 64; ++mc)
      {
          double    pvRed = 0.00 + log(double(d)) * log(double(mc)) / 3.00;
          double nonPVRed = 0.33 + log(double(d)) * log(double(mc)) / 2.25;

          Reductions[1][1][d][mc] = int8_t(   pvRed >= 1.0 ?    pvRed + 0.5: 0);
          Reductions[0][1][d][mc] = int8_t(nonPVRed >= 1.0 ? nonPVRed + 0.5: 0);

          Reductions[1][0][d][mc] = Reductions[1][1][d][mc];
          Reductions[0][0][d][mc] = Reductions[0][1][d][mc];

          // Increase reduction when eval is not improving
          if (Reductions[0][0][d][mc] >= 2)
              Reductions[0][0][d][mc] += 1;
      }

  // Init futility move count array
  for (int d = 0; d < 16; ++d)
  {
      FutilityMoveCounts[0][d] = int(2.4 + 0.773 * pow(d + 0.00, 1.8));
      FutilityMoveCounts[1][d] = int(2.9 + 1.045 * pow(d + 0.49, 1.8));
  }
}


/// Search::perft() is our utility to verify move generation. All the leaf nodes
/// up to the given depth are generated and counted and the sum returned.
template<bool Root>
uint64_t Search::perft(Position& pos, Depth depth) {

  StateInfo st;
  uint64_t cnt, nodes = 0;
  CheckInfo ci(pos);
  const bool leaf = (depth == 2 * ONE_PLY);

  for (MoveList<LEGAL> it(pos); *it; ++it)
  {
      if (Root && depth <= ONE_PLY)
          cnt = 1, nodes++;
      else
      {
          pos.do_move(*it, st, pos.gives_check(*it, ci));
          cnt = leaf ? MoveList<LEGAL>(pos).size() : perft<false>(pos, depth - ONE_PLY);
          nodes += cnt;
          pos.undo_move(*it);
      }
      if (Root)
          sync_cout << UCI::move(*it, pos.is_chess960()) << ": " << cnt << sync_endl;
  }
  return nodes;
}

template uint64_t Search::perft<true>(Position& pos, Depth depth);


/// Search::think() is the external interface to Stockfish's search, and is
/// called by the main thread when the program receives the UCI 'go' command. It
/// searches from RootPos and at the end prints the "bestmove" to output.

void Search::think() {

  RootPly = RootPos.game_ply();
  TimeMgr.init(Limits, RootPos.side_to_move(), RootPly);

  int contempt = Options["Contempt"] * PawnValueEg / 100; // From centipawns
  DrawValue[ RootPos.side_to_move()] = VALUE_DRAW - Value(contempt);
  DrawValue[~RootPos.side_to_move()] = VALUE_DRAW + Value(contempt);

  TB::Hits = 0;
  TB::RootInTB = false;
  TB::UseRule50 = Options["Syzygy50MoveRule"];
  TB::ProbeDepth = Options["SyzygyProbeDepth"] * ONE_PLY;
  TB::Cardinality = Options["SyzygyProbeLimit"];

  // Skip TB probing when no TB found: !TBLargest -> !TB::Cardinality
  if (TB::Cardinality > TB::MaxCardinality)
  {
      TB::Cardinality = TB::MaxCardinality;
      TB::ProbeDepth = DEPTH_ZERO;
  }

  if (RootMoves.empty())
  {
      RootMoves.push_back(MOVE_NONE);
      sync_cout << "info depth 0 score "
                << UCI::value(RootPos.checkers() ? -VALUE_MATE : VALUE_DRAW)
                << sync_endl;
  }
  else
  {
      if (TB::Cardinality >=  RootPos.count<ALL_PIECES>(WHITE)
                            + RootPos.count<ALL_PIECES>(BLACK))
      {
          // If the current root position is in the tablebases then RootMoves
          // contains only moves that preserve the draw or win.
          TB::RootInTB = Tablebases::root_probe(RootPos, RootMoves, TB::Score);

          if (TB::RootInTB)
              TB::Cardinality = 0; // Do not probe tablebases during the search

          else // If DTZ tables are missing, use WDL tables as a fallback
          {
              // Filter out moves that do not preserve a draw or win
              TB::RootInTB = Tablebases::root_probe_wdl(RootPos, RootMoves, TB::Score);

              // Only probe during search if winning
              if (TB::Score <= VALUE_DRAW)
                  TB::Cardinality = 0;
          }

          if (TB::RootInTB)
          {
              TB::Hits = RootMoves.size();

              if (!TB::UseRule50)
                  TB::Score =  TB::Score > VALUE_DRAW ?  VALUE_MATE - MAX_PLY - 1
                             : TB::Score < VALUE_DRAW ? -VALUE_MATE + MAX_PLY + 1
                                                      :  VALUE_DRAW;
          }
      }

      for (size_t i = 0; i < Threads.size(); ++i)
          Threads[i]->maxPly = 0;

      Threads.timer->run = true;
      Threads.timer->notify_one(); // Wake up the recurring timer

      id_loop(RootPos); // Let's start searching !

      Threads.timer->run = false;
  }

  // When we reach the maximum depth, we can arrive here without a raise of
  // Signals.stop. However, if we are pondering or in an infinite search,
  // the UCI protocol states that we shouldn't print the best move before the
  // GUI sends a "stop" or "ponderhit" command. We therefore simply wait here
  // until the GUI sends one of those commands (which also raises Signals.stop).
  if (!Signals.stop && (Limits.ponder || Limits.infinite))
  {
      Signals.stopOnPonderhit = true;
      RootPos.this_thread()->wait_for(Signals.stop);
  }

  sync_cout << "bestmove " << UCI::move(RootMoves[0].pv[0], RootPos.is_chess960());

  if (RootMoves[0].pv.size() > 1 || RootMoves[0].extract_ponder_from_tt(RootPos))
      std::cout << " ponder " << UCI::move(RootMoves[0].pv[1], RootPos.is_chess960());

  std::cout << sync_endl;
}


namespace {

  // id_loop() is the main iterative deepening loop. It calls search() repeatedly
  // with increasing depth until the allocated thinking time has been consumed,
  // user stops the search, or the maximum search depth is reached.

  void id_loop(Position& pos) {

    Stack stack[MAX_PLY+4], *ss = stack+2; // To allow referencing (ss-2) and (ss+2)
    Depth depth;
    Value bestValue, alpha, beta, delta;

    std::memset(ss-2, 0, 5 * sizeof(Stack));

    depth = DEPTH_ZERO;
    BestMoveChanges = 0;
    bestValue = delta = alpha = -VALUE_INFINITE;
    beta = VALUE_INFINITE;

    TT.new_search();
    History.clear();
    Gains.clear();
    Countermoves.clear();
    Followupmoves.clear();

    doNull = Options["NullMove"];
    size_t multiPV = Options["MultiPV"];
    Skill skill(Options["Skill Level"], RootMoves.size());

    // Do we have to play with skill handicap? In this case enable MultiPV search
    // that we will use behind the scenes to retrieve a set of possible moves.
    multiPV = std::max(multiPV, skill.candidates_size());

    // Iterative deepening loop until requested to stop or target depth reached
    while (++depth < DEPTH_MAX && !Signals.stop && (!Limits.depth || depth <= Limits.depth))
    {
        // Age out PV variability metric
        BestMoveChanges *= 0.5;

        // Save the last iteration's scores before first PV line is searched and
        // all the move scores except the (new) PV are set to -VALUE_INFINITE.
        for (size_t i = 0; i < RootMoves.size(); ++i)
            RootMoves[i].previousScore = RootMoves[i].score;

        // MultiPV loop. We perform a full root search for each PV line
        for (PVIdx = 0; PVIdx < std::min(multiPV, RootMoves.size()) && !Signals.stop; ++PVIdx)
        {
            // Reset aspiration window starting size
            if (depth >= 5 * ONE_PLY)
            {
                delta = Value(16);
                alpha = std::max(RootMoves[PVIdx].previousScore - delta,-VALUE_INFINITE);
                beta  = std::min(RootMoves[PVIdx].previousScore + delta, VALUE_INFINITE);
            }

            // Start with a small aspiration window and, in the case of a fail
            // high/low, re-search with a bigger window until we're not failing
            // high/low anymore.
            while (true)
            {
                bestValue = search<Root, false>(pos, ss, alpha, beta, depth, false);

                // Bring the best move to the front. It is critical that sorting
                // is done with a stable algorithm because all the values but the
                // first and eventually the new best one are set to -VALUE_INFINITE
                // and we want to keep the same order for all the moves except the
                // new PV that goes to the front. Note that in case of MultiPV
                // search the already searched PV lines are preserved.
                std::stable_sort(RootMoves.begin() + PVIdx, RootMoves.end());

                // Write PV back to transposition table in case the relevant
                // entries have been overwritten during the search.
                for (size_t i = 0; i <= PVIdx; ++i)
                    RootMoves[i].insert_pv_in_tt(pos);

                // If search has been stopped break immediately. Sorting and
                // writing PV back to TT is safe because RootMoves is still
                // valid, although it refers to previous iteration.
                if (Signals.stop)
                    break;

                // When failing high/low give some update (without cluttering
                // the UI) before a re-search.
                if (   multiPV == 1
                    && (bestValue <= alpha || bestValue >= beta)
                    && Time::now() - SearchTime > 3000)
                    sync_cout << uci_pv(pos, depth, alpha, beta) << sync_endl;

                // In case of failing low/high increase aspiration window and
                // re-search, otherwise exit the loop.
                if (bestValue <= alpha)
                {
                    beta = (alpha + beta) / 2;
                    alpha = std::max(bestValue - delta, -VALUE_INFINITE);

                    Signals.failedLowAtRoot = true;
                    Signals.stopOnPonderhit = false;
                }
                else if (bestValue >= beta)
                {
                    alpha = (alpha + beta) / 2;
                    beta = std::min(bestValue + delta, VALUE_INFINITE);
                }
                else
                    break;

                delta += delta / 2;

                assert(alpha >= -VALUE_INFINITE && beta <= VALUE_INFINITE);
            }

            // Sort the PV lines searched so far and update the GUI
            std::stable_sort(RootMoves.begin(), RootMoves.begin() + PVIdx + 1);

            if (Signals.stop)
                sync_cout << "info nodes " << RootPos.nodes_searched()
                          << " time " << Time::now() - SearchTime << sync_endl;

            else if (   PVIdx + 1 == std::min(multiPV, RootMoves.size())
                     || Time::now() - SearchTime > 3000)
                sync_cout << uci_pv(pos, depth, alpha, beta) << sync_endl;
        }

        // If skill levels are enabled and time is up, pick a sub-optimal best move
        if (skill.candidates_size() && skill.time_to_pick(depth))
            skill.pick_move();

        // Have we found a "mate in x"?
        if (   Limits.mate
            && bestValue >= VALUE_MATE_IN_MAX_PLY
            && VALUE_MATE - bestValue <= 2 * Limits.mate)
            Signals.stop = true;

        // Do we have time for the next iteration? Can we stop searching now?
        if (Limits.use_time_management() && !Signals.stop && !Signals.stopOnPonderhit)
        {
            // Take some extra time if the best move has changed
            if (depth > 4 * ONE_PLY && multiPV == 1)
                TimeMgr.pv_instability(BestMoveChanges);

            // Stop the search if only one legal move is available or all
            // of the available time has been used.
            if (   RootMoves.size() == 1
                || Time::now() - SearchTime > TimeMgr.available_time())
            {
                // If we are allowed to ponder do not stop the search now but
                // keep pondering until the GUI sends "ponderhit" or "stop".
                if (Limits.ponder)
                    Signals.stopOnPonderhit = true;
                else
                    Signals.stop = true;
            }
        }
    }
  }


  // search<>() is the main search function for both PV and non-PV nodes and for
  // normal and SplitPoint nodes. When called just after a split point the search
  // is simpler because we have already probed the hash table, done a null move
  // search, and searched the first move before splitting, so we don't have to
  // repeat all this work again. We also don't need to store anything to the hash
  // table here: This is taken care of after we return from the split point.

  template <NodeType NT, bool SpNode>
  Value search(Position& pos, Stack* ss, Value alpha, Value beta, Depth depth, bool cutNode) {

    const bool RootNode = NT == Root;
    const bool PvNode   = NT == PV || NT == Root;

    assert(-VALUE_INFINITE <= alpha && alpha < beta && beta <= VALUE_INFINITE);
    assert(PvNode || (alpha == beta - 1));
    assert(depth > DEPTH_ZERO);

    Move pv[MAX_PLY+1], quietsSearched[64];
    StateInfo st;
    TTEntry* tte;
    SplitPoint* splitPoint;
    Key posKey;
    Move ttMove, move, excludedMove, bestMove;
    Depth extension, newDepth, predictedDepth;
    Value bestValue, value, ttValue, eval, nullValue, futilityValue;
    bool ttHit, inCheck, givesCheck, singularExtensionNode, improving;
    bool captureOrPromotion, dangerous, doFullDepthSearch;
    int moveCount, quietCount;

    // Step 1. Initialize node
    Thread* thisThread = pos.this_thread();
    inCheck = pos.checkers();

    if (SpNode)
    {
        splitPoint = ss->splitPoint;
        bestMove   = splitPoint->bestMove;
        bestValue  = splitPoint->bestValue;
        tte = NULL;
        ttHit = false;
        ttMove = excludedMove = MOVE_NONE;
        ttValue = VALUE_NONE;

        assert(splitPoint->bestValue > -VALUE_INFINITE && splitPoint->moveCount > 0);

        goto moves_loop;
    }

    moveCount = quietCount = 0;
    bestValue = -VALUE_INFINITE;
    ss->ply = (ss-1)->ply + 1;

    // Used to send selDepth info to GUI
    if (PvNode && thisThread->maxPly < ss->ply)
        thisThread->maxPly = ss->ply;

    if (!RootNode)
    {
        // Step 2. Check for aborted search and immediate draw
        if (Signals.stop || pos.is_draw() || ss->ply >= MAX_PLY)
            return ss->ply >= MAX_PLY && !inCheck ? evaluate(pos) : DrawValue[pos.side_to_move()];

        // Step 3. Mate distance pruning. Even if we mate at the next move our score
        // would be at best mate_in(ss->ply+1), but if alpha is already bigger because
        // a shorter mate was found upward in the tree then there is no need to search
        // because we will never beat the current alpha. Same logic but with reversed
        // signs applies also in the opposite condition of being mated instead of giving
        // mate. In this case return a fail-high score.
        alpha = std::max(mated_in(ss->ply), alpha);
        beta = std::min(mate_in(ss->ply+1), beta);
        if (alpha >= beta)
            return alpha;
    }

    assert(0 <= ss->ply && ss->ply < MAX_PLY);

    ss->currentMove = ss->ttMove = (ss+1)->excludedMove = bestMove = MOVE_NONE;
    (ss+1)->skipEarlyPruning = false; (ss+1)->reduction = DEPTH_ZERO;
    (ss+2)->killers[0] = (ss+2)->killers[1] = MOVE_NONE;

    // Step 4. Transposition table lookup
    // We don't want the score of a partial search to overwrite a previous full search
    // TT value, so we use a different position key in case of an excluded move.
    excludedMove = ss->excludedMove;
    posKey = excludedMove ? pos.exclusion_key() : pos.key();
    tte = TT.probe(posKey, ttHit);
    ss->ttMove = ttMove = RootNode ? RootMoves[PVIdx].pv[0] : ttHit ? tte->move() : MOVE_NONE;
    ttValue = ttHit ? value_from_tt(tte->value(), ss->ply) : VALUE_NONE;

    // At non-PV nodes we check for a fail high/low. We don't probe at PV nodes
    if (  !PvNode
        && ttHit
        && tte->depth() >= depth
        && ttValue != VALUE_NONE // Only in case of TT access race
        && (ttValue >= beta ? (tte->bound() & BOUND_LOWER)
                            : (tte->bound() & BOUND_UPPER)))
    {
        ss->currentMove = ttMove; // Can be MOVE_NONE

        // If ttMove is quiet, update killers, history, counter move and followup move on TT hit
        if (ttValue >= beta && ttMove && !pos.capture_or_promotion(ttMove) && !inCheck)
            update_stats(pos, ss, ttMove, depth, NULL, 0);

        return ttValue;
    }

    // Step 4a. Tablebase probe
    if (!RootNode && TB::Cardinality)
    {
        int piecesCnt = pos.count<ALL_PIECES>(WHITE) + pos.count<ALL_PIECES>(BLACK);

        if (    piecesCnt <= TB::Cardinality
            && (piecesCnt <  TB::Cardinality || depth >= TB::ProbeDepth)
            &&  pos.rule50_count() == 0)
        {
            int found, v = Tablebases::probe_wdl(pos, &found);

            if (found)
            {
                TB::Hits++;

                int drawScore = TB::UseRule50 ? 1 : 0;

                value =  v < -drawScore ? -VALUE_MATE + MAX_PLY + ss->ply
                       : v >  drawScore ?  VALUE_MATE - MAX_PLY - ss->ply
                                        :  VALUE_DRAW + 2 * v * drawScore;

                tte->save(posKey, value_to_tt(value, ss->ply), BOUND_EXACT,
                          std::min(DEPTH_MAX - ONE_PLY, depth + 6 * ONE_PLY),
                          MOVE_NONE, VALUE_NONE, TT.generation());

                return value;
            }
        }
    }

    // Step 5. Evaluate the position statically and update parent's gain statistics
    if (inCheck)
    {
        ss->staticEval = eval = VALUE_NONE;
        goto moves_loop;
    }

    else if (ttHit)
    {
        // Never assume anything on values stored in TT
        if ((ss->staticEval = eval = tte->eval()) == VALUE_NONE)
            eval = ss->staticEval = evaluate(pos);

        // Can ttValue be used as a better position evaluation?
        if (ttValue != VALUE_NONE)
            if (tte->bound() & (ttValue > eval ? BOUND_LOWER : BOUND_UPPER))
                eval = ttValue;
    }
    else
    {
        eval = ss->staticEval =
        (ss-1)->currentMove != MOVE_NULL ? evaluate(pos) : -(ss-1)->staticEval + 2 * Eval::Tempo;

        tte->save(posKey, VALUE_NONE, BOUND_NONE, DEPTH_NONE, MOVE_NONE, ss->staticEval, TT.generation());
    }

    if (ss->skipEarlyPruning)
        goto moves_loop;

    if (   !pos.captured_piece_type()
        &&  ss->staticEval != VALUE_NONE
        && (ss-1)->staticEval != VALUE_NONE
        && (move = (ss-1)->currentMove) != MOVE_NULL
        &&  move != MOVE_NONE
        &&  type_of(move) == NORMAL)
    {
        Square to = to_sq(move);
        Gains.update(pos.piece_on(to), to, -(ss-1)->staticEval - ss->staticEval);
    }

    // Step 6. Razoring (skipped when in check)
    if (   !PvNode
        &&  depth < 4 * ONE_PLY
        &&  eval + razor_margin(depth) <= alpha
        &&  ttMove == MOVE_NONE
        && !pos.pawn_on_7th(pos.side_to_move()))
    {
        if (   depth <= ONE_PLY
            && eval + razor_margin(3 * ONE_PLY) <= alpha)
            return qsearch<NonPV, false>(pos, ss, alpha, beta, DEPTH_ZERO);

        Value ralpha = alpha - razor_margin(depth);
        Value v = qsearch<NonPV, false>(pos, ss, ralpha, ralpha+1, DEPTH_ZERO);
        if (v <= ralpha)
            return v;
    }

    // Step 7. Futility pruning: child node (skipped when in check)
    if (   !RootNode
        &&  depth < 7 * ONE_PLY
        &&  eval - futility_margin(depth) >= beta
        &&  eval < VALUE_KNOWN_WIN  // Do not return unproven wins
        &&  pos.non_pawn_material(pos.side_to_move()))
        return eval - futility_margin(depth);

    // Step 8. Null move search with verification search (is omitted in PV nodes)
    if (    doNull
        && !PvNode
        &&  depth >= 2 * ONE_PLY
        &&  eval >= beta
        &&  pos.non_pawn_material(pos.side_to_move()))
    {
        ss->currentMove = MOVE_NULL;

        assert(eval - beta >= 0);

        // Null move dynamic reduction based on depth, material and value
        Depth R =  2 * ONE_PLY
                 + depth / 4
                 + (pos.non_pawn_material(pos.side_to_move()) > BishopValueMg) * ONE_PLY
                 + std::min(int(eval - beta) / PawnValueMg, 3) * ONE_PLY;

        pos.do_null_move(st);
        (ss+1)->skipEarlyPruning = true;
        nullValue = depth-R < ONE_PLY ? -qsearch<NonPV, false>(pos, ss+1, -beta, -beta+1, DEPTH_ZERO)
                                      : - search<NonPV, false>(pos, ss+1, -beta, -beta+1, depth-R, !cutNode);
        (ss+1)->skipEarlyPruning = false;
        pos.undo_null_move();

        if (nullValue >= beta)
        {
            // Do not return unproven mate scores
            if (nullValue >= VALUE_MATE_IN_MAX_PLY)
                nullValue = beta;

            if (depth < 12 * ONE_PLY && abs(beta) < VALUE_KNOWN_WIN)
                return nullValue;

            // Do verification search at high depths
            R = 5 * ONE_PLY;
            ss->skipEarlyPruning = true;
            Value v = depth-R < ONE_PLY ? qsearch<NonPV, false>(pos, ss, beta-1, beta, DEPTH_ZERO)
                                        :  search<NonPV, false>(pos, ss, beta-1, beta, depth-R, false);
            ss->skipEarlyPruning = false;

            if (v >= beta)
                return nullValue;
        }
    }

    // Step 9. ProbCut (skipped when in check)
    // If we have a very good capture (i.e. SEE > seeValues[captured_piece_type])
    // and a reduced search returns a value much above beta, we can (almost) safely
    // prune the previous move.
    if (   !PvNode
        &&  depth >= 5 * ONE_PLY
        &&  abs(beta) < VALUE_MATE_IN_MAX_PLY)
    {
        Value rbeta = std::min(beta + 200, VALUE_INFINITE);
        Depth rdepth = depth - 4 * ONE_PLY;

        assert(rdepth >= ONE_PLY);
        assert((ss-1)->currentMove != MOVE_NONE);
        assert((ss-1)->currentMove != MOVE_NULL);

        MovePicker mp(pos, ttMove, History, pos.captured_piece_type());
        CheckInfo ci(pos);

        while ((move = mp.next_move<false>()) != MOVE_NONE)
            if (pos.legal(move, ci.pinned))
            {
                ss->currentMove = move;
                pos.do_move(move, st, pos.gives_check(move, ci));
                value = -search<NonPV, false>(pos, ss+1, -rbeta, -rbeta+1, rdepth, !cutNode);
                pos.undo_move(move);
                if (value >= rbeta)
                    return value;
            }
    }

    // Step 10. Internal iterative deepening (skipped when in check)
    if (    depth >= (PvNode ? 5 * ONE_PLY : 8 * ONE_PLY)
        && !ttMove
        && (PvNode || ss->staticEval + 256 >= beta))
    {
        Depth d = 2 * (depth - 2 * ONE_PLY) - (PvNode ? DEPTH_ZERO : depth / 2);
        ss->skipEarlyPruning = true;
        search<PvNode ? PV : NonPV, false>(pos, ss, alpha, beta, d / 2, true);
        ss->skipEarlyPruning = false;

        tte = TT.probe(posKey, ttHit);
        ttMove = ttHit ? tte->move() : MOVE_NONE;
    }

moves_loop: // When in check and at SpNode search starts from here

    Square prevMoveSq = to_sq((ss-1)->currentMove);
    Move countermoves[] = { Countermoves[pos.piece_on(prevMoveSq)][prevMoveSq].first,
                            Countermoves[pos.piece_on(prevMoveSq)][prevMoveSq].second };

    Square prevOwnMoveSq = to_sq((ss-2)->currentMove);
    Move followupmoves[] = { Followupmoves[pos.piece_on(prevOwnMoveSq)][prevOwnMoveSq].first,
                             Followupmoves[pos.piece_on(prevOwnMoveSq)][prevOwnMoveSq].second };

    MovePicker mp(pos, ttMove, depth, History, countermoves, followupmoves, ss);
    CheckInfo ci(pos);
    value = bestValue; // Workaround a bogus 'uninitialized' warning under gcc
    improving =   ss->staticEval >= (ss-2)->staticEval
               || ss->staticEval == VALUE_NONE
               ||(ss-2)->staticEval == VALUE_NONE;

    singularExtensionNode =   !RootNode
                           && !SpNode
                           &&  depth >= 8 * ONE_PLY
                           &&  ttMove != MOVE_NONE
                       /*  &&  ttValue != VALUE_NONE Already implicit in the next condition */
                           &&  abs(ttValue) < VALUE_KNOWN_WIN
                           && !excludedMove // Recursive singular search is not allowed
                           && (tte->bound() & BOUND_LOWER)
                           &&  tte->depth() >= depth - 3 * ONE_PLY;

    // Step 11. Loop through moves
    // Loop through all pseudo-legal moves until no moves remain or a beta cutoff occurs
    while ((move = mp.next_move<SpNode>()) != MOVE_NONE)
    {
      assert(is_ok(move));

      if (move == excludedMove)
          continue;

      // At root obey the "searchmoves" option and skip moves not listed in Root
      // Move List. As a consequence any illegal move is also skipped. In MultiPV
      // mode we also skip PV moves which have been already searched.
      if (RootNode && !std::count(RootMoves.begin() + PVIdx, RootMoves.end(), move))
          continue;

      if (SpNode)
      {
          // Shared counter cannot be decremented later if the move turns out to be illegal
          if (!pos.legal(move, ci.pinned))
              continue;

          moveCount = ++splitPoint->moveCount;
          splitPoint->mutex.unlock();
      }
      else
          ++moveCount;

      if (RootNode)
      {
          Signals.firstRootMove = (moveCount == 1);

          if (thisThread == Threads.main() && Time::now() - SearchTime > 3000)
              sync_cout << "info depth " << depth / ONE_PLY
                        << " currmove " << UCI::move(move, pos.is_chess960())
                        << " currmovenumber " << moveCount + PVIdx << sync_endl;
      }

      if (PvNode)
          (ss+1)->pv = NULL;

      extension = DEPTH_ZERO;
      captureOrPromotion = pos.capture_or_promotion(move);

      givesCheck =  type_of(move) == NORMAL && !ci.dcCandidates
                  ? ci.checkSq[type_of(pos.piece_on(from_sq(move)))] & to_sq(move)
                  : pos.gives_check(move, ci);

      dangerous =   givesCheck
                 || type_of(move) != NORMAL
                 || pos.advanced_pawn_push(move);

      // Step 12. Extend checks
      if (givesCheck && pos.see_sign(move) >= VALUE_ZERO)
          extension = ONE_PLY;

      // Singular extension search. If all moves but one fail low on a search of
      // (alpha-s, beta-s), and just one fails high on (alpha, beta), then that move
      // is singular and should be extended. To verify this we do a reduced search
      // on all the other moves but the ttMove and if the result is lower than
      // ttValue minus a margin then we extend the ttMove.
      if (    singularExtensionNode
          &&  move == ttMove
          && !extension
          &&  pos.legal(move, ci.pinned))
      {
          Value rBeta = ttValue - 2 * depth / ONE_PLY;
          ss->excludedMove = move;
          ss->skipEarlyPruning = true;
          value = search<NonPV, false>(pos, ss, rBeta - 1, rBeta, depth / 2, cutNode);
          ss->skipEarlyPruning = false;
          ss->excludedMove = MOVE_NONE;

          if (value < rBeta)
              extension = ONE_PLY;
      }

      // Update the current move (this must be done after singular extension search)
      newDepth = depth - ONE_PLY + extension;

      // Step 13. Pruning at shallow depth
      if (   !RootNode
          && !captureOrPromotion
          && !inCheck
          && !dangerous
          &&  bestValue > VALUE_MATED_IN_MAX_PLY
          &&  alpha > VALUE_MATED_IN_MAX_PLY
          &&  beta < VALUE_MATE_IN_MAX_PLY)
      {
          // Move count based pruning
          if (   depth < 16 * ONE_PLY
              && moveCount >= FutilityMoveCounts[improving][depth])
          {
              if (SpNode)
                  splitPoint->mutex.lock();

              continue;
          }

          predictedDepth = newDepth - reduction<PvNode>(improving, depth, moveCount);

          // Futility pruning: parent node
          if (predictedDepth < 7 * ONE_PLY)
          {
              futilityValue =  ss->staticEval + futility_margin(predictedDepth)
                             + 128 + Gains[pos.moved_piece(move)][to_sq(move)];

              if (futilityValue <= alpha)
              {
                  bestValue = std::max(bestValue, futilityValue);

                  if (SpNode)
                  {
                      splitPoint->mutex.lock();
                      if (bestValue > splitPoint->bestValue)
                          splitPoint->bestValue = bestValue;
                  }
                  continue;
              }
          }

          // Prune moves with negative SEE at low depths
          if (predictedDepth < 4 * ONE_PLY && pos.see_sign(move) < VALUE_ZERO)
          {
              if (SpNode)
                  splitPoint->mutex.lock();

              continue;
          }
      }

      // Speculative prefetch as early as possible
      prefetch((char*)TT.first_entry(pos.key_after(move)));

      // Check for legality just before making the move
      if (!RootNode && !SpNode && !pos.legal(move, ci.pinned))
      {
          moveCount--;
          continue;
      }

      ss->currentMove = move;
      if (!SpNode && !captureOrPromotion && quietCount < 64)
          quietsSearched[quietCount++] = move;

      // Step 14. Make the move
      pos.do_move(move, st, givesCheck);

      // Step 15. Reduced depth search (LMR). If the move fails high it will be
      // re-searched at full depth.
      if (    depth >= 3 * ONE_PLY
          &&  moveCount > 1
          && !dangerous
          && !captureOrPromotion
          &&  move != ss->killers[0]
          &&  move != ss->killers[1])
      {
          ss->reduction = reduction<PvNode>(improving, depth, moveCount);

          if (   (!PvNode && cutNode)
              ||  History[pos.piece_on(to_sq(move))][to_sq(move)] < VALUE_ZERO)
              ss->reduction += ONE_PLY;

          if (move == countermoves[0] || move == countermoves[1])
              ss->reduction = std::max(DEPTH_ZERO, ss->reduction - ONE_PLY);

          // Decrease reduction for moves that escape a capture
          if (   ss->reduction
              && type_of(move) == NORMAL
              && type_of(pos.piece_on(to_sq(move))) != PAWN
              && pos.see(make_move(to_sq(move), from_sq(move))) < VALUE_ZERO)
              ss->reduction = std::max(DEPTH_ZERO, ss->reduction - ONE_PLY);

          Depth d = std::max(newDepth - ss->reduction, ONE_PLY);
          if (SpNode)
              alpha = splitPoint->alpha;

          value = -search<NonPV, false>(pos, ss+1, -(alpha+1), -alpha, d, true);

          // Re-search at intermediate depth if reduction is very high
          if (value > alpha && ss->reduction >= 4 * ONE_PLY)
          {
              Depth d2 = std::max(newDepth - 2 * ONE_PLY, ONE_PLY);
              value = -search<NonPV, false>(pos, ss+1, -(alpha+1), -alpha, d2, true);
          }

          doFullDepthSearch = (value > alpha && ss->reduction != DEPTH_ZERO);
          ss->reduction = DEPTH_ZERO;
      }
      else
          doFullDepthSearch = !PvNode || moveCount > 1;

      // Step 16. Full depth search, when LMR is skipped or fails high
      if (doFullDepthSearch)
      {
          if (SpNode)
              alpha = splitPoint->alpha;

          value = newDepth <   ONE_PLY ?
                            givesCheck ? -qsearch<NonPV,  true>(pos, ss+1, -(alpha+1), -alpha, DEPTH_ZERO)
                                       : -qsearch<NonPV, false>(pos, ss+1, -(alpha+1), -alpha, DEPTH_ZERO)
                                       : - search<NonPV, false>(pos, ss+1, -(alpha+1), -alpha, newDepth, !cutNode);
      }

      // For PV nodes only, do a full PV search on the first move or after a fail
      // high (in the latter case search only if value < beta), otherwise let the
      // parent node fail low with value <= alpha and to try another move.
      if (PvNode && (moveCount == 1 || (value > alpha && (RootNode || value < beta))))
      {
          (ss+1)->pv = pv;
          (ss+1)->pv[0] = MOVE_NONE;

          value = newDepth <   ONE_PLY ?
                            givesCheck ? -qsearch<PV,  true>(pos, ss+1, -beta, -alpha, DEPTH_ZERO)
                                       : -qsearch<PV, false>(pos, ss+1, -beta, -alpha, DEPTH_ZERO)
                                       : - search<PV, false>(pos, ss+1, -beta, -alpha, newDepth, false);
      }

      // Step 17. Undo move
      pos.undo_move(move);

      assert(value > -VALUE_INFINITE && value < VALUE_INFINITE);

      // Step 18. Check for new best move
      if (SpNode)
      {
          splitPoint->mutex.lock();
          bestValue = splitPoint->bestValue;
          alpha = splitPoint->alpha;
      }

      // Finished searching the move. If a stop or a cutoff occurred, the return
      // value of the search cannot be trusted, and we return immediately without
      // updating best move, PV and TT.
      if (Signals.stop || thisThread->cutoff_occurred())
          return VALUE_ZERO;

      if (RootNode)
      {
          RootMove& rm = *std::find(RootMoves.begin(), RootMoves.end(), move);

          // PV move or new best move ?
          if (moveCount == 1 || value > alpha)
          {
              rm.score = value;
              rm.pv.resize(1);

              assert((ss+1)->pv);

              for (Move* m = (ss+1)->pv; *m != MOVE_NONE; ++m)
                  rm.pv.push_back(*m);

              // We record how often the best move has been changed in each
              // iteration. This information is used for time management: When
              // the best move changes frequently, we allocate some more time.
              if (moveCount > 1)
                  ++BestMoveChanges;
          }
          else
              // All other moves but the PV are set to the lowest value: this is
              // not a problem when sorting because the sort is stable and the
              // move position in the list is preserved - just the PV is pushed up.
              rm.score = -VALUE_INFINITE;
      }

      if (value > bestValue)
      {
          bestValue = SpNode ? splitPoint->bestValue = value : value;

          if (value > alpha)
          {
              bestMove = SpNode ? splitPoint->bestMove = move : move;

              if (PvNode && !RootNode) // Update pv even in fail-high case
                  update_pv(SpNode ? splitPoint->ss->pv : ss->pv, move, (ss+1)->pv);

              if (PvNode && value < beta) // Update alpha! Always alpha < beta
                  alpha = SpNode ? splitPoint->alpha = value : value;
              else
              {
                  assert(value >= beta); // Fail high

                  if (SpNode)
                      splitPoint->cutoff = true;

                  break;
              }
          }
      }

      // Step 19. Check for splitting the search
      if (   !SpNode
          &&  Threads.size() >= 2
          &&  depth >= Threads.minimumSplitDepth
          &&  (   !thisThread->activeSplitPoint
               || !thisThread->activeSplitPoint->allSlavesSearching
               || (   Threads.size() > MAX_SLAVES_PER_SPLITPOINT
                   && thisThread->activeSplitPoint->slavesMask.count() == MAX_SLAVES_PER_SPLITPOINT))
          &&  thisThread->splitPointsSize < MAX_SPLITPOINTS_PER_THREAD)
      {
          assert(bestValue > -VALUE_INFINITE && bestValue < beta);

          thisThread->split(pos, ss, alpha, beta, &bestValue, &bestMove,
                            depth, moveCount, &mp, NT, cutNode);

          if (Signals.stop || thisThread->cutoff_occurred())
              return VALUE_ZERO;

          if (bestValue >= beta)
              break;
      }
    }

    if (SpNode)
        return bestValue;

    // Following condition would detect a stop or a cutoff set only after move
    // loop has been completed. But in this case bestValue is valid because we
    // have fully searched our subtree, and we can anyhow save the result in TT.
    /*
       if (Signals.stop || thisThread->cutoff_occurred())
        return VALUE_DRAW;
    */

    // Step 20. Check for mate and stalemate
    // All legal moves have been searched and if there are no legal moves, it
    // must be mate or stalemate. If we are in a singular extension search then
    // return a fail low score.
    if (!moveCount)
        bestValue = excludedMove ? alpha
                   :     inCheck ? mated_in(ss->ply) : DrawValue[pos.side_to_move()];

    // Quiet best move: update killers, history, countermoves and followupmoves
    else if (bestValue >= beta && !pos.capture_or_promotion(bestMove) && !inCheck)
        update_stats(pos, ss, bestMove, depth, quietsSearched, quietCount - 1);

    tte->save(posKey, value_to_tt(bestValue, ss->ply),
              bestValue >= beta ? BOUND_LOWER :
              PvNode && bestMove ? BOUND_EXACT : BOUND_UPPER,
              depth, bestMove, ss->staticEval, TT.generation());

    assert(bestValue > -VALUE_INFINITE && bestValue < VALUE_INFINITE);

    return bestValue;
  }


  // qsearch() is the quiescence search function, which is called by the main
  // search function when the remaining depth is zero (or, to be more precise,
  // less than ONE_PLY).

  template <NodeType NT, bool InCheck>
  Value qsearch(Position& pos, Stack* ss, Value alpha, Value beta, Depth depth) {

    const bool PvNode = NT == PV;

    assert(NT == PV || NT == NonPV);
    assert(InCheck == !!pos.checkers());
    assert(alpha >= -VALUE_INFINITE && alpha < beta && beta <= VALUE_INFINITE);
    assert(PvNode || (alpha == beta - 1));
    assert(depth <= DEPTH_ZERO);

    Move pv[MAX_PLY+1];
    StateInfo st;
    TTEntry* tte;
    Key posKey;
    Move ttMove, move, bestMove;
    Value bestValue, value, ttValue, futilityValue, futilityBase, oldAlpha;
    bool ttHit, givesCheck, evasionPrunable;
    Depth ttDepth;

    if (PvNode)
    {
        oldAlpha = alpha; // To flag BOUND_EXACT when eval above alpha and no available moves
        (ss+1)->pv = pv;
        ss->pv[0] = MOVE_NONE;
    }

    ss->currentMove = bestMove = MOVE_NONE;
    ss->ply = (ss-1)->ply + 1;

    // Check for an instant draw or if the maximum ply has been reached
    if (pos.is_draw() || ss->ply >= MAX_PLY)
        return ss->ply >= MAX_PLY && !InCheck ? evaluate(pos) : DrawValue[pos.side_to_move()];

    assert(0 <= ss->ply && ss->ply < MAX_PLY);

    // Decide whether or not to include checks: this fixes also the type of
    // TT entry depth that we are going to use. Note that in qsearch we use
    // only two types of depth in TT: DEPTH_QS_CHECKS or DEPTH_QS_NO_CHECKS.
    ttDepth = InCheck || depth >= DEPTH_QS_CHECKS ? DEPTH_QS_CHECKS
                                                  : DEPTH_QS_NO_CHECKS;

    // Transposition table lookup
    posKey = pos.key();
    tte = TT.probe(posKey, ttHit);
    ttMove = ttHit ? tte->move() : MOVE_NONE;
    ttValue = ttHit ? value_from_tt(tte->value(), ss->ply) : VALUE_NONE;

    if (  !PvNode
        && ttHit
        && tte->depth() >= ttDepth
        && ttValue != VALUE_NONE // Only in case of TT access race
        && (ttValue >= beta ? (tte->bound() &  BOUND_LOWER)
                            : (tte->bound() &  BOUND_UPPER)))
    {
        ss->currentMove = ttMove; // Can be MOVE_NONE
        return ttValue;
    }

    // Evaluate the position statically
    if (InCheck)
    {
        ss->staticEval = VALUE_NONE;
        bestValue = futilityBase = -VALUE_INFINITE;
    }
    else
    {
        if (ttHit)
        {
            // Never assume anything on values stored in TT
            if ((ss->staticEval = bestValue = tte->eval()) == VALUE_NONE)
                ss->staticEval = bestValue = evaluate(pos);

            // Can ttValue be used as a better position evaluation?
            if (ttValue != VALUE_NONE)
                if (tte->bound() & (ttValue > bestValue ? BOUND_LOWER : BOUND_UPPER))
                    bestValue = ttValue;
        }
        else
            ss->staticEval = bestValue =
            (ss-1)->currentMove != MOVE_NULL ? evaluate(pos) : -(ss-1)->staticEval + 2 * Eval::Tempo;

        // Stand pat. Return immediately if static value is at least beta
        if (bestValue >= beta)
        {
            if (!ttHit)
                tte->save(pos.key(), value_to_tt(bestValue, ss->ply), BOUND_LOWER,
                          DEPTH_NONE, MOVE_NONE, ss->staticEval, TT.generation());

            return bestValue;
        }

        if (PvNode && bestValue > alpha)
            alpha = bestValue;

        futilityBase = bestValue + 128;
    }

    // Initialize a MovePicker object for the current position, and prepare
    // to search the moves. Because the depth is <= 0 here, only captures,
    // queen promotions and checks (only if depth >= DEPTH_QS_CHECKS) will
    // be generated.
    MovePicker mp(pos, ttMove, depth, History, to_sq((ss-1)->currentMove));
    CheckInfo ci(pos);

    // Loop through the moves until no moves remain or a beta cutoff occurs
    while ((move = mp.next_move<false>()) != MOVE_NONE)
    {
      assert(is_ok(move));

      givesCheck =  type_of(move) == NORMAL && !ci.dcCandidates
                  ? ci.checkSq[type_of(pos.piece_on(from_sq(move)))] & to_sq(move)
                  : pos.gives_check(move, ci);

      // Futility pruning
      if (   !InCheck
          && !givesCheck
          &&  futilityBase > -VALUE_KNOWN_WIN
          && !pos.advanced_pawn_push(move))
      {
          assert(type_of(move) != ENPASSANT); // Due to !pos.advanced_pawn_push

          futilityValue = futilityBase + PieceValue[EG][pos.piece_on(to_sq(move))];

          if (futilityValue <= alpha)
          {
              bestValue = std::max(bestValue, futilityValue);
              continue;
          }

          if (futilityBase <= alpha && pos.see(move) <= VALUE_ZERO)
          {
              bestValue = std::max(bestValue, futilityBase);
              continue;
          }
      }

      // Detect non-capture evasions that are candidates to be pruned
      evasionPrunable =    InCheck
                       &&  bestValue > VALUE_MATED_IN_MAX_PLY
                       && !pos.capture(move)
                       && !pos.can_castle(pos.side_to_move());

      // Don't search moves with negative SEE values
      if (  (!InCheck || evasionPrunable)
          &&  type_of(move) != PROMOTION
          &&  pos.see_sign(move) < VALUE_ZERO)
          continue;

      // Speculative prefetch as early as possible
      prefetch((char*)TT.first_entry(pos.key_after(move)));

      // Check for legality just before making the move
      if (!pos.legal(move, ci.pinned))
          continue;

      ss->currentMove = move;

      // Make and search the move
      pos.do_move(move, st, givesCheck);
      value = givesCheck ? -qsearch<NT,  true>(pos, ss+1, -beta, -alpha, depth - ONE_PLY)
                         : -qsearch<NT, false>(pos, ss+1, -beta, -alpha, depth - ONE_PLY);
      pos.undo_move(move);

      assert(value > -VALUE_INFINITE && value < VALUE_INFINITE);

      // Check for new best move
      if (value > bestValue)
      {
          bestValue = value;

          if (value > alpha)
          {
              if (PvNode) // Update pv even in fail-high case
                  update_pv(ss->pv, move, (ss+1)->pv);

              if (PvNode && value < beta) // Update alpha here! Always alpha < beta
              {
                  alpha = value;
                  bestMove = move;
              }
              else // Fail high
              {
                  tte->save(posKey, value_to_tt(value, ss->ply), BOUND_LOWER,
                            ttDepth, move, ss->staticEval, TT.generation());

                  return value;
              }
          }
       }
    }

    // All legal moves have been searched. A special case: If we're in check
    // and no legal moves were found, it is checkmate.
    if (InCheck && bestValue == -VALUE_INFINITE)
        return mated_in(ss->ply); // Plies to mate from the root

    tte->save(posKey, value_to_tt(bestValue, ss->ply),
              PvNode && bestValue > oldAlpha ? BOUND_EXACT : BOUND_UPPER,
              ttDepth, bestMove, ss->staticEval, TT.generation());

    assert(bestValue > -VALUE_INFINITE && bestValue < VALUE_INFINITE);

    return bestValue;
  }


  // value_to_tt() adjusts a mate score from "plies to mate from the root" to
  // "plies to mate from the current position". Non-mate scores are unchanged.
  // The function is called before storing a value in the transposition table.

  Value value_to_tt(Value v, int ply) {

    assert(v != VALUE_NONE);

    return  v >= VALUE_MATE_IN_MAX_PLY  ? v + ply
          : v <= VALUE_MATED_IN_MAX_PLY ? v - ply : v;
  }


  // value_from_tt() is the inverse of value_to_tt(): It adjusts a mate score
  // from the transposition table (which refers to the plies to mate/be mated
  // from current position) to "plies to mate/be mated from the root".

  Value value_from_tt(Value v, int ply) {

    return  v == VALUE_NONE             ? VALUE_NONE
          : v >= VALUE_MATE_IN_MAX_PLY  ? v - ply
          : v <= VALUE_MATED_IN_MAX_PLY ? v + ply : v;
  }


  // update_pv() adds current move and appends child pv[]

  void update_pv(Move* pv, Move move, Move* childPv) {

    for (*pv++ = move; childPv && *childPv != MOVE_NONE; )
        *pv++ = *childPv++;
    *pv = MOVE_NONE;
  }

  // update_stats() updates killers, history, countermoves and followupmoves stats after a fail-high
  // of a quiet move.

  void update_stats(const Position& pos, Stack* ss, Move move, Depth depth, Move* quiets, int quietsCnt) {

    if (ss->killers[0] != move)
    {
        ss->killers[1] = ss->killers[0];
        ss->killers[0] = move;
    }

    // Increase history value of the cut-off move and decrease all the other
    // played quiet moves.
    Value bonus = Value((depth / ONE_PLY) * (depth / ONE_PLY));
    History.update(pos.moved_piece(move), to_sq(move), bonus);
    for (int i = 0; i < quietsCnt; ++i)
    {
        Move m = quiets[i];
        History.update(pos.moved_piece(m), to_sq(m), -bonus);
    }

    if (is_ok((ss-1)->currentMove))
    {
        Square prevMoveSq = to_sq((ss-1)->currentMove);
        Countermoves.update(pos.piece_on(prevMoveSq), prevMoveSq, move);
    }

    if (is_ok((ss-2)->currentMove) && (ss-1)->currentMove == (ss-1)->ttMove)
    {
        Square prevOwnMoveSq = to_sq((ss-2)->currentMove);
        Followupmoves.update(pos.piece_on(prevOwnMoveSq), prevOwnMoveSq, move);
    }
  }


  // When playing with a strength handicap, choose best move among the first 'candidates'
  // RootMoves using a statistical rule dependent on 'level'. Idea by Heinz van Saanen.

  Move Skill::pick_move() {

    // PRNG sequence should be non-deterministic, so we seed it with the time at init
    static PRNG rng(Time::now());

    // RootMoves are already sorted by score in descending order
    int variance = std::min(RootMoves[0].score - RootMoves[candidates - 1].score, PawnValueMg);
    int weakness = 120 - 2 * level;
    int maxScore = -VALUE_INFINITE;
    best = MOVE_NONE;

    // Choose best move. For each move score we add two terms both dependent on
    // weakness. One deterministic and bigger for weaker moves, and one random,
    // then we choose the move with the resulting highest score.
    for (size_t i = 0; i < candidates; ++i)
    {
        int score = RootMoves[i].score;

        // This is our magic formula
        score += (  weakness * int(RootMoves[0].score - score)
                  + variance * (rng.rand<unsigned>() % weakness)) / 128;

        if (score > maxScore)
        {
            maxScore = score;
            best = RootMoves[i].pv[0];
        }
    }
    return best;
  }


  // uci_pv() formats PV information according to the UCI protocol. UCI
  // requires that all (if any) unsearched PV lines are sent using a previous
  // search score.

  string uci_pv(const Position& pos, Depth depth, Value alpha, Value beta) {

    std::stringstream ss;
    Time::point elapsed = Time::now() - SearchTime + 1;
    size_t uciPVSize = std::min((size_t)Options["MultiPV"], RootMoves.size());
    int selDepth = 0;

    for (size_t i = 0; i < Threads.size(); ++i)
        if (Threads[i]->maxPly > selDepth)
            selDepth = Threads[i]->maxPly;

    for (size_t i = 0; i < uciPVSize; ++i)
    {
        bool updated = (i <= PVIdx);

        if (depth == ONE_PLY && !updated)
            continue;

        Depth d = updated ? depth : depth - ONE_PLY;
        Value v = updated ? RootMoves[i].score : RootMoves[i].previousScore;

        bool tb = TB::RootInTB && abs(v) < VALUE_MATE - MAX_PLY;
        v = tb ? TB::Score : v;

        if (ss.rdbuf()->in_avail()) // Not at first line
            ss << "\n";

        ss << "info depth " << d / ONE_PLY
           << " seldepth "  << selDepth
           << " multipv "   << i + 1
           << " score "     << UCI::value(v);

        if (!tb && i == PVIdx)
              ss << (v >= beta ? " lowerbound" : v <= alpha ? " upperbound" : "");

        ss << " nodes "     << pos.nodes_searched()
           << " nps "       << pos.nodes_searched() * 1000 / elapsed;

        if (elapsed > 1000) // Earlier makes little sense
           ss << " hashfull "  << TT.hashfull();

        ss << " tbhits "    << TB::Hits
           << " time "      << elapsed
           << " pv";

        for (size_t j = 0; j < RootMoves[i].pv.size(); ++j)
            ss << " " << UCI::move(RootMoves[i].pv[j], pos.is_chess960());
    }

    return ss.str();
  }

} // namespace


/// RootMove::insert_pv_in_tt() is called at the end of a search iteration, and
/// inserts the PV back into the TT. This makes sure the old PV moves are searched
/// first, even if the old TT entries have been overwritten.

void RootMove::insert_pv_in_tt(Position& pos) {

  StateInfo state[MAX_PLY], *st = state;
  size_t idx = 0;

  for ( ; idx < pv.size(); ++idx)
  {
      bool ttHit;
      TTEntry* tte = TT.probe(pos.key(), ttHit);

      if (!ttHit || tte->move() != pv[idx]) // Don't overwrite correct entries
          tte->save(pos.key(), VALUE_NONE, BOUND_NONE, DEPTH_NONE, pv[idx], VALUE_NONE, TT.generation());

      assert(MoveList<LEGAL>(pos).contains(pv[idx]));

      pos.do_move(pv[idx], *st++);
  }

  while (idx) pos.undo_move(pv[--idx]);
}


/// RootMove::extract_ponder_from_tt() is called in case we have no ponder move before
/// exiting the search, for instance in case we stop the search during a fail high at
/// root. We try hard to have a ponder move to return to the GUI, otherwise in case of
/// 'ponder on' we have nothing to think on.

Move RootMove::extract_ponder_from_tt(Position& pos)
{
    StateInfo st;
    bool found;

    assert(pv.size() == 1);

    pos.do_move(pv[0], st);
    TTEntry* tte = TT.probe(pos.key(), found);
    Move m = found ? tte->move() : MOVE_NONE;
    if (!MoveList<LEGAL>(pos).contains(m))
        m = MOVE_NONE;

    pos.undo_move(pv[0]);
    pv.push_back(m);
    return m;
}


/// Thread::idle_loop() is where the thread is parked when it has no work to do

void Thread::idle_loop() {

  // Pointer 'this_sp' is not null only if we are called from split(), and not
  // at the thread creation. This means we are the split point's master.
  SplitPoint* this_sp = activeSplitPoint;

  assert(!this_sp || (this_sp->master == this && searching));

  while (!exit)
  {
      // If this thread has been assigned work, launch a search
      while (searching)
      {
          Threads.mutex.lock();

          assert(activeSplitPoint);

          SplitPoint* sp = activeSplitPoint;

          Threads.mutex.unlock();

          Stack stack[MAX_PLY+4], *ss = stack+2; // To allow referencing (ss-2) and (ss+2)
          Position pos(*sp->pos, this);

          std::memcpy(ss-2, sp->ss-2, 5 * sizeof(Stack));
          ss->splitPoint = sp;

          sp->mutex.lock();

          assert(activePosition == NULL);

          activePosition = &pos;

          if (sp->nodeType == NonPV)
              search<NonPV, true>(pos, ss, sp->alpha, sp->beta, sp->depth, sp->cutNode);

          else if (sp->nodeType == PV)
              search<PV, true>(pos, ss, sp->alpha, sp->beta, sp->depth, sp->cutNode);

          else if (sp->nodeType == Root)
              search<Root, true>(pos, ss, sp->alpha, sp->beta, sp->depth, sp->cutNode);

          else
              assert(false);

          assert(searching);

          searching = false;
          activePosition = NULL;
          sp->slavesMask.reset(idx);
          sp->allSlavesSearching = false;
          sp->nodes += pos.nodes_searched();

          // Wake up the master thread so to allow it to return from the idle
          // loop in case we are the last slave of the split point.
          if (this != sp->master && sp->slavesMask.none())
          {
              assert(!sp->master->searching);

              sp->master->notify_one();
          }

          // After releasing the lock we can't access any SplitPoint related data
          // in a safe way because it could have been released under our feet by
          // the sp master.
          sp->mutex.unlock();

          // Try to late join to another split point if none of its slaves has
          // already finished.
          SplitPoint* bestSp = NULL;
          int minLevel = INT_MAX;

          for (size_t i = 0; i < Threads.size(); ++i)
          {
              const size_t size = Threads[i]->splitPointsSize; // Local copy
              sp = size ? &Threads[i]->splitPoints[size - 1] : NULL;

              if (   sp
                  && sp->allSlavesSearching
                  && sp->slavesMask.count() < MAX_SLAVES_PER_SPLITPOINT
                  && available_to(Threads[i]))
              {
                  assert(this != Threads[i]);
                  assert(!(this_sp && this_sp->slavesMask.none()));
                  assert(Threads.size() > 2);

                  // Prefer to join to SP with few parents to reduce the probability
                  // that a cut-off occurs above us, and hence we waste our work.
                  int level = 0;
                  for (SplitPoint* p = Threads[i]->activeSplitPoint; p; p = p->parentSplitPoint)
                      level++;

                  if (level < minLevel)
                  {
                      bestSp = sp;
                      minLevel = level;
                  }
              }
          }

          if (bestSp)
          {
              sp = bestSp;

              // Recheck the conditions under lock protection
              Threads.mutex.lock();
              sp->mutex.lock();

              if (   sp->allSlavesSearching
                  && sp->slavesMask.count() < MAX_SLAVES_PER_SPLITPOINT
                  && available_to(sp->master))
              {
                  sp->slavesMask.set(idx);
                  activeSplitPoint = sp;
                  searching = true;
              }

              sp->mutex.unlock();
              Threads.mutex.unlock();
          }
      }

      // Avoid races with notify_one() fired from last slave of the split point
      mutex.lock();

      // If we are master and all slaves have finished then exit idle_loop
      if (this_sp && this_sp->slavesMask.none())
      {
          assert(!searching);
          mutex.unlock();
          break;
      }

      // If we are not searching, wait for a condition to be signaled instead of
      // wasting CPU time polling for work.
      if (!searching && !exit)
          sleepCondition.wait(mutex);

      mutex.unlock();
  }
}


/// check_time() is called by the timer thread when the timer triggers. It is
/// used to print debug info and, more importantly, to detect when we are out of
/// available time and thus stop the search.

void check_time() {

  static Time::point lastInfoTime = Time::now();
  Time::point elapsed = Time::now() - SearchTime;

  if (Time::now() - lastInfoTime >= 1000)
  {
      lastInfoTime = Time::now();
      dbg_print();
  }

  // An engine may not stop pondering until told so by the GUI
  if (Limits.ponder)
      return;

  if (Limits.use_time_management())
  {
      bool stillAtFirstMove =    Signals.firstRootMove
                             && !Signals.failedLowAtRoot
                             &&  elapsed > TimeMgr.available_time() * 75 / 100;

      if (   stillAtFirstMove
          || elapsed > TimeMgr.maximum_time() - 2 * TimerThread::Resolution)
          Signals.stop = true;
  }
  else if (Limits.movetime && elapsed >= Limits.movetime)
      Signals.stop = true;

  else if (Limits.nodes)
  {
      Threads.mutex.lock();

      int64_t nodes = RootPos.nodes_searched();

      // Loop across all split points and sum accumulated SplitPoint nodes plus
      // all the currently active positions nodes.
      for (size_t i = 0; i < Threads.size(); ++i)
          for (size_t j = 0; j < Threads[i]->splitPointsSize; ++j)
          {
              SplitPoint& sp = Threads[i]->splitPoints[j];

              sp.mutex.lock();

              nodes += sp.nodes;

              for (size_t idx = 0; idx < Threads.size(); ++idx)
                  if (sp.slavesMask.test(idx) && Threads[idx]->activePosition)
                      nodes += Threads[idx]->activePosition->nodes_searched();

              sp.mutex.unlock();
          }

      Threads.mutex.unlock();

      if (nodes >= Limits.nodes)
          Signals.stop = true;
  }
}<|MERGE_RESOLUTION|>--- conflicted
+++ resolved
@@ -41,12 +41,8 @@
   LimitsType Limits;
   RootMoveVector RootMoves;
   Position RootPos;
-<<<<<<< HEAD
   int RootPly;
-  TimePoint SearchTime;
-=======
   Time::point SearchTime;
->>>>>>> 3017e8c6
   StateStackPtr SetupStates;
 }
 
