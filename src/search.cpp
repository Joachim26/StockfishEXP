--- conflicted
+++ resolved
@@ -485,15 +485,9 @@
                                && Time.elapsed() > Time.optimum() * 5 / 44;
 
               if (   rootMoves.size() == 1
-<<<<<<< HEAD
-                  || Time.elapsed() > 95 * Time.available() / 100
-                  || (   rootMoves[0].pv[0] == easyMove
-                      && BestMoveChanges < 0.03
-                      && Time.elapsed() > Time.available() / 10))
-=======
                   || Time.elapsed() > Time.optimum() * unstablePvFactor * improvingFactor / 628
+                  || Time.elapsed() > Time.optimum() * 9 / 10
                   || (mainThread->easyMovePlayed = doEasyMove, doEasyMove))
->>>>>>> ba4e2154
               {
                   // If we are allowed to ponder do not stop the search now but
                   // keep pondering until the GUI sends "ponderhit" or "stop".
