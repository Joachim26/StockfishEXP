--- conflicted
+++ resolved
@@ -1093,11 +1093,8 @@
 
       // Step 19. Check for splitting the search
       if (   !SpNode
-<<<<<<< HEAD
           && !RootNode
-=======
           &&  Threads.size() >= 2
->>>>>>> aa0dc16b
           &&  depth >= Threads.minimumSplitDepth
           &&  (   !thisThread->activeSplitPoint
                || !thisThread->activeSplitPoint->allSlavesSearching
