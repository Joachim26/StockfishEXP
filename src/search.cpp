--- conflicted
+++ resolved
@@ -565,16 +565,11 @@
 
         assert(eval - beta >= 0);
 
-<<<<<<< HEAD
         // Null move dynamic reduction based on depth, material and value
         Depth R =  2 * ONE_PLY
                  + depth / 4
                  + (pos.non_pawn_material(pos.side_to_move()) > BishopValueMg) * ONE_PLY
                  + std::min(int(eval - beta) / PawnValueMg, 3) * ONE_PLY;
-=======
-        // Null move dynamic reduction based on depth and value
-        Depth R = (3 + depth / 4 + std::min(int(eval - beta) / PawnValueMg, 3)) * ONE_PLY;
->>>>>>> 480682b6
 
         pos.do_null_move(st);
         (ss+1)->skipNullMove = true;
