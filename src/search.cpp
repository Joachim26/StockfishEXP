/*
  Stockfish, a UCI chess playing engine derived from Glaurung 2.1
  Copyright (C) 2004-2008 Tord Romstad (Glaurung author)
  Copyright (C) 2008-2013 Marco Costalba, Joona Kiiski, Tord Romstad

  Stockfish is free software: you can redistribute it and/or modify
  it under the terms of the GNU General Public License as published by
  the Free Software Foundation, either version 3 of the License, or
  (at your option) any later version.

  Stockfish is distributed in the hope that it will be useful,
  but WITHOUT ANY WARRANTY; without even the implied warranty of
  MERCHANTABILITY or FITNESS FOR A PARTICULAR PURPOSE.  See the
  GNU General Public License for more details.

  You should have received a copy of the GNU General Public License
  along with this program.  If not, see <http://www.gnu.org/licenses/>.
*/

#include <algorithm>
#include <cassert>
#include <cfloat>
#include <cmath>
#include <cstring>
#include <iostream>
#include <sstream>

#include "book.h"
#include "evaluate.h"
#include "movegen.h"
#include "movepick.h"
#include "notation.h"
#include "search.h"
#include "timeman.h"
#include "thread.h"
#include "tt.h"
#include "ucioption.h"

namespace Search {

  volatile SignalsType Signals;
  LimitsType Limits;
  std::vector<RootMove> RootMoves;
  Position RootPos;
  Color RootColor;
  Time::point SearchTime;
  StateStackPtr SetupStates;
}

using std::string;
using Eval::evaluate;
using namespace Search;

namespace {

  // Set to true to force running with one thread. Used for debugging
  const bool FakeSplit = false;

  // Different node types, used as template parameter
  enum NodeType { Root, PV, NonPV, SplitPointRoot, SplitPointPV, SplitPointNonPV };

  // Dynamic razoring margin based on depth
  inline Value razor_margin(Depth d) { return Value(512 + 16 * int(d)); }

  // Futility lookup tables (initialized at startup) and their access functions
  int FutilityMoveCounts[2][32]; // [improving][depth]

  inline Value futility_margin(Depth d) {
    return Value(100 * int(d));
  }

  // Reduction lookup tables (initialized at startup) and their access function
  int8_t Reductions[2][2][64][64]; // [pv][improving][depth][moveNumber]

  template <bool PvNode> inline Depth reduction(bool i, Depth d, int mn) {

    return (Depth) Reductions[PvNode][i][std::min(int(d) / ONE_PLY, 63)][std::min(mn, 63)];
  }

  size_t PVSize, PVIdx;
  TimeManager TimeMgr;
  double BestMoveChanges;
  Value DrawValue[COLOR_NB];
  HistoryStats History;
  GainsStats Gains;
  CountermovesStats Countermoves;

  template <NodeType NT>
  Value search(Position& pos, Stack* ss, Value alpha, Value beta, Depth depth, bool cutNode);

  template <NodeType NT, bool InCheck>
  Value qsearch(Position& pos, Stack* ss, Value alpha, Value beta, Depth depth);

  void id_loop(Position& pos);
  Value value_to_tt(Value v, int ply);
  Value value_from_tt(Value v, int ply);
  bool allows(const Position& pos, Move first, Move second);
  bool refutes(const Position& pos, Move first, Move second);
  string uci_pv(const Position& pos, int depth, Value alpha, Value beta);

  struct Skill {
    Skill(int l) : level(l), best(MOVE_NONE) {}
   ~Skill() {
      if (enabled()) // Swap best PV line with the sub-optimal one
          std::swap(RootMoves[0], *std::find(RootMoves.begin(),
                    RootMoves.end(), best ? best : pick_move()));
    }

    bool enabled() const { return level < 20; }
    bool time_to_pick(int depth) const { return depth == 1 + level; }
    Move pick_move();

    int level;
    Move best;
  };

} // namespace


/// Search::init() is called during startup to initialize various lookup tables

void Search::init() {

  int d;  // depth (ONE_PLY == 2)
  int hd; // half depth (ONE_PLY == 1)
  int mc; // moveCount

  // Init reductions array
  for (hd = 1; hd < 64; ++hd) for (mc = 1; mc < 64; ++mc)
  {
      double    pvRed = log(double(hd)) * log(double(mc)) / 3.0;
      double nonPVRed = 0.33 + log(double(hd)) * log(double(mc)) / 2.25;
      Reductions[1][1][hd][mc] = (int8_t) (   pvRed >= 1.0 ? floor(   pvRed * int(ONE_PLY)) : 0);
      Reductions[0][1][hd][mc] = (int8_t) (nonPVRed >= 1.0 ? floor(nonPVRed * int(ONE_PLY)) : 0);

      Reductions[1][0][hd][mc] = Reductions[1][1][hd][mc];
      Reductions[0][0][hd][mc] = Reductions[0][1][hd][mc];

      if (Reductions[0][0][hd][mc] > 2 * ONE_PLY)
          Reductions[0][0][hd][mc] += ONE_PLY;

      else if (Reductions[0][0][hd][mc] > 1 * ONE_PLY)
          Reductions[0][0][hd][mc] += ONE_PLY / 2;
  }

  // Init futility move count array
  for (d = 0; d < 32; ++d)
  {
      FutilityMoveCounts[0][d] = int(2.4 + 0.222 * pow(d +  0.0, 1.8));
      FutilityMoveCounts[1][d] = int(3.0 +   0.3 * pow(d + 0.98, 1.8));
  }
}


/// Search::perft() is our utility to verify move generation. All the leaf nodes
/// up to the given depth are generated and counted and the sum returned.

static size_t perft(Position& pos, Depth depth) {

  StateInfo st;
  size_t cnt = 0;
  CheckInfo ci(pos);
  const bool leaf = depth == 2 * ONE_PLY;

  for (MoveList<LEGAL> it(pos); *it; ++it)
  {
      pos.do_move(*it, st, ci, pos.gives_check(*it, ci));
      cnt += leaf ? MoveList<LEGAL>(pos).size() : ::perft(pos, depth - ONE_PLY);
      pos.undo_move(*it);
  }
  return cnt;
}

size_t Search::perft(Position& pos, Depth depth) {
  return depth > ONE_PLY ? ::perft(pos, depth) : MoveList<LEGAL>(pos).size();
}

/// Search::think() is the external interface to Stockfish's search, and is
/// called by the main thread when the program receives the UCI 'go' command. It
/// searches from RootPos and at the end prints the "bestmove" to output.

void Search::think() {

  static PolyglotBook book; // Defined static to initialize the PRNG only once

  RootColor = RootPos.side_to_move();
  TimeMgr.init(Limits, RootPos.game_ply(), RootColor);

  if (RootMoves.empty())
  {
      RootMoves.push_back(MOVE_NONE);
      sync_cout << "info depth 0 score "
                << score_to_uci(RootPos.checkers() ? -VALUE_MATE : VALUE_DRAW)
                << sync_endl;

      goto finalize;
  }

  if (Options["OwnBook"] && !Limits.infinite && !Limits.mate)
  {
      Move bookMove = book.probe(RootPos, Options["Book File"], Options["Best Book Move"]);

      if (bookMove && std::count(RootMoves.begin(), RootMoves.end(), bookMove))
      {
          std::swap(RootMoves[0], *std::find(RootMoves.begin(), RootMoves.end(), bookMove));
          goto finalize;
      }
  }

  if (Options["Contempt Factor"] && !Options["UCI_AnalyseMode"])
  {
      int cf = Options["Contempt Factor"] * PawnValueMg / 100; // From centipawns
      cf = cf * Material::game_phase(RootPos) / PHASE_MIDGAME; // Scale down with phase
      DrawValue[ RootColor] = VALUE_DRAW - Value(cf);
      DrawValue[~RootColor] = VALUE_DRAW + Value(cf);
  }
  else
      DrawValue[WHITE] = DrawValue[BLACK] = VALUE_DRAW;

  if (Options["Write Search Log"])
  {
      Log log(Options["Search Log Filename"]);
      log << "\nSearching: "  << RootPos.fen()
          << "\ninfinite: "   << Limits.infinite
          << " ponder: "      << Limits.ponder
          << " time: "        << Limits.time[RootColor]
          << " increment: "   << Limits.inc[RootColor]
          << " moves to go: " << Limits.movestogo
          << std::endl;
  }

  // Reset the threads, still sleeping: will be wake up at split time
  for (size_t i = 0; i < Threads.size(); ++i)
      Threads[i]->maxPly = 0;

  Threads.sleepWhileIdle = Options["Idle Threads Sleep"];
  Threads.timer->run = true;
  Threads.timer->notify_one(); // Wake up the recurring timer

  id_loop(RootPos); // Let's start searching !

  Threads.timer->run = false; // Stop the timer
  Threads.sleepWhileIdle = true; // Send idle threads to sleep

  if (Options["Write Search Log"])
  {
      Time::point elapsed = Time::now() - SearchTime + 1;

      Log log(Options["Search Log Filename"]);
      log << "Nodes: "          << RootPos.nodes_searched()
          << "\nNodes/second: " << RootPos.nodes_searched() * 1000 / elapsed
          << "\nBest move: "    << move_to_san(RootPos, RootMoves[0].pv[0]);

      StateInfo st;
      RootPos.do_move(RootMoves[0].pv[0], st);
      log << "\nPonder move: " << move_to_san(RootPos, RootMoves[0].pv[1]) << std::endl;
      RootPos.undo_move(RootMoves[0].pv[0]);
  }

finalize:

  // When search is stopped this info is not printed
  sync_cout << "info nodes " << RootPos.nodes_searched()
            << " time " << Time::now() - SearchTime + 1 << sync_endl;

  // When we reach max depth we arrive here even without Signals.stop is raised,
  // but if we are pondering or in infinite search, according to UCI protocol,
  // we shouldn't print the best move before the GUI sends a "stop" or "ponderhit"
  // command. We simply wait here until GUI sends one of those commands (that
  // raise Signals.stop).
  if (!Signals.stop && (Limits.ponder || Limits.infinite))
  {
      Signals.stopOnPonderhit = true;
      RootPos.this_thread()->wait_for(Signals.stop);
  }

  // Best move could be MOVE_NONE when searching on a stalemate position
  sync_cout << "bestmove " << move_to_uci(RootMoves[0].pv[0], RootPos.is_chess960())
            << " ponder "  << move_to_uci(RootMoves[0].pv[1], RootPos.is_chess960())
            << sync_endl;
}


namespace {

  // id_loop() is the main iterative deepening loop. It calls search() repeatedly
  // with increasing depth until the allocated thinking time has been consumed,
  // user stops the search, or the maximum search depth is reached.

  void id_loop(Position& pos) {

    Stack stack[MAX_PLY_PLUS_6], *ss = stack+2; // To allow referencing (ss-2)
    int depth;
    Value bestValue, alpha, beta, delta;

    std::memset(ss-2, 0, 5 * sizeof(Stack));
    (ss-1)->currentMove = MOVE_NULL; // Hack to skip update gains

    depth = 0;
    BestMoveChanges = 0;
    bestValue = delta = alpha = -VALUE_INFINITE;
    beta = VALUE_INFINITE;

    TT.new_search();
    History.clear();
    Gains.clear();
    Countermoves.clear();

    PVSize = Options["MultiPV"];
    Skill skill(Options["Skill Level"]);

    // Do we have to play with skill handicap? In this case enable MultiPV search
    // that we will use behind the scenes to retrieve a set of possible moves.
    if (skill.enabled() && PVSize < 4)
        PVSize = 4;

    PVSize = std::min(PVSize, RootMoves.size());

    // Iterative deepening loop until requested to stop or target depth reached
    while (++depth <= MAX_PLY && !Signals.stop && (!Limits.depth || depth <= Limits.depth))
    {
        // Age out PV variability metric
        BestMoveChanges *= 0.8;

        // Save last iteration's scores before first PV line is searched and all
        // the move scores but the (new) PV are set to -VALUE_INFINITE.
        for (size_t i = 0; i < RootMoves.size(); ++i)
            RootMoves[i].prevScore = RootMoves[i].score;

        // MultiPV loop. We perform a full root search for each PV line
        for (PVIdx = 0; PVIdx < PVSize && !Signals.stop; ++PVIdx)
        {
            // Reset aspiration window starting size
            if (depth >= 5)
            {
                delta = Value(16);
                alpha = std::max(RootMoves[PVIdx].prevScore - delta,-VALUE_INFINITE);
                beta  = std::min(RootMoves[PVIdx].prevScore + delta, VALUE_INFINITE);
            }

            // Start with a small aspiration window and, in case of fail high/low,
            // research with bigger window until not failing high/low anymore.
            while (true)
            {
                bestValue = search<Root>(pos, ss, alpha, beta, depth * ONE_PLY, false);

                // Bring to front the best move. It is critical that sorting is
                // done with a stable algorithm because all the values but the first
                // and eventually the new best one are set to -VALUE_INFINITE and
                // we want to keep the same order for all the moves but the new
                // PV that goes to the front. Note that in case of MultiPV search
                // the already searched PV lines are preserved.
                std::stable_sort(RootMoves.begin() + PVIdx, RootMoves.end());

                // Write PV back to transposition table in case the relevant
                // entries have been overwritten during the search.
                for (size_t i = 0; i <= PVIdx; ++i)
                    RootMoves[i].insert_pv_in_tt(pos);

                // If search has been stopped break immediately. Sorting and
                // writing PV back to TT is safe becuase RootMoves is still
                // valid, although refers to previous iteration.
                if (Signals.stop)
                    break;

                // When failing high/low give some update (without cluttering
                // the UI) before to research.
                if (  (bestValue <= alpha || bestValue >= beta)
                    && Time::now() - SearchTime > 3000)
                    sync_cout << uci_pv(pos, depth, alpha, beta) << sync_endl;

                // In case of failing low/high increase aspiration window and
                // research, otherwise exit the loop.
                if (bestValue <= alpha)
                {
                    alpha = std::max(bestValue - delta, -VALUE_INFINITE);

                    Signals.failedLowAtRoot = true;
                    Signals.stopOnPonderhit = false;
                }
                else if (bestValue >= beta)
                    beta = std::min(bestValue + delta, VALUE_INFINITE);

                else
                    break;

                delta += delta / 2;

                assert(alpha >= -VALUE_INFINITE && beta <= VALUE_INFINITE);
            }

            // Sort the PV lines searched so far and update the GUI
            std::stable_sort(RootMoves.begin(), RootMoves.begin() + PVIdx + 1);

            if (PVIdx + 1 == PVSize || Time::now() - SearchTime > 3000)
                sync_cout << uci_pv(pos, depth, alpha, beta) << sync_endl;
        }

        // Do we need to pick now the sub-optimal best move ?
        if (skill.enabled() && skill.time_to_pick(depth))
            skill.pick_move();

        if (Options["Write Search Log"])
        {
            RootMove& rm = RootMoves[0];
            if (skill.best != MOVE_NONE)
                rm = *std::find(RootMoves.begin(), RootMoves.end(), skill.best);

            Log log(Options["Search Log Filename"]);
            log << pretty_pv(pos, depth, rm.score, Time::now() - SearchTime, &rm.pv[0])
                << std::endl;
        }

        // Do we have found a "mate in x"?
        if (   Limits.mate
            && bestValue >= VALUE_MATE_IN_MAX_PLY
            && VALUE_MATE - bestValue <= 2 * Limits.mate)
            Signals.stop = true;

        // Do we have time for the next iteration? Can we stop searching now?
        if (Limits.use_time_management() && !Signals.stop && !Signals.stopOnPonderhit)
        {
            bool stop = false; // Local variable, not the volatile Signals.stop

            // Take in account some extra time if the best move has changed
            if (depth > 4 && depth < 50 &&  PVSize == 1)
                TimeMgr.pv_instability(BestMoveChanges);

            // Stop search if most of available time is already consumed. We
            // probably don't have enough time to search the first move at the
            // next iteration anyway.
            if (Time::now() - SearchTime > (TimeMgr.available_time() * 62) / 100)
                stop = true;

            // Stop search early if only one move
            if (   depth == 10   // to be sure to have a ponder move
                && RootMoves.size() == 1)
                   stop = true;

            // Stop search early if one move seems to be much better than others
<<<<<<< HEAD
            if (    depth == 10  // don't check too early
=======
            if (    depth >= 12
                &&  BestMoveChanges <= DBL_EPSILON
>>>>>>> 9763c69f
                && !stop
                &&  PVSize == 1
                &&  bestValue > VALUE_MATED_IN_MAX_PLY)
            {
                Value rBeta = bestValue - 2 * PawnValueMg;
                ss->excludedMove = RootMoves[0].pv[0];
                ss->skipNullMove = true;
                Value v = search<NonPV>(pos, ss, rBeta - 1, rBeta, (depth - 3) * ONE_PLY, true);
                ss->skipNullMove = false;
                ss->excludedMove = MOVE_NONE;

                if (v < rBeta)
                    stop = true;
            }

            if (stop)
            {
                // If we are allowed to ponder do not stop the search now but
                // keep pondering until GUI sends "ponderhit" or "stop".
                if (Limits.ponder)
                    Signals.stopOnPonderhit = true;
                else
                    Signals.stop = true;
            }
        }
    }
  }


  // search<>() is the main search function for both PV and non-PV nodes and for
  // normal and SplitPoint nodes. When called just after a split point the search
  // is simpler because we have already probed the hash table, done a null move
  // search, and searched the first move before splitting, we don't have to repeat
  // all this work again. We also don't need to store anything to the hash table
  // here: This is taken care of after we return from the split point.

  template <NodeType NT>
  Value search(Position& pos, Stack* ss, Value alpha, Value beta, Depth depth, bool cutNode) {

    const bool PvNode   = (NT == PV || NT == Root || NT == SplitPointPV || NT == SplitPointRoot);
    const bool SpNode   = (NT == SplitPointPV || NT == SplitPointNonPV || NT == SplitPointRoot);
    const bool RootNode = (NT == Root || NT == SplitPointRoot);

    assert(alpha >= -VALUE_INFINITE && alpha < beta && beta <= VALUE_INFINITE);
    assert(PvNode || (alpha == beta - 1));
    assert(depth > DEPTH_ZERO);

    Move quietsSearched[64];
    StateInfo st;
    const TTEntry *tte;
    SplitPoint* splitPoint;
    Key posKey;
    Move ttMove, move, excludedMove, bestMove, threatMove;
    Depth ext, newDepth, predictedDepth;
    Value bestValue, value, ttValue, eval, nullValue, futilityValue;
    bool inCheck, givesCheck, pvMove, singularExtensionNode, improving;
    bool captureOrPromotion, dangerous, doFullDepthSearch;
    int moveCount, quietCount;

    // Step 1. Initialize node
    Thread* thisThread = pos.this_thread();
    inCheck = pos.checkers();

    if (SpNode)
    {
        splitPoint = ss->splitPoint;
        bestMove   = splitPoint->bestMove;
        threatMove = splitPoint->threatMove;
        bestValue  = splitPoint->bestValue;
        tte = NULL;
        ttMove = excludedMove = MOVE_NONE;
        ttValue = VALUE_NONE;

        assert(splitPoint->bestValue > -VALUE_INFINITE && splitPoint->moveCount > 0);

        goto moves_loop;
    }

    moveCount = quietCount = 0;
    bestValue = -VALUE_INFINITE;
    ss->currentMove = threatMove = (ss+1)->excludedMove = bestMove = MOVE_NONE;
    ss->ply = (ss-1)->ply + 1;
    (ss+1)->skipNullMove = false; (ss+1)->reduction = DEPTH_ZERO;
    (ss+2)->killers[0] = (ss+2)->killers[1] = MOVE_NONE;

    // Used to send selDepth info to GUI
    if (PvNode && thisThread->maxPly < ss->ply)
        thisThread->maxPly = ss->ply;

    if (!RootNode)
    {
        // Step 2. Check for aborted search and immediate draw
        if (Signals.stop || pos.is_draw() || ss->ply > MAX_PLY)
            return DrawValue[pos.side_to_move()];

        // Step 3. Mate distance pruning. Even if we mate at the next move our score
        // would be at best mate_in(ss->ply+1), but if alpha is already bigger because
        // a shorter mate was found upward in the tree then there is no need to search
        // further, we will never beat current alpha. Same logic but with reversed signs
        // applies also in the opposite condition of being mated instead of giving mate,
        // in this case return a fail-high score.
        alpha = std::max(mated_in(ss->ply), alpha);
        beta = std::min(mate_in(ss->ply+1), beta);
        if (alpha >= beta)
            return alpha;
    }

    // Step 4. Transposition table lookup
    // We don't want the score of a partial search to overwrite a previous full search
    // TT value, so we use a different position key in case of an excluded move.
    excludedMove = ss->excludedMove;
    posKey = excludedMove ? pos.exclusion_key() : pos.key();
    tte = TT.probe(posKey);
    ttMove = RootNode ? RootMoves[PVIdx].pv[0] : tte ? tte->move() : MOVE_NONE;
    ttValue = tte ? value_from_tt(tte->value(), ss->ply) : VALUE_NONE;

    // At PV nodes we check for exact scores, while at non-PV nodes we check for
    // a fail high/low. Biggest advantage at probing at PV nodes is to have a
    // smooth experience in analysis mode. We don't probe at Root nodes otherwise
    // we should also update RootMoveList to avoid bogus output.
    if (   !RootNode
        && tte
        && tte->depth() >= depth
        && ttValue != VALUE_NONE // Only in case of TT access race
        && (           PvNode ?  tte->bound() == BOUND_EXACT
            : ttValue >= beta ? (tte->bound() &  BOUND_LOWER)
                              : (tte->bound() &  BOUND_UPPER)))
    {
        TT.refresh(tte);
        ss->currentMove = ttMove; // Can be MOVE_NONE

        if (    ttValue >= beta
            &&  ttMove
            && !pos.capture_or_promotion(ttMove)
            &&  ttMove != ss->killers[0])
        {
            ss->killers[1] = ss->killers[0];
            ss->killers[0] = ttMove;
        }
        return ttValue;
    }

    // Step 5. Evaluate the position statically and update parent's gain statistics
    if (inCheck)
    {
        ss->staticEval = eval = VALUE_NONE;
        goto moves_loop;
    }

    else if (tte)
    {
        // Never assume anything on values stored in TT
        if ((ss->staticEval = eval = tte->eval_value()) == VALUE_NONE)
            eval = ss->staticEval = evaluate(pos);

        // Can ttValue be used as a better position evaluation?
        if (ttValue != VALUE_NONE)
            if (tte->bound() & (ttValue > eval ? BOUND_LOWER : BOUND_UPPER))
                eval = ttValue;
    }
    else
    {
        eval = ss->staticEval = evaluate(pos);
        TT.store(posKey, VALUE_NONE, BOUND_NONE, DEPTH_NONE, MOVE_NONE, ss->staticEval);
    }

    if (   !pos.captured_piece_type()
        &&  ss->staticEval != VALUE_NONE
        && (ss-1)->staticEval != VALUE_NONE
        && (move = (ss-1)->currentMove) != MOVE_NULL
        &&  type_of(move) == NORMAL)
    {
        Square to = to_sq(move);
        Gains.update(pos.piece_on(to), to, -(ss-1)->staticEval - ss->staticEval);
    }

    // Step 6. Razoring (skipped when in check)
    if (   !PvNode
        &&  depth < 4 * ONE_PLY
        &&  eval + razor_margin(depth) < beta
        &&  ttMove == MOVE_NONE
        &&  abs(beta) < VALUE_MATE_IN_MAX_PLY
        && !pos.pawn_on_7th(pos.side_to_move()))
    {
        Value rbeta = beta - razor_margin(depth);
        Value v = qsearch<NonPV, false>(pos, ss, rbeta-1, rbeta, DEPTH_ZERO);
        if (v < rbeta)
            // Logically we should return (v + razor_margin(depth)), but
            // surprisingly this did slightly weaker in tests.
            return v;
    }

    // Step 7. Futility pruning: child node (skipped when in check)
    if (   !PvNode
        && !ss->skipNullMove
        &&  depth < 7 * ONE_PLY
        &&  eval - futility_margin(depth) >= beta
        &&  abs(beta) < VALUE_MATE_IN_MAX_PLY
        &&  abs(eval) < VALUE_KNOWN_WIN
        &&  pos.non_pawn_material(pos.side_to_move()))
        return eval - futility_margin(depth);

    // Step 8. Null move search with verification search (is omitted in PV nodes)
    if (   !PvNode
        && !ss->skipNullMove
        &&  depth >= 2 * ONE_PLY
        &&  eval >= beta
        &&  abs(beta) < VALUE_MATE_IN_MAX_PLY
        &&  pos.non_pawn_material(pos.side_to_move()))
    {
        ss->currentMove = MOVE_NULL;

        // Null move dynamic reduction based on depth
        Depth R = 3 * ONE_PLY + depth / 4;

        // Null move dynamic reduction based on value
        if (eval - PawnValueMg > beta)
            R += ONE_PLY;

        pos.do_null_move(st);
        (ss+1)->skipNullMove = true;
        nullValue = depth-R < ONE_PLY ? -qsearch<NonPV, false>(pos, ss+1, -beta, -alpha, DEPTH_ZERO)
                                      : - search<NonPV>(pos, ss+1, -beta, -alpha, depth-R, !cutNode);
        (ss+1)->skipNullMove = false;
        pos.undo_null_move();

        if (nullValue >= beta)
        {
            // Do not return unproven mate scores
            if (nullValue >= VALUE_MATE_IN_MAX_PLY)
                nullValue = beta;

            if (depth < 12 * ONE_PLY)
                return nullValue;

            // Do verification search at high depths
            ss->skipNullMove = true;
            Value v = search<NonPV>(pos, ss, alpha, beta, depth-R, false);
            ss->skipNullMove = false;

            if (v >= beta)
                return nullValue;
        }
        else
        {
            // The null move failed low, which means that we may be faced with
            // some kind of threat. If the previous move was reduced, check if
            // the move that refuted the null move was somehow connected to the
            // move which was reduced. If a connection is found, return a fail
            // low score (which will cause the reduced move to fail high in the
            // parent node, which will trigger a re-search with full depth).
            threatMove = (ss+1)->currentMove;

            if (   depth < 5 * ONE_PLY
                && (ss-1)->reduction
                && threatMove != MOVE_NONE
                && allows(pos, (ss-1)->currentMove, threatMove))
                return alpha;
        }
    }

    // Step 9. ProbCut (skipped when in check)
    // If we have a very good capture (i.e. SEE > seeValues[captured_piece_type])
    // and a reduced search returns a value much above beta, we can (almost) safely
    // prune the previous move.
    if (   !PvNode
        &&  depth >= 5 * ONE_PLY
        && !ss->skipNullMove
        &&  abs(beta) < VALUE_MATE_IN_MAX_PLY)
    {
        Value rbeta = beta + 200;
        Depth rdepth = depth - ONE_PLY - 3 * ONE_PLY;

        assert(rdepth >= ONE_PLY);
        assert((ss-1)->currentMove != MOVE_NONE);
        assert((ss-1)->currentMove != MOVE_NULL);

        MovePicker mp(pos, ttMove, History, pos.captured_piece_type());
        CheckInfo ci(pos);

        while ((move = mp.next_move<false>()) != MOVE_NONE)
            if (pos.legal(move, ci.pinned))
            {
                ss->currentMove = move;
                pos.do_move(move, st, ci, pos.gives_check(move, ci));
                value = -search<NonPV>(pos, ss+1, -rbeta, -rbeta+1, rdepth, !cutNode);
                pos.undo_move(move);
                if (value >= rbeta)
                    return value;
            }
    }

    // Step 10. Internal iterative deepening (skipped when in check)
    if (   depth >= (PvNode ? 5 * ONE_PLY : 8 * ONE_PLY)
        && ttMove == MOVE_NONE
        && (PvNode || ss->staticEval + Value(256) >= beta))
    {
        Depth d = depth - 2 * ONE_PLY - (PvNode ? DEPTH_ZERO : depth / 4);

        ss->skipNullMove = true;
        search<PvNode ? PV : NonPV>(pos, ss, alpha, beta, d, true);
        ss->skipNullMove = false;

        tte = TT.probe(posKey);
        ttMove = tte ? tte->move() : MOVE_NONE;
    }

moves_loop: // When in check and at SpNode search starts from here

    Square prevMoveSq = to_sq((ss-1)->currentMove);
    Move countermoves[] = { Countermoves[pos.piece_on(prevMoveSq)][prevMoveSq].first,
                            Countermoves[pos.piece_on(prevMoveSq)][prevMoveSq].second };

    MovePicker mp(pos, ttMove, depth, History, countermoves, ss);
    CheckInfo ci(pos);
    value = bestValue; // Workaround a bogus 'uninitialized' warning under gcc
    improving =   ss->staticEval >= (ss-2)->staticEval
               || ss->staticEval == VALUE_NONE
               ||(ss-2)->staticEval == VALUE_NONE;

    singularExtensionNode =   !RootNode
                           && !SpNode
                           &&  depth >= 8 * ONE_PLY
                           &&  ttMove != MOVE_NONE
                           && !excludedMove // Recursive singular search is not allowed
                           && (tte->bound() & BOUND_LOWER)
                           &&  tte->depth() >= depth - 3 * ONE_PLY;

    // Step 11. Loop through moves
    // Loop through all pseudo-legal moves until no moves remain or a beta cutoff occurs
    while ((move = mp.next_move<SpNode>()) != MOVE_NONE)
    {
      assert(is_ok(move));

      if (move == excludedMove)
          continue;

      // At root obey the "searchmoves" option and skip moves not listed in Root
      // Move List, as a consequence any illegal move is also skipped. In MultiPV
      // mode we also skip PV moves which have been already searched.
      if (RootNode && !std::count(RootMoves.begin() + PVIdx, RootMoves.end(), move))
          continue;

      if (SpNode)
      {
          // Shared counter cannot be decremented later if move turns out to be illegal
          if (!pos.legal(move, ci.pinned))
              continue;

          moveCount = ++splitPoint->moveCount;
          splitPoint->mutex.unlock();
      }
      else
          ++moveCount;

      if (RootNode)
      {
          Signals.firstRootMove = (moveCount == 1);

          if (thisThread == Threads.main() && Time::now() - SearchTime > 3000)
              sync_cout << "info depth " << depth / ONE_PLY
                        << " currmove " << move_to_uci(move, pos.is_chess960())
                        << " currmovenumber " << moveCount + PVIdx << sync_endl;
      }

      ext = DEPTH_ZERO;
      captureOrPromotion = pos.capture_or_promotion(move);
      givesCheck = pos.gives_check(move, ci);
      dangerous =   givesCheck
                 || pos.passed_pawn_push(move)
                 || type_of(move) == CASTLE;

      // Step 12. Extend checks
      if (givesCheck && pos.see_sign(move) >= 0)
          ext = ONE_PLY;

      // Singular extension search. If all moves but one fail low on a search of
      // (alpha-s, beta-s), and just one fails high on (alpha, beta), then that move
      // is singular and should be extended. To verify this we do a reduced search
      // on all the other moves but the ttMove, if result is lower than ttValue minus
      // a margin then we extend ttMove.
      if (    singularExtensionNode
          &&  move == ttMove
          && !ext
          &&  pos.legal(move, ci.pinned)
          &&  abs(ttValue) < VALUE_KNOWN_WIN)
      {
          assert(ttValue != VALUE_NONE);

          Value rBeta = ttValue - int(depth);
          ss->excludedMove = move;
          ss->skipNullMove = true;
          value = search<NonPV>(pos, ss, rBeta - 1, rBeta, depth / 2, cutNode);
          ss->skipNullMove = false;
          ss->excludedMove = MOVE_NONE;

          if (value < rBeta)
              ext = ONE_PLY;
      }

      // Update current move (this must be done after singular extension search)
      newDepth = depth - ONE_PLY + ext;

      // Step 13. Pruning at shallow depth (exclude PV nodes)
      if (   !PvNode
          && !captureOrPromotion
          && !inCheck
          && !dangerous
       /* &&  move != ttMove Already implicit in the next condition */
          &&  bestValue > VALUE_MATED_IN_MAX_PLY)
      {
          // Move count based pruning
          if (   depth < 16 * ONE_PLY
              && moveCount >= FutilityMoveCounts[improving][depth]
              && (!threatMove || !refutes(pos, move, threatMove)))
          {
              if (SpNode)
                  splitPoint->mutex.lock();

              continue;
          }

          predictedDepth = newDepth - reduction<PvNode>(improving, depth, moveCount);

          // Futility pruning: parent node
          if (predictedDepth < 7 * ONE_PLY)
          {
              futilityValue = ss->staticEval + futility_margin(predictedDepth)
                            + Value(128) + Gains[pos.moved_piece(move)][to_sq(move)];

              if (futilityValue <= alpha)
              {
                  bestValue = std::max(bestValue, futilityValue);

                  if (SpNode)
                  {
                      splitPoint->mutex.lock();
                      if (bestValue > splitPoint->bestValue)
                          splitPoint->bestValue = bestValue;
                  }
                  continue;
              }
          }

          // Prune moves with negative SEE at low depths
          if (predictedDepth < 4 * ONE_PLY && pos.see_sign(move) < 0)
          {
              if (SpNode)
                  splitPoint->mutex.lock();

              continue;
          }

      }

      // Check for legality only before to do the move
      if (!RootNode && !SpNode && !pos.legal(move, ci.pinned))
      {
          moveCount--;
          continue;
      }

      pvMove = PvNode && moveCount == 1;
      ss->currentMove = move;
      if (!SpNode && !captureOrPromotion && quietCount < 64)
          quietsSearched[quietCount++] = move;

      // Step 14. Make the move
      pos.do_move(move, st, ci, givesCheck);

      // Step 15. Reduced depth search (LMR). If the move fails high will be
      // re-searched at full depth.
      if (    depth >= 3 * ONE_PLY
          && !pvMove
          && !captureOrPromotion
          &&  move != ttMove
          &&  move != ss->killers[0]
          &&  move != ss->killers[1])
      {
          ss->reduction = reduction<PvNode>(improving, depth, moveCount);

          if (!PvNode && cutNode)
              ss->reduction += ONE_PLY;

          else if (History[pos.piece_on(to_sq(move))][to_sq(move)] < 0)
              ss->reduction += ONE_PLY / 2;

          if (move == countermoves[0] || move == countermoves[1])
              ss->reduction = std::max(DEPTH_ZERO, ss->reduction - ONE_PLY);

          Depth d = std::max(newDepth - ss->reduction, ONE_PLY);
          if (SpNode)
              alpha = splitPoint->alpha;

          value = -search<NonPV>(pos, ss+1, -(alpha+1), -alpha, d, true);

          doFullDepthSearch = (value > alpha && ss->reduction != DEPTH_ZERO);
          ss->reduction = DEPTH_ZERO;
      }
      else
          doFullDepthSearch = !pvMove;

      // Step 16. Full depth search, when LMR is skipped or fails high
      if (doFullDepthSearch)
      {
          if (SpNode)
              alpha = splitPoint->alpha;

          value = newDepth < ONE_PLY ?
                          givesCheck ? -qsearch<NonPV,  true>(pos, ss+1, -(alpha+1), -alpha, DEPTH_ZERO)
                                     : -qsearch<NonPV, false>(pos, ss+1, -(alpha+1), -alpha, DEPTH_ZERO)
                                     : - search<NonPV>(pos, ss+1, -(alpha+1), -alpha, newDepth, !cutNode);
      }

      // Only for PV nodes do a full PV search on the first move or after a fail
      // high, in the latter case search only if value < beta, otherwise let the
      // parent node to fail low with value <= alpha and to try another move.
      if (PvNode && (pvMove || (value > alpha && (RootNode || value < beta))))
          value = newDepth < ONE_PLY ?
                          givesCheck ? -qsearch<PV,  true>(pos, ss+1, -beta, -alpha, DEPTH_ZERO)
                                     : -qsearch<PV, false>(pos, ss+1, -beta, -alpha, DEPTH_ZERO)
                                     : - search<PV>(pos, ss+1, -beta, -alpha, newDepth, false);
      // Step 17. Undo move
      pos.undo_move(move);

      assert(value > -VALUE_INFINITE && value < VALUE_INFINITE);

      // Step 18. Check for new best move
      if (SpNode)
      {
          splitPoint->mutex.lock();
          bestValue = splitPoint->bestValue;
          alpha = splitPoint->alpha;
      }

      // Finished searching the move. If Signals.stop is true, the search
      // was aborted because the user interrupted the search or because we
      // ran out of time. In this case, the return value of the search cannot
      // be trusted, and we don't update the best move and/or PV.
      if (Signals.stop || thisThread->cutoff_occurred())
          return value; // To avoid returning VALUE_INFINITE

      if (RootNode)
      {
          RootMove& rm = *std::find(RootMoves.begin(), RootMoves.end(), move);

          // PV move or new best move ?
          if (pvMove || value > alpha)
          {
              rm.score = value;
              rm.extract_pv_from_tt(pos);

              // We record how often the best move has been changed in each
              // iteration. This information is used for time management: When
              // the best move changes frequently, we allocate some more time.
              if (!pvMove)
                  ++BestMoveChanges;
          }
          else
              // All other moves but the PV are set to the lowest value, this
              // is not a problem when sorting becuase sort is stable and move
              // position in the list is preserved, just the PV is pushed up.
              rm.score = -VALUE_INFINITE;
      }

      if (value > bestValue)
      {
          bestValue = SpNode ? splitPoint->bestValue = value : value;

          if (value > alpha)
          {
              bestMove = SpNode ? splitPoint->bestMove = move : move;

              if (PvNode && value < beta) // Update alpha! Always alpha < beta
                  alpha = SpNode ? splitPoint->alpha = value : value;
              else
              {
                  assert(value >= beta); // Fail high

                  if (SpNode)
                      splitPoint->cutoff = true;

                  break;
              }
          }
      }

      // Step 19. Check for splitting the search
      if (   !SpNode
          &&  depth >= Threads.minimumSplitDepth
          &&  Threads.available_slave(thisThread)
          &&  thisThread->splitPointsSize < MAX_SPLITPOINTS_PER_THREAD)
      {
          assert(bestValue < beta);

          thisThread->split<FakeSplit>(pos, ss, alpha, beta, &bestValue, &bestMove,
                                       depth, threatMove, moveCount, &mp, NT, cutNode);
          if (bestValue >= beta)
              break;
      }
    }

    if (SpNode)
        return bestValue;

    // Step 20. Check for mate and stalemate
    // All legal moves have been searched and if there are no legal moves, it
    // must be mate or stalemate. Note that we can have a false positive in
    // case of Signals.stop or thread.cutoff_occurred() are set, but this is
    // harmless because return value is discarded anyhow in the parent nodes.
    // If we are in a singular extension search then return a fail low score.
    // A split node has at least one move, the one tried before to be splitted.
    if (!moveCount)
        return  excludedMove ? alpha
              : inCheck ? mated_in(ss->ply) : DrawValue[pos.side_to_move()];

    // If we have pruned all the moves without searching return a fail-low score
    if (bestValue == -VALUE_INFINITE)
        bestValue = alpha;

    TT.store(posKey, value_to_tt(bestValue, ss->ply),
             bestValue >= beta  ? BOUND_LOWER :
             PvNode && bestMove ? BOUND_EXACT : BOUND_UPPER,
             depth, bestMove, ss->staticEval);

    // Quiet best move: update killers, history and countermoves
    if (    bestValue >= beta
        && !pos.capture_or_promotion(bestMove)
        && !inCheck)
    {
        if (ss->killers[0] != bestMove)
        {
            ss->killers[1] = ss->killers[0];
            ss->killers[0] = bestMove;
        }

        // Increase history value of the cut-off move and decrease all the other
        // played non-capture moves.
        Value bonus = Value(int(depth) * int(depth));
        History.update(pos.moved_piece(bestMove), to_sq(bestMove), bonus);
        for (int i = 0; i < quietCount - 1; ++i)
        {
            Move m = quietsSearched[i];
            History.update(pos.moved_piece(m), to_sq(m), -bonus);
        }

        if (is_ok((ss-1)->currentMove))
            Countermoves.update(pos.piece_on(prevMoveSq), prevMoveSq, bestMove);
    }

    assert(bestValue > -VALUE_INFINITE && bestValue < VALUE_INFINITE);

    return bestValue;
  }


  // qsearch() is the quiescence search function, which is called by the main
  // search function when the remaining depth is zero (or, to be more precise,
  // less than ONE_PLY).

  template <NodeType NT, bool InCheck>
  Value qsearch(Position& pos, Stack* ss, Value alpha, Value beta, Depth depth) {

    const bool PvNode = (NT == PV);

    assert(NT == PV || NT == NonPV);
    assert(InCheck == !!pos.checkers());
    assert(alpha >= -VALUE_INFINITE && alpha < beta && beta <= VALUE_INFINITE);
    assert(PvNode || (alpha == beta - 1));
    assert(depth <= DEPTH_ZERO);

    StateInfo st;
    const TTEntry* tte;
    Key posKey;
    Move ttMove, move, bestMove;
    Value bestValue, value, ttValue, futilityValue, futilityBase, oldAlpha;
    bool givesCheck, evasionPrunable;
    Depth ttDepth;

    // To flag BOUND_EXACT a node with eval above alpha and no available moves
    if (PvNode)
        oldAlpha = alpha;

    ss->currentMove = bestMove = MOVE_NONE;
    ss->ply = (ss-1)->ply + 1;

    // Check for an instant draw or maximum ply reached
    if (pos.is_draw() || ss->ply > MAX_PLY)
        return DrawValue[pos.side_to_move()];

    // Decide whether or not to include checks, this fixes also the type of
    // TT entry depth that we are going to use. Note that in qsearch we use
    // only two types of depth in TT: DEPTH_QS_CHECKS or DEPTH_QS_NO_CHECKS.
    ttDepth = InCheck || depth >= DEPTH_QS_CHECKS ? DEPTH_QS_CHECKS
                                                  : DEPTH_QS_NO_CHECKS;

    // Transposition table lookup
    posKey = pos.key();
    tte = TT.probe(posKey);
    ttMove = tte ? tte->move() : MOVE_NONE;
    ttValue = tte ? value_from_tt(tte->value(),ss->ply) : VALUE_NONE;

    if (   tte
        && tte->depth() >= ttDepth
        && ttValue != VALUE_NONE // Only in case of TT access race
        && (           PvNode ?  tte->bound() == BOUND_EXACT
            : ttValue >= beta ? (tte->bound() &  BOUND_LOWER)
                              : (tte->bound() &  BOUND_UPPER)))
    {
        ss->currentMove = ttMove; // Can be MOVE_NONE
        return ttValue;
    }

    // Evaluate the position statically
    if (InCheck)
    {
        ss->staticEval = VALUE_NONE;
        bestValue = futilityBase = -VALUE_INFINITE;
    }
    else
    {
        if (tte)
        {
            // Never assume anything on values stored in TT
            if ((ss->staticEval = bestValue = tte->eval_value()) == VALUE_NONE)
                ss->staticEval = bestValue = evaluate(pos);

            // Can ttValue be used as a better position evaluation?
            if (ttValue != VALUE_NONE)
                if (tte->bound() & (ttValue > bestValue ? BOUND_LOWER : BOUND_UPPER))
                    bestValue = ttValue;
        }
        else
            ss->staticEval = bestValue = evaluate(pos);

        // Stand pat. Return immediately if static value is at least beta
        if (bestValue >= beta)
        {
            if (!tte)
                TT.store(pos.key(), value_to_tt(bestValue, ss->ply), BOUND_LOWER,
                         DEPTH_NONE, MOVE_NONE, ss->staticEval);

            return bestValue;
        }

        if (PvNode && bestValue > alpha)
            alpha = bestValue;

        futilityBase = bestValue + Value(128);
    }

    // Initialize a MovePicker object for the current position, and prepare
    // to search the moves. Because the depth is <= 0 here, only captures,
    // queen promotions and checks (only if depth >= DEPTH_QS_CHECKS) will
    // be generated.
    MovePicker mp(pos, ttMove, depth, History, to_sq((ss-1)->currentMove));
    CheckInfo ci(pos);

    // Loop through the moves until no moves remain or a beta cutoff occurs
    while ((move = mp.next_move<false>()) != MOVE_NONE)
    {
      assert(is_ok(move));

      givesCheck = pos.gives_check(move, ci);

      // Futility pruning
      if (   !PvNode
          && !InCheck
          && !givesCheck
          &&  move != ttMove
          &&  type_of(move) != PROMOTION
          &&  futilityBase > -VALUE_KNOWN_WIN
          && !pos.passed_pawn_push(move))
      {
          futilityValue =  futilityBase
                         + PieceValue[EG][pos.piece_on(to_sq(move))]
                         + (type_of(move) == ENPASSANT ? PawnValueEg : VALUE_ZERO);

          if (futilityValue < beta)
          {
              bestValue = std::max(bestValue, futilityValue);
              continue;
          }

          // Prune moves with negative or equal SEE and also moves with positive
          // SEE where capturing piece loses a tempo and SEE < beta - futilityBase.
          if (   futilityBase < beta
              && pos.see(move, beta - futilityBase) <= 0)
          {
              bestValue = std::max(bestValue, futilityBase);
              continue;
          }
      }

      // Detect non-capture evasions that are candidate to be pruned
      evasionPrunable =    InCheck
                       &&  bestValue > VALUE_MATED_IN_MAX_PLY
                       && !pos.capture(move)
                       && !pos.can_castle(pos.side_to_move());

      // Don't search moves with negative SEE values
      if (   !PvNode
          && (!InCheck || evasionPrunable)
          &&  move != ttMove
          &&  type_of(move) != PROMOTION
          &&  pos.see_sign(move) < 0)
          continue;

      // Check for legality only before to do the move
      if (!pos.legal(move, ci.pinned))
          continue;

      ss->currentMove = move;

      // Make and search the move
      pos.do_move(move, st, ci, givesCheck);
      value = givesCheck ? -qsearch<NT,  true>(pos, ss+1, -beta, -alpha, depth - ONE_PLY)
                         : -qsearch<NT, false>(pos, ss+1, -beta, -alpha, depth - ONE_PLY);
      pos.undo_move(move);

      assert(value > -VALUE_INFINITE && value < VALUE_INFINITE);

      // Check for new best move
      if (value > bestValue)
      {
          bestValue = value;

          if (value > alpha)
          {
              if (PvNode && value < beta) // Update alpha here! Always alpha < beta
              {
                  alpha = value;
                  bestMove = move;
              }
              else // Fail high
              {
                  TT.store(posKey, value_to_tt(value, ss->ply), BOUND_LOWER,
                           ttDepth, move, ss->staticEval);

                  return value;
              }
          }
       }
    }

    // All legal moves have been searched. A special case: If we're in check
    // and no legal moves were found, it is checkmate.
    if (InCheck && bestValue == -VALUE_INFINITE)
        return mated_in(ss->ply); // Plies to mate from the root

    TT.store(posKey, value_to_tt(bestValue, ss->ply),
             PvNode && bestValue > oldAlpha ? BOUND_EXACT : BOUND_UPPER,
             ttDepth, bestMove, ss->staticEval);

    assert(bestValue > -VALUE_INFINITE && bestValue < VALUE_INFINITE);

    return bestValue;
  }


  // value_to_tt() adjusts a mate score from "plies to mate from the root" to
  // "plies to mate from the current position". Non-mate scores are unchanged.
  // The function is called before storing a value to the transposition table.

  Value value_to_tt(Value v, int ply) {

    assert(v != VALUE_NONE);

    return  v >= VALUE_MATE_IN_MAX_PLY  ? v + ply
          : v <= VALUE_MATED_IN_MAX_PLY ? v - ply : v;
  }


  // value_from_tt() is the inverse of value_to_tt(): It adjusts a mate score
  // from the transposition table (where refers to the plies to mate/be mated
  // from current position) to "plies to mate/be mated from the root".

  Value value_from_tt(Value v, int ply) {

    return  v == VALUE_NONE             ? VALUE_NONE
          : v >= VALUE_MATE_IN_MAX_PLY  ? v - ply
          : v <= VALUE_MATED_IN_MAX_PLY ? v + ply : v;
  }


  // allows() tests whether the 'first' move at previous ply somehow makes the
  // 'second' move possible, for instance if the moving piece is the same in
  // both moves. Normally the second move is the threat (the best move returned
  // from a null search that fails low).

  bool allows(const Position& pos, Move first, Move second) {

    assert(is_ok(first));
    assert(is_ok(second));
    assert(color_of(pos.piece_on(from_sq(second))) == ~pos.side_to_move());
    assert(type_of(first) == CASTLE || color_of(pos.piece_on(to_sq(first))) == ~pos.side_to_move());

    Square m1from = from_sq(first);
    Square m2from = from_sq(second);
    Square m1to = to_sq(first);
    Square m2to = to_sq(second);

    // The piece is the same or second's destination was vacated by the first move
    // We exclude the trivial case where a sliding piece does in two moves what
    // it could do in one move: eg. Ra1a2, Ra2a3.
    if (    m2to == m1from
        || (m1to == m2from && !aligned(m1from, m2from, m2to)))
        return true;

    // Second one moves through the square vacated by first one
    if (between_bb(m2from, m2to) & m1from)
      return true;

    // Second's destination is defended by the first move's piece
    Bitboard m1att = pos.attacks_from(pos.piece_on(m1to), m1to, pos.pieces() ^ m2from);
    if (m1att & m2to)
        return true;

    // Second move gives a discovered check through the first's checking piece
    if (m1att & pos.king_square(pos.side_to_move()))
    {
        assert(between_bb(m1to, pos.king_square(pos.side_to_move())) & m2from);
        return true;
    }

    return false;
  }


  // refutes() tests whether a 'first' move is able to defend against a 'second'
  // opponent's move. In this case will not be pruned. Normally the second move
  // is the threat (the best move returned from a null search that fails low).

  bool refutes(const Position& pos, Move first, Move second) {

    assert(is_ok(first));
    assert(is_ok(second));

    Square m1from = from_sq(first);
    Square m2from = from_sq(second);
    Square m1to = to_sq(first);
    Square m2to = to_sq(second);

    // Don't prune moves of the threatened piece
    if (m1from == m2to)
        return true;

    // If the threatened piece has value less than or equal to the value of the
    // threat piece, don't prune moves which defend it.
    if (    pos.capture(second)
        && (   PieceValue[MG][pos.piece_on(m2from)] >= PieceValue[MG][pos.piece_on(m2to)]
            || type_of(pos.piece_on(m2from)) == KING))
    {
        // Update occupancy as if the piece and the threat are moving
        Bitboard occ = pos.pieces() ^ m1from ^ m1to ^ m2from;
        Piece pc = pos.piece_on(m1from);

        // The moved piece attacks the square 'tto' ?
        if (pos.attacks_from(pc, m1to, occ) & m2to)
            return true;

        // Scan for possible X-ray attackers behind the moved piece
        Bitboard xray =  (attacks_bb<  ROOK>(m2to, occ) & pos.pieces(color_of(pc), QUEEN, ROOK))
                       | (attacks_bb<BISHOP>(m2to, occ) & pos.pieces(color_of(pc), QUEEN, BISHOP));

        // Verify attackers are triggered by our move and not already existing
        if (unlikely(xray) && (xray & ~pos.attacks_from<QUEEN>(m2to)))
            return true;
    }

    // Don't prune safe moves which block the threat path
    if ((between_bb(m2from, m2to) & m1to) && pos.see_sign(first) >= 0)
        return true;

    return false;
  }


  // When playing with strength handicap choose best move among the MultiPV set
  // using a statistical rule dependent on 'level'. Idea by Heinz van Saanen.

  Move Skill::pick_move() {

    static RKISS rk;

    // PRNG sequence should be not deterministic
    for (int i = Time::now() % 50; i > 0; --i)
        rk.rand<unsigned>();

    // RootMoves are already sorted by score in descending order
    int variance = std::min(RootMoves[0].score - RootMoves[PVSize - 1].score, PawnValueMg);
    int weakness = 120 - 2 * level;
    int max_s = -VALUE_INFINITE;
    best = MOVE_NONE;

    // Choose best move. For each move score we add two terms both dependent on
    // weakness, one deterministic and bigger for weaker moves, and one random,
    // then we choose the move with the resulting highest score.
    for (size_t i = 0; i < PVSize; ++i)
    {
        int s = RootMoves[i].score;

        // Don't allow crazy blunders even at very low skills
        if (i > 0 && RootMoves[i-1].score > s + 2 * PawnValueMg)
            break;

        // This is our magic formula
        s += (  weakness * int(RootMoves[0].score - s)
              + variance * (rk.rand<unsigned>() % weakness)) / 128;

        if (s > max_s)
        {
            max_s = s;
            best = RootMoves[i].pv[0];
        }
    }
    return best;
  }


  // uci_pv() formats PV information according to UCI protocol. UCI requires
  // to send all the PV lines also if are still to be searched and so refer to
  // the previous search score.

  string uci_pv(const Position& pos, int depth, Value alpha, Value beta) {

    std::stringstream s;
    Time::point elapsed = Time::now() - SearchTime + 1;
    size_t uciPVSize = std::min((size_t)Options["MultiPV"], RootMoves.size());
    int selDepth = 0;

    for (size_t i = 0; i < Threads.size(); ++i)
        if (Threads[i]->maxPly > selDepth)
            selDepth = Threads[i]->maxPly;

    for (size_t i = 0; i < uciPVSize; ++i)
    {
        bool updated = (i <= PVIdx);

        if (depth == 1 && !updated)
            continue;

        int d   = updated ? depth : depth - 1;
        Value v = updated ? RootMoves[i].score : RootMoves[i].prevScore;

        if (s.rdbuf()->in_avail()) // Not at first line
            s << "\n";

        s << "info depth " << d
          << " seldepth "  << selDepth
          << " score "     << (i == PVIdx ? score_to_uci(v, alpha, beta) : score_to_uci(v))
          << " nodes "     << pos.nodes_searched()
          << " nps "       << pos.nodes_searched() * 1000 / elapsed
          << " time "      << elapsed
          << " multipv "   << i + 1
          << " pv";

        for (size_t j = 0; RootMoves[i].pv[j] != MOVE_NONE; ++j)
            s <<  " " << move_to_uci(RootMoves[i].pv[j], pos.is_chess960());
    }

    return s.str();
  }

} // namespace


/// RootMove::extract_pv_from_tt() builds a PV by adding moves from the TT table.
/// We consider also failing high nodes and not only BOUND_EXACT nodes so to
/// allow to always have a ponder move even when we fail high at root, and a
/// long PV to print that is important for position analysis.

void RootMove::extract_pv_from_tt(Position& pos) {

  StateInfo state[MAX_PLY_PLUS_6], *st = state;
  const TTEntry* tte;
  int ply = 0;
  Move m = pv[0];

  pv.clear();

  do {
      pv.push_back(m);

      assert(MoveList<LEGAL>(pos).contains(pv[ply]));

      pos.do_move(pv[ply++], *st++);
      tte = TT.probe(pos.key());

  } while (   tte
           && pos.pseudo_legal(m = tte->move()) // Local copy, TT could change
           && pos.legal(m, pos.pinned_pieces(pos.side_to_move()))
           && ply < MAX_PLY
           && (!pos.is_draw() || ply < 2));

  pv.push_back(MOVE_NONE); // Must be zero-terminating

  while (ply) pos.undo_move(pv[--ply]);
}


/// RootMove::insert_pv_in_tt() is called at the end of a search iteration, and
/// inserts the PV back into the TT. This makes sure the old PV moves are searched
/// first, even if the old TT entries have been overwritten.

void RootMove::insert_pv_in_tt(Position& pos) {

  StateInfo state[MAX_PLY_PLUS_6], *st = state;
  const TTEntry* tte;
  int ply = 0;

  do {
      tte = TT.probe(pos.key());

      if (!tte || tte->move() != pv[ply]) // Don't overwrite correct entries
          TT.store(pos.key(), VALUE_NONE, BOUND_NONE, DEPTH_NONE, pv[ply], VALUE_NONE);

      assert(MoveList<LEGAL>(pos).contains(pv[ply]));

      pos.do_move(pv[ply++], *st++);

  } while (pv[ply] != MOVE_NONE);

  while (ply) pos.undo_move(pv[--ply]);
}


/// Thread::idle_loop() is where the thread is parked when it has no work to do

void Thread::idle_loop() {

  // Pointer 'this_sp' is not null only if we are called from split(), and not
  // at the thread creation. So it means we are the split point's master.
  SplitPoint* this_sp = splitPointsSize ? activeSplitPoint : NULL;

  assert(!this_sp || (this_sp->masterThread == this && searching));

  while (true)
  {
      // If we are not searching, wait for a condition to be signaled instead of
      // wasting CPU time polling for work.
      while ((!searching && Threads.sleepWhileIdle) || exit)
      {
          if (exit)
          {
              assert(!this_sp);
              return;
          }

          // Grab the lock to avoid races with Thread::notify_one()
          mutex.lock();

          // If we are master and all slaves have finished then exit idle_loop
          if (this_sp && !this_sp->slavesMask)
          {
              mutex.unlock();
              break;
          }

          // Do sleep after retesting sleep conditions under lock protection, in
          // particular we need to avoid a deadlock in case a master thread has,
          // in the meanwhile, allocated us and sent the notify_one() call before
          // we had the chance to grab the lock.
          if (!searching && !exit)
              sleepCondition.wait(mutex);

          mutex.unlock();
      }

      // If this thread has been assigned work, launch a search
      if (searching)
      {
          assert(!exit);

          Threads.mutex.lock();

          assert(searching);
          assert(activeSplitPoint);
          SplitPoint* sp = activeSplitPoint;

          Threads.mutex.unlock();

          Stack stack[MAX_PLY_PLUS_6], *ss = stack+2; // To allow referencing (ss-2)
          Position pos(*sp->pos, this);

          std::memcpy(ss-2, sp->ss-2, 5 * sizeof(Stack));
          ss->splitPoint = sp;

          sp->mutex.lock();

          assert(activePosition == NULL);

          activePosition = &pos;

          switch (sp->nodeType) {
          case Root:
              search<SplitPointRoot>(pos, ss, sp->alpha, sp->beta, sp->depth, sp->cutNode);
              break;
          case PV:
              search<SplitPointPV>(pos, ss, sp->alpha, sp->beta, sp->depth, sp->cutNode);
              break;
          case NonPV:
              search<SplitPointNonPV>(pos, ss, sp->alpha, sp->beta, sp->depth, sp->cutNode);
              break;
          default:
              assert(false);
          }

          assert(searching);

          searching = false;
          activePosition = NULL;
          sp->slavesMask &= ~(1ULL << idx);
          sp->nodes += pos.nodes_searched();

          // Wake up master thread so to allow it to return from the idle loop
          // in case we are the last slave of the split point.
          if (    Threads.sleepWhileIdle
              &&  this != sp->masterThread
              && !sp->slavesMask)
          {
              assert(!sp->masterThread->searching);
              sp->masterThread->notify_one();
          }

          // After releasing the lock we cannot access anymore any SplitPoint
          // related data in a safe way becuase it could have been released under
          // our feet by the sp master. Also accessing other Thread objects is
          // unsafe because if we are exiting there is a chance are already freed.
          sp->mutex.unlock();
      }

      // If this thread is the master of a split point and all slaves have finished
      // their work at this split point, return from the idle loop.
      if (this_sp && !this_sp->slavesMask)
      {
          this_sp->mutex.lock();
          bool finished = !this_sp->slavesMask; // Retest under lock protection
          this_sp->mutex.unlock();
          if (finished)
              return;
      }
  }
}


/// check_time() is called by the timer thread when the timer triggers. It is
/// used to print debug info and, more important, to detect when we are out of
/// available time and so stop the search.

void check_time() {

  static Time::point lastInfoTime = Time::now();
  int64_t nodes = 0; // Workaround silly 'uninitialized' gcc warning

  if (Time::now() - lastInfoTime >= 1000)
  {
      lastInfoTime = Time::now();
      dbg_print();
  }

  if (Limits.ponder)
      return;

  if (Limits.nodes)
  {
      Threads.mutex.lock();

      nodes = RootPos.nodes_searched();

      // Loop across all split points and sum accumulated SplitPoint nodes plus
      // all the currently active positions nodes.
      for (size_t i = 0; i < Threads.size(); ++i)
          for (int j = 0; j < Threads[i]->splitPointsSize; ++j)
          {
              SplitPoint& sp = Threads[i]->splitPoints[j];

              sp.mutex.lock();

              nodes += sp.nodes;
              Bitboard sm = sp.slavesMask;
              while (sm)
              {
                  Position* pos = Threads[pop_lsb(&sm)]->activePosition;
                  if (pos)
                      nodes += pos->nodes_searched();
              }

              sp.mutex.unlock();
          }

      Threads.mutex.unlock();
  }

  Time::point elapsed = Time::now() - SearchTime;
  bool stillAtFirstMove =    Signals.firstRootMove
                         && !Signals.failedLowAtRoot
                         &&  elapsed > TimeMgr.available_time();

  bool noMoreTime =   elapsed > TimeMgr.maximum_time() - 2 * TimerThread::Resolution
                   || stillAtFirstMove;

  if (   (Limits.use_time_management() && noMoreTime)
      || (Limits.movetime && elapsed >= Limits.movetime)
      || (Limits.nodes && nodes >= Limits.nodes))
      Signals.stop = true;
}<|MERGE_RESOLUTION|>--- conflicted
+++ resolved
@@ -438,12 +438,8 @@
                    stop = true;
 
             // Stop search early if one move seems to be much better than others
-<<<<<<< HEAD
-            if (    depth == 10  // don't check too early
-=======
             if (    depth >= 12
                 &&  BestMoveChanges <= DBL_EPSILON
->>>>>>> 9763c69f
                 && !stop
                 &&  PVSize == 1
                 &&  bestValue > VALUE_MATED_IN_MAX_PLY)
