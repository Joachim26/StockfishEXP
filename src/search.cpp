/*
  Stockfish, a UCI chess playing engine derived from Glaurung 2.1
  Copyright (C) 2004-2008 Tord Romstad (Glaurung author)
  Copyright (C) 2008-2015 Marco Costalba, Joona Kiiski, Tord Romstad
  Copyright (C) 2015-2019 Marco Costalba, Joona Kiiski, Gary Linscott, Tord Romstad

  Stockfish is free software: you can redistribute it and/or modify
  it under the terms of the GNU General Public License as published by
  the Free Software Foundation, either version 3 of the License, or
  (at your option) any later version.

  Stockfish is distributed in the hope that it will be useful,
  but WITHOUT ANY WARRANTY; without even the implied warranty of
  MERCHANTABILITY or FITNESS FOR A PARTICULAR PURPOSE.  See the
  GNU General Public License for more details.

  You should have received a copy of the GNU General Public License
  along with this program.  If not, see <http://www.gnu.org/licenses/>.
*/

#include <algorithm>
#include <cassert>
#include <cmath>
#include <cstring>   // For std::memset
#include <iostream>
#include <sstream>

#include "evaluate.h"
#include "misc.h"
#include "movegen.h"
#include "movepick.h"
#include "position.h"
#include "search.h"
#include "thread.h"
#include "timeman.h"
#include "tt.h"
#include "uci.h"
#include "syzygy/tbprobe.h"

namespace Search {

  LimitsType Limits;
}

namespace Tablebases {

  int Cardinality;
  bool RootInTB;
  bool UseRule50;
  Depth ProbeDepth;
}

namespace TB = Tablebases;

using std::string;
using Eval::evaluate;
using namespace Search;

namespace {

  // Different node types, used as a template parameter
  enum NodeType { NonPV, PV };

  // Razor and futility margins
  constexpr int RazorMargin = 661;
  Value futility_margin(Depth d, bool improving) {
    return Value(198 * (d - improving));
  }

  // Reductions lookup table, initialized at startup
  int Reductions[MAX_MOVES]; // [depth or moveNumber]

  Depth reduction(bool i, Depth d, int mn) {
    int r = Reductions[d] * Reductions[mn];
    return (r + 520) / 1024 + (!i && r > 999);
  }

  constexpr int futility_move_count(bool improving, Depth depth) {
    return (5 + depth * depth) * (1 + improving) / 2;
  }

  // History and stats update bonus, based on depth
  int stat_bonus(Depth d) {
    return d > 17 ? -8 : 22 * d * d + 151 * d - 140;
  }

  // Add a small random component to draw evaluations to avoid 3fold-blindness
  Value value_draw(Thread* thisThread) {
    return VALUE_DRAW + Value(2 * (thisThread->nodes & 1) - 1);
  }

  // Skill structure is used to implement strength limit
  struct Skill {
    explicit Skill(int l) : level(l) {}
    bool enabled() const { return level < 20; }
    bool time_to_pick(Depth depth) const { return depth == 1 + level; }
    Move pick_best(size_t multiPV);

    int level;
    Move best = MOVE_NONE;
  };

  // Breadcrumbs are used to mark nodes as being searched by a given thread
  struct Breadcrumb {
    std::atomic<Thread*> thread;
    std::atomic<Key> key;
  };
  std::array<Breadcrumb, 1024> breadcrumbs;

  // ThreadHolding structure keeps track of which thread left breadcrumbs at the given
  // node for potential reductions. A free node will be marked upon entering the moves
  // loop by the constructor, and unmarked upon leaving that loop by the destructor.
  struct ThreadHolding {
    explicit ThreadHolding(Thread* thisThread, Key posKey, int ply) {
       location = ply < 8 ? &breadcrumbs[posKey & (breadcrumbs.size() - 1)] : nullptr;
       otherThread = false;
       owning = false;
       if (location)
       {
          // See if another already marked this location, if not, mark it ourselves
          Thread* tmp = (*location).thread.load(std::memory_order_relaxed);
          if (tmp == nullptr)
          {
              (*location).thread.store(thisThread, std::memory_order_relaxed);
              (*location).key.store(posKey, std::memory_order_relaxed);
              owning = true;
          }
          else if (   tmp != thisThread
                   && (*location).key.load(std::memory_order_relaxed) == posKey)
              otherThread = true;
       }
    }

    ~ThreadHolding() {
       if (owning) // Free the marked location
           (*location).thread.store(nullptr, std::memory_order_relaxed);
    }

    bool marked() { return otherThread; }

    private:
    Breadcrumb* location;
    bool otherThread, owning;
  };

  template <NodeType NT>
  Value search(Position& pos, Stack* ss, Value alpha, Value beta, Depth depth, bool cutNode);

  template <NodeType NT>
  Value qsearch(Position& pos, Stack* ss, Value alpha, Value beta, Depth depth = 0);

  Value value_to_tt(Value v, int ply);
  Value value_from_tt(Value v, int ply);
  void update_pv(Move* pv, Move move, Move* childPv);
  void update_continuation_histories(Stack* ss, Piece pc, Square to, int bonus);
  void update_quiet_stats(const Position& pos, Stack* ss, Move move, int bonus);
  void update_all_stats(const Position& pos, Stack* ss, Move bestMove, Value bestValue, Value beta, Square prevSq,
                        Move* quietsSearched, int quietCount, Move* capturesSearched, int captureCount, Depth depth);

  // perft() is our utility to verify move generation. All the leaf nodes up
  // to the given depth are generated and counted, and the sum is returned.
  template<bool Root>
  uint64_t perft(Position& pos, Depth depth) {

    StateInfo st;
    uint64_t cnt, nodes = 0;
    const bool leaf = (depth == 2);

    for (const auto& m : MoveList<LEGAL>(pos))
    {
        if (Root && depth <= 1)
            cnt = 1, nodes++;
        else
        {
            pos.do_move(m, st);
            cnt = leaf ? MoveList<LEGAL>(pos).size() : perft<false>(pos, depth - 1);
            nodes += cnt;
            pos.undo_move(m);
        }
        if (Root)
            sync_cout << UCI::move(m, pos.is_chess960()) << ": " << cnt << sync_endl;
    }
    return nodes;
  }

} // namespace


/// Search::init() is called at startup to initialize various lookup tables

void Search::init() {

  for (int i = 1; i < MAX_MOVES; ++i)
      Reductions[i] = int((23.4 + std::log(Threads.size()) / 2) * std::log(i));
}


/// Search::clear() resets search state to its initial value

void Search::clear() {

  Threads.main()->wait_for_search_finished();

  Time.availableNodes = 0;
  TT.clear();
  Threads.clear();
  Tablebases::init(Options["SyzygyPath"]); // Free mapped files
}


/// MainThread::search() is started when the program receives the UCI 'go'
/// command. It searches from the root position and outputs the "bestmove".

void MainThread::search() {

  if (Limits.perft)
  {
      nodes = perft<true>(rootPos, Limits.perft);
      sync_cout << "\nNodes searched: " << nodes << "\n" << sync_endl;
      return;
  }

  Color us = rootPos.side_to_move();
  Time.init(Limits, us, rootPos.game_ply());
  TT.new_search();

  if (rootMoves.empty())
  {
      rootMoves.emplace_back(MOVE_NONE);
      sync_cout << "info depth 0 score "
                << UCI::value(rootPos.checkers() ? -VALUE_MATE : VALUE_DRAW)
                << sync_endl;
  }
  else
  {
      for (Thread* th : Threads)
      {
          th->bestMoveChanges = 0;
          if (th != this)
              th->start_searching();
      }

      Thread::search(); // Let's start searching!
  }

  // When we reach the maximum depth, we can arrive here without a raise of
  // Threads.stop. However, if we are pondering or in an infinite search,
  // the UCI protocol states that we shouldn't print the best move before the
  // GUI sends a "stop" or "ponderhit" command. We therefore simply wait here
  // until the GUI sends one of those commands.

  while (!Threads.stop && (ponder || Limits.infinite))
  {} // Busy wait for a stop or a ponder reset

  // Stop the threads if not already stopped (also raise the stop if
  // "ponderhit" just reset Threads.ponder).
  Threads.stop = true;

  // Wait until all threads have finished
  for (Thread* th : Threads)
      if (th != this)
          th->wait_for_search_finished();

  // When playing in 'nodes as time' mode, subtract the searched nodes from
  // the available ones before exiting.
  if (Limits.npmsec)
      Time.availableNodes += Limits.inc[us] - Threads.nodes_searched();

  Thread* bestThread = this;

  // Check if there are threads with a better score than main thread
  if (    Options["MultiPV"] == 1
      && !Limits.depth
      && !(Skill(Options["Skill Level"]).enabled() || Options["UCI_LimitStrength"])
      &&  rootMoves[0].pv[0] != MOVE_NONE)
  {
      std::map<Move, int64_t> votes;
      Value minScore = this->rootMoves[0].score;

      // Find out minimum score
      for (Thread* th: Threads)
          minScore = std::min(minScore, th->rootMoves[0].score);

      // Vote according to score and depth, and select the best thread
      for (Thread* th : Threads)
      {
          votes[th->rootMoves[0].pv[0]] +=
              (th->rootMoves[0].score - minScore + 14) * int(th->completedDepth);

          if (bestThread->rootMoves[0].score >= VALUE_MATE_IN_MAX_PLY)
          {
              // Make sure we pick the shortest mate
              if (th->rootMoves[0].score > bestThread->rootMoves[0].score)
                  bestThread = th;
          }
          else if (   th->rootMoves[0].score >= VALUE_MATE_IN_MAX_PLY
                   || votes[th->rootMoves[0].pv[0]] > votes[bestThread->rootMoves[0].pv[0]])
              bestThread = th;
      }
  }

  previousScore = bestThread->rootMoves[0].score;

  // Send again PV info if we have a new best thread
  if (bestThread != this)
      sync_cout << UCI::pv(bestThread->rootPos, bestThread->completedDepth, -VALUE_INFINITE, VALUE_INFINITE) << sync_endl;

  sync_cout << "bestmove " << UCI::move(bestThread->rootMoves[0].pv[0], rootPos.is_chess960());

  if (bestThread->rootMoves[0].pv.size() > 1 || bestThread->rootMoves[0].extract_ponder_from_tt(rootPos))
      std::cout << " ponder " << UCI::move(bestThread->rootMoves[0].pv[1], rootPos.is_chess960());

  std::cout << sync_endl;
}


/// Thread::search() is the main iterative deepening loop. It calls search()
/// repeatedly with increasing depth until the allocated thinking time has been
/// consumed, the user stops the search, or the maximum search depth is reached.

void Thread::search() {

  // To allow access to (ss-7) up to (ss+2), the stack must be oversized.
  // The former is needed to allow update_continuation_histories(ss-1, ...),
  // which accesses its argument at ss-6, also near the root.
  // The latter is needed for statScores and killer initialization.
  Stack stack[MAX_PLY+10], *ss = stack+7;
  Move  pv[MAX_PLY+1];
  Value bestValue, alpha, beta, delta;
  Move  lastBestMove = MOVE_NONE;
<<<<<<< HEAD
  Depth lastBestMoveDepth = DEPTH_ZERO;
  Depth adjustedDepth, pvDepth;
=======
  Depth lastBestMoveDepth = 0;
>>>>>>> 9f312c80
  MainThread* mainThread = (this == Threads.main() ? Threads.main() : nullptr);
  double timeReduction = 1, totBestMoveChanges = 0;
  Color us = rootPos.side_to_move();

  std::memset(ss-7, 0, 10 * sizeof(Stack));
  for (int i = 7; i > 0; i--)
      (ss-i)->continuationHistory = &this->continuationHistory[0][0][NO_PIECE][0]; // Use as a sentinel

  ss->pv = pv;

  bestValue = delta = alpha = -VALUE_INFINITE;
  beta = VALUE_INFINITE;

  size_t multiPV = Options["MultiPV"];

  // Pick integer skill levels, but non-deterministically round up or down
  // such that the average integer skill corresponds to the input floating point one.
  // UCI_Elo is converted to a suitable fractional skill level, using anchoring
  // to CCRL Elo (goldfish 1.13 = 2000) and a fit through Ordo derived Elo
  // for match (TC 60+0.6) results spanning a wide range of k values.
  PRNG rng(now());
  double floatLevel = Options["UCI_LimitStrength"] ?
                        clamp(std::pow((Options["UCI_Elo"] - 1346.6) / 143.4, 1 / 0.806), 0.0, 20.0) :
                        double(Options["Skill Level"]);
  int intLevel = int(floatLevel) +
                 ((floatLevel - int(floatLevel)) * 1024 > rng.rand<unsigned>() % 1024  ? 1 : 0);
  Skill skill(intLevel);

  // When playing with strength handicap enable MultiPV search that we will
  // use behind the scenes to retrieve a set of possible moves.
  if (skill.enabled())
      multiPV = std::max(multiPV, (size_t)4);

  multiPV = std::min(multiPV, rootMoves.size());

  int ct = int(Options["Contempt"]) * PawnValueEg / 100; // From centipawns

  // In analysis mode, adjust contempt in accordance with user preference
  if (Limits.infinite || Options["UCI_AnalyseMode"])
      ct =  Options["Analysis Contempt"] == "Off"  ? 0
          : Options["Analysis Contempt"] == "Both" ? ct
          : Options["Analysis Contempt"] == "White" && us == BLACK ? -ct
          : Options["Analysis Contempt"] == "Black" && us == WHITE ? -ct
          : ct;

  // Evaluation score is from the white point of view
  contempt = (us == WHITE ?  make_score(ct, ct / 2)
                          : -make_score(ct, ct / 2));

  // Iterative deepening loop until requested to stop or the target depth is reached
  while (   ++rootDepth < MAX_PLY
         && !Threads.stop
         && !(Limits.depth && mainThread && rootDepth > Limits.depth))
  {
      // Age out PV variability metric
      if (mainThread)
          totBestMoveChanges /= 2;

      // Save the last iteration's scores before first PV line is searched and
      // all the move scores except the (new) PV are set to -VALUE_INFINITE.
      for (RootMove& rm : rootMoves)
          rm.previousScore = rm.score;

      Value bestScore = rootMoves[0].previousScore;

      size_t pvFirst = 0;
      pvLast = 0;

      // MultiPV loop. We perform a full root search for each PV line
      for (pvIdx = 0; pvIdx < multiPV && !Threads.stop; ++pvIdx)
      {
          if (pvIdx == pvLast)
          {
              pvFirst = pvLast;
              for (pvLast++; pvLast < rootMoves.size(); pvLast++)
                  if (rootMoves[pvLast].tbRank != rootMoves[pvFirst].tbRank)
                      break;
          }

          // Reset UCI info selDepth for each depth and each PV line
          selDepth = 0;
          pvDepth = rootDepth;

          // Reset aspiration window starting size
          if (rootDepth >= 4)
          {
              Value previousScore = rootMoves[pvIdx].previousScore;
<<<<<<< HEAD

              delta = Value(20);
=======
              delta = Value(21 + abs(previousScore) / 128);
>>>>>>> 9f312c80
              alpha = std::max(previousScore - delta,-VALUE_INFINITE);
              beta  = std::min(previousScore + delta, VALUE_INFINITE);

              // Adjust contempt based on root move's previousScore (dynamic contempt)
              int dct = ct + (111 - ct / 2) * previousScore / (abs(previousScore) + 176);

              contempt = (us == WHITE ?  make_score(dct, dct / 2)
                                      : -make_score(dct, dct / 2));

              // Reduce the search depth for this PV line based on
              // root move's previous score and number of PV line.
              int diffScore = (bestScore - previousScore) / (PawnValueEg / 2);
              pvDepth = std::max(rootDepth - ((3 * diffScore + 2 * msb(pvIdx + 1)) / 2) * ONE_PLY,
                                               std::max(rootDepth / 2, 5 * ONE_PLY));

//              std::cout << "Reduction based on score  : " << 3 * diffScore << std::endl;
//              std::cout << "Reduction based on PV line: " << 2 * msb(pvIdx + 1) << std::endl;
//              std::cout << "Searching PV line " << pvIdx + 1 << " with depth " << pvDepth << std::endl;
          }

          // Start with a small aspiration window and, in the case of a fail
          // high/low, re-search with a bigger window until we don't fail
          // high/low anymore.
          int failedHighCnt = 0;
          while (true)
          {
<<<<<<< HEAD
              adjustedDepth = std::max(pvDepth - failedHighCnt * ONE_PLY, ONE_PLY);
=======
              Depth adjustedDepth = std::max(1, rootDepth - failedHighCnt);
>>>>>>> 9f312c80
              bestValue = ::search<PV>(rootPos, ss, alpha, beta, adjustedDepth, false);

              // Bring the best move to the front. It is critical that sorting
              // is done with a stable algorithm because all the values but the
              // first and eventually the new best one are set to -VALUE_INFINITE
              // and we want to keep the same order for all the moves except the
              // new PV that goes to the front. Note that in case of MultiPV
              // search the already searched PV lines are preserved.
              std::stable_sort(rootMoves.begin() + pvIdx, rootMoves.begin() + pvLast);

              // If search has been stopped, we break immediately. Sorting is
              // safe because RootMoves is still valid, although it refers to
              // the previous iteration.
              if (Threads.stop)
                  break;

              // When failing high/low give some update (without cluttering
              // the UI) before a re-search.
              if (   mainThread
                  && multiPV == 1
                  && (bestValue <= alpha || bestValue >= beta)
                  && Time.elapsed() > 3000)
                  sync_cout << UCI::pv(rootPos, rootDepth, alpha, beta) << sync_endl;

              // In case of failing low/high increase aspiration window and
              // re-search, otherwise exit the loop.
              if (bestValue <= alpha)
              {
                  beta = (alpha + beta) / 2;
                  alpha = std::max(bestValue - delta, -VALUE_INFINITE);

                  failedHighCnt = 0;
                  if (mainThread)
                      mainThread->stopOnPonderhit = false;
              }
              else if (bestValue >= beta)
              {
                  beta = std::min(bestValue + delta, VALUE_INFINITE);
                  ++failedHighCnt;
              }
              else
              {
                  ++rootMoves[pvIdx].bestMoveCount;
                  break;
              }

              delta += delta / 4 + 5;

              assert(alpha >= -VALUE_INFINITE && beta <= VALUE_INFINITE);
          }

          // Sort the PV lines searched so far and update the GUI
          std::stable_sort(rootMoves.begin() + pvFirst, rootMoves.begin() + pvIdx + 1);

          if (    mainThread
              && (Threads.stop || pvIdx + 1 == multiPV || Time.elapsed() > 3000))
              sync_cout << UCI::pv(rootPos, rootDepth, alpha, beta) << sync_endl;
      }

      if (!Threads.stop)
          completedDepth = rootDepth;

      if (rootMoves[0].pv[0] != lastBestMove) {
         lastBestMove = rootMoves[0].pv[0];
         lastBestMoveDepth = rootDepth;
      }

      // Have we found a "mate in x"?
      if (   Limits.mate
          && bestValue >= VALUE_MATE_IN_MAX_PLY
          && VALUE_MATE - bestValue <= 2 * Limits.mate)
          Threads.stop = true;

      if (!mainThread)
          continue;

      // If skill level is enabled and time is up, pick a sub-optimal best move
      if (skill.enabled() && skill.time_to_pick(rootDepth))
          skill.pick_best(multiPV);

      // Do we have time for the next iteration? Can we stop searching now?
      if (    Limits.use_time_management()
          && !Threads.stop
          && !mainThread->stopOnPonderhit)
      {
          double fallingEval = (354 + 10 * (mainThread->previousScore - bestValue)) / 692.0;
          fallingEval = clamp(fallingEval, 0.5, 1.5);

          // If the bestMove is stable over several iterations, reduce time accordingly
          timeReduction = lastBestMoveDepth + 9 < completedDepth ? 1.97 : 0.98;
          double reduction = (1.36 + mainThread->previousTimeReduction) / (2.29 * timeReduction);

          // Use part of the gained time from a previous stable move for the current move
          for (Thread* th : Threads)
          {
              totBestMoveChanges += th->bestMoveChanges;
              th->bestMoveChanges = 0;
          }
          double bestMoveInstability = 1 + totBestMoveChanges / Threads.size();

          // Stop the search if we have only one legal move, or if available time elapsed
          if (   rootMoves.size() == 1
              || Time.elapsed() > Time.optimum() * fallingEval * reduction * bestMoveInstability)
          {
              // If we are allowed to ponder do not stop the search now but
              // keep pondering until the GUI sends "ponderhit" or "stop".
              if (mainThread->ponder)
                  mainThread->stopOnPonderhit = true;
              else
                  Threads.stop = true;
          }
      }
  }

  if (!mainThread)
      return;

  mainThread->previousTimeReduction = timeReduction;

  // If skill level is enabled, swap best PV line with the sub-optimal one
  if (skill.enabled())
      std::swap(rootMoves[0], *std::find(rootMoves.begin(), rootMoves.end(),
                skill.best ? skill.best : skill.pick_best(multiPV)));
}


namespace {

  // search<>() is the main search function for both PV and non-PV nodes

  template <NodeType NT>
  Value search(Position& pos, Stack* ss, Value alpha, Value beta, Depth depth, bool cutNode) {

    constexpr bool PvNode = NT == PV;
    const bool rootNode = PvNode && ss->ply == 0;

    // Check if we have an upcoming move which draws by repetition, or
    // if the opponent had an alternative move earlier to this position.
    if (   pos.rule50_count() >= 3
        && alpha < VALUE_DRAW
        && !rootNode
        && pos.has_game_cycle(ss->ply))
    {
        alpha = value_draw(pos.this_thread());
        if (alpha >= beta)
            return alpha;
    }

    // Dive into quiescence search when the depth reaches zero
    if (depth <= 0)
        return qsearch<NT>(pos, ss, alpha, beta);

    assert(-VALUE_INFINITE <= alpha && alpha < beta && beta <= VALUE_INFINITE);
    assert(PvNode || (alpha == beta - 1));
    assert(0 < depth && depth < MAX_PLY);
    assert(!(PvNode && cutNode));

    Move pv[MAX_PLY+1], capturesSearched[32], quietsSearched[64];
    StateInfo st;
    TTEntry* tte;
    Key posKey;
    Move ttMove, move, excludedMove, bestMove;
    Depth extension, newDepth;
    Value bestValue, value, ttValue, eval, maxValue;
    bool ttHit, ttPv, inCheck, givesCheck, improving, didLMR, priorCapture;
    bool captureOrPromotion, doFullDepthSearch, moveCountPruning, ttCapture, singularLMR;
    Piece movedPiece;
    int moveCount, captureCount, quietCount;

    // Step 1. Initialize node
    Thread* thisThread = pos.this_thread();
    inCheck = pos.checkers();
    priorCapture = pos.captured_piece();
    Color us = pos.side_to_move();
    moveCount = captureCount = quietCount = ss->moveCount = 0;
    bestValue = -VALUE_INFINITE;
    maxValue = VALUE_INFINITE;

    // Check for the available remaining time
    if (thisThread == Threads.main())
        static_cast<MainThread*>(thisThread)->check_time();

    // Used to send selDepth info to GUI (selDepth counts from 1, ply from 0)
    if (PvNode && thisThread->selDepth < ss->ply + 1)
        thisThread->selDepth = ss->ply + 1;

    if (!rootNode)
    {
        // Step 2. Check for aborted search and immediate draw
        if (   Threads.stop.load(std::memory_order_relaxed)
            || pos.is_draw(ss->ply)
            || ss->ply >= MAX_PLY)
            return (ss->ply >= MAX_PLY && !inCheck) ? evaluate(pos)
                                                    : value_draw(pos.this_thread());

        // Step 3. Mate distance pruning. Even if we mate at the next move our score
        // would be at best mate_in(ss->ply+1), but if alpha is already bigger because
        // a shorter mate was found upward in the tree then there is no need to search
        // because we will never beat the current alpha. Same logic but with reversed
        // signs applies also in the opposite condition of being mated instead of giving
        // mate. In this case return a fail-high score.
        alpha = std::max(mated_in(ss->ply), alpha);
        beta = std::min(mate_in(ss->ply+1), beta);
        if (alpha >= beta)
            return alpha;
    }

    assert(0 <= ss->ply && ss->ply < MAX_PLY);

    (ss+1)->ply = ss->ply + 1;
    (ss+1)->excludedMove = bestMove = MOVE_NONE;
    (ss+2)->killers[0] = (ss+2)->killers[1] = MOVE_NONE;
    Square prevSq = to_sq((ss-1)->currentMove);

    // Initialize statScore to zero for the grandchildren of the current position.
    // So statScore is shared between all grandchildren and only the first grandchild
    // starts with statScore = 0. Later grandchildren start with the last calculated
    // statScore of the previous grandchild. This influences the reduction rules in
    // LMR which are based on the statScore of parent position.
    if (rootNode)
        (ss+4)->statScore = 0;
    else
        (ss+2)->statScore = 0;

    // Step 4. Transposition table lookup. We don't want the score of a partial
    // search to overwrite a previous full search TT value, so we use a different
    // position key in case of an excluded move.
    excludedMove = ss->excludedMove;
    posKey = pos.key() ^ Key(excludedMove << 16); // Isn't a very good hash
    tte = TT.probe(posKey, ttHit);
    ttValue = ttHit ? value_from_tt(tte->value(), ss->ply) : VALUE_NONE;
    ttMove =  rootNode ? thisThread->rootMoves[thisThread->pvIdx].pv[0]
            : ttHit    ? tte->move() : MOVE_NONE;
    ttPv = PvNode || (ttHit && tte->is_pv());

    // At non-PV nodes we check for an early TT cutoff
    if (  !PvNode
        && ttHit
        && tte->depth() >= depth
        && ttValue != VALUE_NONE // Possible in case of TT access race
        && (ttValue >= beta ? (tte->bound() & BOUND_LOWER)
                            : (tte->bound() & BOUND_UPPER)))
    {
        // If ttMove is quiet, update move sorting heuristics on TT hit
        if (ttMove)
        {
            if (ttValue >= beta)
            {
                if (!pos.capture_or_promotion(ttMove))
                    update_quiet_stats(pos, ss, ttMove, stat_bonus(depth));

                // Extra penalty for early quiet moves of the previous ply
                if ((ss-1)->moveCount <= 2 && !priorCapture)
                    update_continuation_histories(ss-1, pos.piece_on(prevSq), prevSq, -stat_bonus(depth + 1));
            }
            // Penalty for a quiet ttMove that fails low
            else if (!pos.capture_or_promotion(ttMove))
            {
                int penalty = -stat_bonus(depth);
                thisThread->mainHistory[us][from_to(ttMove)] << penalty;
                update_continuation_histories(ss, pos.moved_piece(ttMove), to_sq(ttMove), penalty);
            }
        }
        return ttValue;
    }

    // Step 5. Tablebases probe
    if (!rootNode && TB::Cardinality)
    {
        int piecesCount = pos.count<ALL_PIECES>();

        if (    piecesCount <= TB::Cardinality
            && (piecesCount <  TB::Cardinality || depth >= TB::ProbeDepth)
            &&  pos.rule50_count() == 0
            && !pos.can_castle(ANY_CASTLING))
        {
            TB::ProbeState err;
            TB::WDLScore wdl = Tablebases::probe_wdl(pos, &err);

            // Force check of time on the next occasion
            if (thisThread == Threads.main())
                static_cast<MainThread*>(thisThread)->callsCnt = 0;

            if (err != TB::ProbeState::FAIL)
            {
                thisThread->tbHits.fetch_add(1, std::memory_order_relaxed);

                int drawScore = TB::UseRule50 ? 1 : 0;

                value =  wdl < -drawScore ? -VALUE_MATE + MAX_PLY + ss->ply + 1
                       : wdl >  drawScore ?  VALUE_MATE - MAX_PLY - ss->ply - 1
                                          :  VALUE_DRAW + 2 * wdl * drawScore;

                Bound b =  wdl < -drawScore ? BOUND_UPPER
                         : wdl >  drawScore ? BOUND_LOWER : BOUND_EXACT;

                if (    b == BOUND_EXACT
                    || (b == BOUND_LOWER ? value >= beta : value <= alpha))
                {
                    tte->save(posKey, value_to_tt(value, ss->ply), ttPv, b,
                              std::min(MAX_PLY - 1, depth + 6),
                              MOVE_NONE, VALUE_NONE);

                    return value;
                }

                if (PvNode)
                {
                    if (b == BOUND_LOWER)
                        bestValue = value, alpha = std::max(alpha, bestValue);
                    else
                        maxValue = value;
                }
            }
        }
    }

    // Step 6. Static evaluation of the position
    if (inCheck)
    {
        ss->staticEval = eval = VALUE_NONE;
        improving = false;
        goto moves_loop;  // Skip early pruning when in check
    }
    else if (ttHit)
    {
        // Never assume anything about values stored in TT
        ss->staticEval = eval = tte->eval();
        if (eval == VALUE_NONE)
            ss->staticEval = eval = evaluate(pos);

        if (eval == VALUE_DRAW)
            eval = value_draw(thisThread);

        // Can ttValue be used as a better position evaluation?
        if (    ttValue != VALUE_NONE
            && (tte->bound() & (ttValue > eval ? BOUND_LOWER : BOUND_UPPER)))
            eval = ttValue;
    }
    else
    {
        if ((ss-1)->currentMove != MOVE_NULL)
        {
            int bonus = -(ss-1)->statScore / 512;

            ss->staticEval = eval = evaluate(pos) + bonus;
        }
        else
            ss->staticEval = eval = -(ss-1)->staticEval + 2 * Eval::Tempo;

        tte->save(posKey, VALUE_NONE, ttPv, BOUND_NONE, DEPTH_NONE, MOVE_NONE, eval);
    }

    // Step 7. Razoring (~2 Elo)
    if (   !rootNode // The required rootNode PV handling is not available in qsearch
        &&  depth < 2
        &&  eval <= alpha - RazorMargin)
        return qsearch<NT>(pos, ss, alpha, beta);

    improving =   ss->staticEval >= (ss-2)->staticEval
               || (ss-2)->staticEval == VALUE_NONE;

    // Step 8. Futility pruning: child node (~30 Elo)
    if (   !PvNode
        &&  depth < 7
        &&  eval - futility_margin(depth, improving) >= beta
        &&  eval < VALUE_KNOWN_WIN) // Do not return unproven wins
        return eval;

    // Step 9. Null move search with verification search (~40 Elo)
    if (   !PvNode
        && (ss-1)->currentMove != MOVE_NULL
        && (ss-1)->statScore < 22661
        &&  eval >= beta
        &&  eval >= ss->staticEval
        &&  ss->staticEval >= beta - 33 * depth + 299 - improving * 30
        && !excludedMove
        &&  pos.non_pawn_material(us)
        && (ss->ply >= thisThread->nmpMinPly || us != thisThread->nmpColor))
    {
        assert(eval - beta >= 0);

        // Null move dynamic reduction based on depth and value
        Depth R = (835 + 70 * depth) / 256 + std::min(int(eval - beta) / 185, 3);

        ss->currentMove = MOVE_NULL;
        ss->continuationHistory = &thisThread->continuationHistory[0][0][NO_PIECE][0];

        pos.do_null_move(st);

        Value nullValue = -search<NonPV>(pos, ss+1, -beta, -beta+1, depth-R, !cutNode);

        pos.undo_null_move();

        if (nullValue >= beta)
        {
            // Do not return unproven mate scores
            if (nullValue >= VALUE_MATE_IN_MAX_PLY)
                nullValue = beta;

            if (thisThread->nmpMinPly || (abs(beta) < VALUE_KNOWN_WIN && depth < 13))
                return nullValue;

            assert(!thisThread->nmpMinPly); // Recursive verification is not allowed

            // Do verification search at high depths, with null move pruning disabled
            // for us, until ply exceeds nmpMinPly.
            thisThread->nmpMinPly = ss->ply + 3 * (depth-R) / 4;
            thisThread->nmpColor = us;

            Value v = search<NonPV>(pos, ss, beta-1, beta, depth-R, false);

            thisThread->nmpMinPly = 0;

            if (v >= beta)
                return nullValue;
        }
    }

    // Step 10. ProbCut (~10 Elo)
    // If we have a good enough capture and a reduced search returns a value
    // much above beta, we can (almost) safely prune the previous move.
    if (   !PvNode
        &&  depth >= 5
        &&  abs(beta) < VALUE_MATE_IN_MAX_PLY)
    {
        Value raisedBeta = std::min(beta + 191 - 46 * improving, VALUE_INFINITE);
        MovePicker mp(pos, ttMove, raisedBeta - ss->staticEval, &thisThread->captureHistory);
        int probCutCount = 0;

        while (  (move = mp.next_move()) != MOVE_NONE
               && probCutCount < 2 + 2 * cutNode)
            if (move != excludedMove && pos.legal(move))
            {
                assert(pos.capture_or_promotion(move));
                assert(depth >= 5);

                captureOrPromotion = true;
                probCutCount++;

                ss->currentMove = move;
                ss->continuationHistory = &thisThread->continuationHistory[inCheck]
                                                                          [captureOrPromotion]
                                                                          [pos.moved_piece(move)]
                                                                          [to_sq(move)];

                pos.do_move(move, st);

                // Perform a preliminary qsearch to verify that the move holds
                value = -qsearch<NonPV>(pos, ss+1, -raisedBeta, -raisedBeta+1);

                // If the qsearch held, perform the regular search
                if (value >= raisedBeta)
                    value = -search<NonPV>(pos, ss+1, -raisedBeta, -raisedBeta+1, depth - 4, !cutNode);

                pos.undo_move(move);

                if (value >= raisedBeta)
                    return value;
            }
    }

    // Step 11. Internal iterative deepening (~2 Elo)
    if (depth >= 7 && !ttMove)
    {
        search<NT>(pos, ss, alpha, beta, depth - 7, cutNode);

        tte = TT.probe(posKey, ttHit);
        ttValue = ttHit ? value_from_tt(tte->value(), ss->ply) : VALUE_NONE;
        ttMove = ttHit ? tte->move() : MOVE_NONE;
    }

moves_loop: // When in check, search starts from here

    const PieceToHistory* contHist[] = { (ss-1)->continuationHistory, (ss-2)->continuationHistory,
                                          nullptr                   , (ss-4)->continuationHistory,
                                          nullptr                   , (ss-6)->continuationHistory };

    Move countermove = thisThread->counterMoves[pos.piece_on(prevSq)][prevSq];

    MovePicker mp(pos, ttMove, depth, &thisThread->mainHistory,
                                      &thisThread->captureHistory,
                                      contHist,
                                      countermove,
                                      ss->killers);

    value = bestValue;
    singularLMR = moveCountPruning = false;
    ttCapture = ttMove && pos.capture_or_promotion(ttMove);

    // Mark this node as being searched
    ThreadHolding th(thisThread, posKey, ss->ply);

    // Step 12. Loop through all pseudo-legal moves until no moves remain
    // or a beta cutoff occurs.
    while ((move = mp.next_move(moveCountPruning)) != MOVE_NONE)
    {
      assert(is_ok(move));

      if (move == excludedMove)
          continue;

      // At root obey the "searchmoves" option and skip moves not listed in Root
      // Move List. As a consequence any illegal move is also skipped. In MultiPV
      // mode we also skip PV moves which have been already searched and those
      // of lower "TB rank" if we are in a TB root position.
      if (rootNode && !std::count(thisThread->rootMoves.begin() + thisThread->pvIdx,
                                  thisThread->rootMoves.begin() + thisThread->pvLast, move))
          continue;

      ss->moveCount = ++moveCount;

      if (rootNode && thisThread == Threads.main() && Time.elapsed() > 3000)
<<<<<<< HEAD
          sync_cout << "info depth " << thisThread->rootDepth / ONE_PLY
=======
          sync_cout << "info depth " << depth
>>>>>>> 9f312c80
                    << " currmove " << UCI::move(move, pos.is_chess960())
                    << " currmovenumber " << moveCount + thisThread->pvIdx << sync_endl;
      if (PvNode)
          (ss+1)->pv = nullptr;

      extension = 0;
      captureOrPromotion = pos.capture_or_promotion(move);
      movedPiece = pos.moved_piece(move);
      givesCheck = pos.gives_check(move);

      // Step 13. Extensions (~70 Elo)

      // Singular extension search (~60 Elo). If all moves but one fail low on a
      // search of (alpha-s, beta-s), and just one fails high on (alpha, beta),
      // then that move is singular and should be extended. To verify this we do
      // a reduced search on all the other moves but the ttMove and if the
      // result is lower than ttValue minus a margin then we will extend the ttMove.
      if (    depth >= 6
          &&  move == ttMove
          && !rootNode
          && !excludedMove // Avoid recursive singular search
       /* &&  ttValue != VALUE_NONE Already implicit in the next condition */
          &&  abs(ttValue) < VALUE_KNOWN_WIN
          && (tte->bound() & BOUND_LOWER)
          &&  tte->depth() >= depth - 3
          &&  pos.legal(move))
      {
          Value singularBeta = ttValue - 2 * depth;
          Depth halfDepth = depth / 2;
          ss->excludedMove = move;
          value = search<NonPV>(pos, ss, singularBeta - 1, singularBeta, halfDepth, cutNode);
          ss->excludedMove = MOVE_NONE;

          if (value < singularBeta)
          {
              extension = 1;
              singularLMR = true;
          }

          // Multi-cut pruning
          // Our ttMove is assumed to fail high, and now we failed high also on a reduced
          // search without the ttMove. So we assume this expected Cut-node is not singular,
          // that multiple moves fail high, and we can prune the whole subtree by returning
          // a soft bound.
          else if (   eval >= beta
                   && singularBeta >= beta)
              return singularBeta;
      }

      // Check extension (~2 Elo)
      else if (    givesCheck
               && (pos.is_discovery_check_on_king(~us, move) || pos.see_ge(move)))
          extension = 1;

      // Passed pawn extension
      else if (   move == ss->killers[0]
               && pos.advanced_pawn_push(move)
               && pos.pawn_passed(us, to_sq(move)))
          extension = 1;

      // Castling extension
      if (type_of(move) == CASTLING)
          extension = 1;

      // Calculate new depth for this move
      newDepth = depth - 1 + extension;

      // Step 14. Pruning at shallow depth (~170 Elo)
      if (  !rootNode
          && pos.non_pawn_material(us)
          && bestValue > VALUE_MATED_IN_MAX_PLY)
      {
          // Skip quiet moves if movecount exceeds our FutilityMoveCount threshold
          moveCountPruning = moveCount >= futility_move_count(improving, depth);

          if (   !captureOrPromotion
              && !givesCheck
              && (!pos.advanced_pawn_push(move) || pos.non_pawn_material(~us) > BishopValueMg))
          {
              // Move count based pruning
              if (moveCountPruning)
                  continue;

              // Reduced depth of the next LMR search
              int lmrDepth = std::max(newDepth - reduction(improving, depth, moveCount), 0);

              // Countermoves based pruning (~20 Elo)
              if (   lmrDepth < 4 + ((ss-1)->statScore > 0 || (ss-1)->moveCount == 1)
                  && (*contHist[0])[movedPiece][to_sq(move)] < CounterMovePruneThreshold
                  && (*contHist[1])[movedPiece][to_sq(move)] < CounterMovePruneThreshold)
                  continue;

              // Futility pruning: parent node (~2 Elo)
              if (   lmrDepth < 6
                  && !inCheck
                  && ss->staticEval + 250 + 211 * lmrDepth <= alpha)
                  continue;

              // Prune moves with negative SEE (~10 Elo)
              if (!pos.see_ge(move, Value(-(31 - std::min(lmrDepth, 18)) * lmrDepth * lmrDepth)))
                  continue;
          }
          else if (  !(givesCheck && extension)
                   && !pos.see_ge(move, Value(-199) * depth)) // (~20 Elo)
                  continue;
      }

      // Speculative prefetch as early as possible
      prefetch(TT.first_entry(pos.key_after(move)));

      // Check for legality just before making the move
      if (!rootNode && !pos.legal(move))
      {
          ss->moveCount = --moveCount;
          continue;
      }

      // Update the current move (this must be done after singular extension search)
      ss->currentMove = move;
      ss->continuationHistory = &thisThread->continuationHistory[inCheck]
                                                                [captureOrPromotion]
                                                                [movedPiece]
                                                                [to_sq(move)];

      // Step 15. Make the move
      pos.do_move(move, st, givesCheck);

      // Step 16. Reduced depth search (LMR). If the move fails high it will be
      // re-searched at full depth.
      if (    depth >= 3
          &&  moveCount > 1 + 2 * rootNode
          && (!rootNode || thisThread->best_move_count(move) == 0)
          && (  !captureOrPromotion
              || moveCountPruning
              || ss->staticEval + PieceValue[EG][pos.captured_piece()] <= alpha
              || cutNode))
      {
          Depth r = reduction(improving, depth, moveCount);

          // Reduction if other threads are searching this position.
          if (th.marked())
              r++;

          // Decrease reduction if position is or has been on the PV
          if (ttPv)
              r -= 2;

          // Decrease reduction if opponent's move count is high (~10 Elo)
          if ((ss-1)->moveCount > 15)
              r--;

          // Decrease reduction if ttMove has been singularly extended
          if (singularLMR)
              r -= 2;

          if (!captureOrPromotion)
          {
              // Increase reduction if ttMove is a capture (~0 Elo)
              if (ttCapture)
                  r++;

              // Increase reduction for cut nodes (~5 Elo)
              if (cutNode)
                  r += 2;

              // Decrease reduction for moves that escape a capture. Filter out
              // castling moves, because they are coded as "king captures rook" and
              // hence break make_move(). (~5 Elo)
              else if (    type_of(move) == NORMAL
                       && !pos.see_ge(reverse_move(move)))
                  r -= 2;

              ss->statScore =  thisThread->mainHistory[us][from_to(move)]
                             + (*contHist[0])[movedPiece][to_sq(move)]
                             + (*contHist[1])[movedPiece][to_sq(move)]
                             + (*contHist[3])[movedPiece][to_sq(move)]
                             - 4729;

              // Reset statScore to zero if negative and most stats shows >= 0
              if (    ss->statScore < 0
                  && (*contHist[0])[movedPiece][to_sq(move)] >= 0
                  && (*contHist[1])[movedPiece][to_sq(move)] >= 0
                  && thisThread->mainHistory[us][from_to(move)] >= 0)
                  ss->statScore = 0;

              // Decrease/increase reduction by comparing opponent's stat score (~10 Elo)
              if (ss->statScore >= -99 && (ss-1)->statScore < -116)
                  r--;

              else if ((ss-1)->statScore >= -117 && ss->statScore < -144)
                  r++;

              // Decrease/increase reduction for moves with a good/bad history (~30 Elo)
              r -= ss->statScore / 16384;
          }

          Depth d = clamp(newDepth - r, 1, newDepth);

          value = -search<NonPV>(pos, ss+1, -(alpha+1), -alpha, d, true);

          doFullDepthSearch = (value > alpha && d != newDepth), didLMR = true;
      }
      else
          doFullDepthSearch = !PvNode || moveCount > 1, didLMR = false;

      // Step 17. Full depth search when LMR is skipped or fails high
      if (doFullDepthSearch)
      {
          value = -search<NonPV>(pos, ss+1, -(alpha+1), -alpha, newDepth, !cutNode);

          if (didLMR && !captureOrPromotion)
          {
              int bonus = value > alpha ?  stat_bonus(newDepth)
                                        : -stat_bonus(newDepth);

              if (move == ss->killers[0])
                  bonus += bonus / 4;

              update_continuation_histories(ss, movedPiece, to_sq(move), bonus);
          }
      }

      // For PV nodes only, do a full PV search on the first move or after a fail
      // high (in the latter case search only if value < beta), otherwise let the
      // parent node fail low with value <= alpha and try another move.
      if (PvNode && (moveCount == 1 || (value > alpha && (rootNode || value < beta))))
      {
          (ss+1)->pv = pv;
          (ss+1)->pv[0] = MOVE_NONE;

          value = -search<PV>(pos, ss+1, -beta, -alpha, newDepth, false);
      }

      // Step 18. Undo move
      pos.undo_move(move);

      assert(value > -VALUE_INFINITE && value < VALUE_INFINITE);

      // Step 19. Check for a new best move
      // Finished searching the move. If a stop occurred, the return value of
      // the search cannot be trusted, and we return immediately without
      // updating best move, PV and TT.
      if (Threads.stop.load(std::memory_order_relaxed))
          return VALUE_ZERO;

      if (rootNode)
      {
          RootMove& rm = *std::find(thisThread->rootMoves.begin(),
                                    thisThread->rootMoves.end(), move);

          // PV move or new best move?
          if (moveCount == 1 || value > alpha)
          {
              rm.score = value;
              rm.selDepth = thisThread->selDepth;
              rm.pv.resize(1);

              assert((ss+1)->pv);

              for (Move* m = (ss+1)->pv; *m != MOVE_NONE; ++m)
                  rm.pv.push_back(*m);

              // We record how often the best move has been changed in each
              // iteration. This information is used for time management: When
              // the best move changes frequently, we allocate some more time.
              if (moveCount > 1)
                  ++thisThread->bestMoveChanges;
          }
          else
              // All other moves but the PV are set to the lowest value: this
              // is not a problem when sorting because the sort is stable and the
              // move position in the list is preserved - just the PV is pushed up.
              rm.score = -VALUE_INFINITE;
      }

      if (value > bestValue)
      {
          bestValue = value;

          if (value > alpha)
          {
              bestMove = move;

              if (PvNode && !rootNode) // Update pv even in fail-high case
                  update_pv(ss->pv, move, (ss+1)->pv);

              if (PvNode && value < beta) // Update alpha! Always alpha < beta
                  alpha = value;
              else
              {
                  assert(value >= beta); // Fail high
                  ss->statScore = 0;
                  break;
              }
          }
      }

      if (move != bestMove)
      {
          if (captureOrPromotion && captureCount < 32)
              capturesSearched[captureCount++] = move;

          else if (!captureOrPromotion && quietCount < 64)
              quietsSearched[quietCount++] = move;
      }
    }

    // The following condition would detect a stop only after move loop has been
    // completed. But in this case bestValue is valid because we have fully
    // searched our subtree, and we can anyhow save the result in TT.
    /*
       if (Threads.stop)
        return VALUE_DRAW;
    */

    // Step 20. Check for mate and stalemate
    // All legal moves have been searched and if there are no legal moves, it
    // must be a mate or a stalemate. If we are in a singular extension search then
    // return a fail low score.

    assert(moveCount || !inCheck || excludedMove || !MoveList<LEGAL>(pos).size());

    if (!moveCount)
        bestValue = excludedMove ? alpha
                   :     inCheck ? mated_in(ss->ply) : VALUE_DRAW;

    else if (bestMove)
        update_all_stats(pos, ss, bestMove, bestValue, beta, prevSq,
                         quietsSearched, quietCount, capturesSearched, captureCount, depth);

    // Bonus for prior countermove that caused the fail low
    else if (   (depth >= 3 || PvNode)
             && !priorCapture)
        update_continuation_histories(ss-1, pos.piece_on(prevSq), prevSq, stat_bonus(depth));

    if (PvNode)
        bestValue = std::min(bestValue, maxValue);

    if (!excludedMove)
        tte->save(posKey, value_to_tt(bestValue, ss->ply), ttPv,
                  bestValue >= beta ? BOUND_LOWER :
                  PvNode && bestMove ? BOUND_EXACT : BOUND_UPPER,
                  depth, bestMove, ss->staticEval);

    assert(bestValue > -VALUE_INFINITE && bestValue < VALUE_INFINITE);

    return bestValue;
  }


  // qsearch() is the quiescence search function, which is called by the main search
  // function with zero depth, or recursively with further decreasing depth per call.
  template <NodeType NT>
  Value qsearch(Position& pos, Stack* ss, Value alpha, Value beta, Depth depth) {

    constexpr bool PvNode = NT == PV;

    assert(alpha >= -VALUE_INFINITE && alpha < beta && beta <= VALUE_INFINITE);
    assert(PvNode || (alpha == beta - 1));
    assert(depth <= 0);

    Move pv[MAX_PLY+1];
    StateInfo st;
    TTEntry* tte;
    Key posKey;
    Move ttMove, move, bestMove;
    Depth ttDepth;
    Value bestValue, value, ttValue, futilityValue, futilityBase, oldAlpha;
    bool ttHit, pvHit, inCheck, givesCheck, captureOrPromotion, evasionPrunable;
    int moveCount;

    if (PvNode)
    {
        oldAlpha = alpha; // To flag BOUND_EXACT when eval above alpha and no available moves
        (ss+1)->pv = pv;
        ss->pv[0] = MOVE_NONE;
    }

    Thread* thisThread = pos.this_thread();
    (ss+1)->ply = ss->ply + 1;
    bestMove = MOVE_NONE;
    inCheck = pos.checkers();
    moveCount = 0;

    // Check for an immediate draw or maximum ply reached
    if (   pos.is_draw(ss->ply)
        || ss->ply >= MAX_PLY)
        return (ss->ply >= MAX_PLY && !inCheck) ? evaluate(pos) : VALUE_DRAW;

    assert(0 <= ss->ply && ss->ply < MAX_PLY);

    // Decide whether or not to include checks: this fixes also the type of
    // TT entry depth that we are going to use. Note that in qsearch we use
    // only two types of depth in TT: DEPTH_QS_CHECKS or DEPTH_QS_NO_CHECKS.
    ttDepth = inCheck || depth >= DEPTH_QS_CHECKS ? DEPTH_QS_CHECKS
                                                  : DEPTH_QS_NO_CHECKS;
    // Transposition table lookup
    posKey = pos.key();
    tte = TT.probe(posKey, ttHit);
    ttValue = ttHit ? value_from_tt(tte->value(), ss->ply) : VALUE_NONE;
    ttMove = ttHit ? tte->move() : MOVE_NONE;
    pvHit = ttHit && tte->is_pv();

    if (  !PvNode
        && ttHit
        && tte->depth() >= ttDepth
        && ttValue != VALUE_NONE // Only in case of TT access race
        && (ttValue >= beta ? (tte->bound() & BOUND_LOWER)
                            : (tte->bound() & BOUND_UPPER)))
        return ttValue;

    // Evaluate the position statically
    if (inCheck)
    {
        ss->staticEval = VALUE_NONE;
        bestValue = futilityBase = -VALUE_INFINITE;
    }
    else
    {
        if (ttHit)
        {
            // Never assume anything about values stored in TT
            if ((ss->staticEval = bestValue = tte->eval()) == VALUE_NONE)
                ss->staticEval = bestValue = evaluate(pos);

            // Can ttValue be used as a better position evaluation?
            if (    ttValue != VALUE_NONE
                && (tte->bound() & (ttValue > bestValue ? BOUND_LOWER : BOUND_UPPER)))
                bestValue = ttValue;
        }
        else
            ss->staticEval = bestValue =
            (ss-1)->currentMove != MOVE_NULL ? evaluate(pos)
                                             : -(ss-1)->staticEval + 2 * Eval::Tempo;

        // Stand pat. Return immediately if static value is at least beta
        if (bestValue >= beta)
        {
            if (!ttHit)
                tte->save(posKey, value_to_tt(bestValue, ss->ply), pvHit, BOUND_LOWER,
                          DEPTH_NONE, MOVE_NONE, ss->staticEval);

            return bestValue;
        }

        if (PvNode && bestValue > alpha)
            alpha = bestValue;

        futilityBase = bestValue + 153;
    }

    const PieceToHistory* contHist[] = { (ss-1)->continuationHistory, (ss-2)->continuationHistory,
                                          nullptr                   , (ss-4)->continuationHistory,
                                          nullptr                   , (ss-6)->continuationHistory };

    // Initialize a MovePicker object for the current position, and prepare
    // to search the moves. Because the depth is <= 0 here, only captures,
    // queen promotions and checks (only if depth >= DEPTH_QS_CHECKS) will
    // be generated.
    MovePicker mp(pos, ttMove, depth, &thisThread->mainHistory,
                                      &thisThread->captureHistory,
                                      contHist,
                                      to_sq((ss-1)->currentMove));

    // Loop through the moves until no moves remain or a beta cutoff occurs
    while ((move = mp.next_move()) != MOVE_NONE)
    {
      assert(is_ok(move));

      givesCheck = pos.gives_check(move);
      captureOrPromotion = pos.capture_or_promotion(move);

      moveCount++;

      // Futility pruning
      if (   !inCheck
          && !givesCheck
          &&  futilityBase > -VALUE_KNOWN_WIN
          && !pos.advanced_pawn_push(move))
      {
          assert(type_of(move) != ENPASSANT); // Due to !pos.advanced_pawn_push

          futilityValue = futilityBase + PieceValue[EG][pos.piece_on(to_sq(move))];

          if (futilityValue <= alpha)
          {
              bestValue = std::max(bestValue, futilityValue);
              continue;
          }

          if (futilityBase <= alpha && !pos.see_ge(move, VALUE_ZERO + 1))
          {
              bestValue = std::max(bestValue, futilityBase);
              continue;
          }
      }

      // Detect non-capture evasions that are candidates to be pruned
      evasionPrunable =    inCheck
                       &&  (depth != 0 || moveCount > 2)
                       &&  bestValue > VALUE_MATED_IN_MAX_PLY
                       && !pos.capture(move);

      // Don't search moves with negative SEE values
      if (  (!inCheck || evasionPrunable)
          && !(givesCheck && pos.is_discovery_check_on_king(~pos.side_to_move(), move))
          && !pos.see_ge(move))
          continue;

      // Speculative prefetch as early as possible
      prefetch(TT.first_entry(pos.key_after(move)));

      // Check for legality just before making the move
      if (!pos.legal(move))
      {
          moveCount--;
          continue;
      }

      ss->currentMove = move;
      ss->continuationHistory = &thisThread->continuationHistory[inCheck]
                                                                [captureOrPromotion]
                                                                [pos.moved_piece(move)]
                                                                [to_sq(move)];

      // Make and search the move
      pos.do_move(move, st, givesCheck);
      value = -qsearch<NT>(pos, ss+1, -beta, -alpha, depth - 1);
      pos.undo_move(move);

      assert(value > -VALUE_INFINITE && value < VALUE_INFINITE);

      // Check for a new best move
      if (value > bestValue)
      {
          bestValue = value;

          if (value > alpha)
          {
              bestMove = move;

              if (PvNode) // Update pv even in fail-high case
                  update_pv(ss->pv, move, (ss+1)->pv);

              if (PvNode && value < beta) // Update alpha here!
                  alpha = value;
              else
                  break; // Fail high
          }
       }
    }

    // All legal moves have been searched. A special case: If we're in check
    // and no legal moves were found, it is checkmate.
    if (inCheck && bestValue == -VALUE_INFINITE)
        return mated_in(ss->ply); // Plies to mate from the root

    tte->save(posKey, value_to_tt(bestValue, ss->ply), pvHit,
              bestValue >= beta ? BOUND_LOWER :
              PvNode && bestValue > oldAlpha  ? BOUND_EXACT : BOUND_UPPER,
              ttDepth, bestMove, ss->staticEval);

    assert(bestValue > -VALUE_INFINITE && bestValue < VALUE_INFINITE);

    return bestValue;
  }


  // value_to_tt() adjusts a mate score from "plies to mate from the root" to
  // "plies to mate from the current position". Non-mate scores are unchanged.
  // The function is called before storing a value in the transposition table.

  Value value_to_tt(Value v, int ply) {

    assert(v != VALUE_NONE);

    return  v >= VALUE_MATE_IN_MAX_PLY  ? v + ply
          : v <= VALUE_MATED_IN_MAX_PLY ? v - ply : v;
  }


  // value_from_tt() is the inverse of value_to_tt(): It adjusts a mate score
  // from the transposition table (which refers to the plies to mate/be mated
  // from current position) to "plies to mate/be mated from the root".

  Value value_from_tt(Value v, int ply) {

    return  v == VALUE_NONE             ? VALUE_NONE
          : v >= VALUE_MATE_IN_MAX_PLY  ? v - ply
          : v <= VALUE_MATED_IN_MAX_PLY ? v + ply : v;
  }


  // update_pv() adds current move and appends child pv[]

  void update_pv(Move* pv, Move move, Move* childPv) {

    for (*pv++ = move; childPv && *childPv != MOVE_NONE; )
        *pv++ = *childPv++;
    *pv = MOVE_NONE;
  }


  // update_all_stats() updates stats at the end of search() when a bestMove is found

  void update_all_stats(const Position& pos, Stack* ss, Move bestMove, Value bestValue, Value beta, Square prevSq,
                        Move* quietsSearched, int quietCount, Move* capturesSearched, int captureCount, Depth depth) {

    int bonus1, bonus2;
    Color us = pos.side_to_move();
    Thread* thisThread = pos.this_thread();
    CapturePieceToHistory& captureHistory = thisThread->captureHistory;
    Piece moved_piece = pos.moved_piece(bestMove);
    PieceType captured = type_of(pos.piece_on(to_sq(bestMove)));

    bonus1 = stat_bonus(depth + 1);
    bonus2 = bestValue > beta + PawnValueMg ? bonus1               // larger bonus
                                            : stat_bonus(depth);   // smaller bonus

    if (!pos.capture_or_promotion(bestMove))
    {
        update_quiet_stats(pos, ss, bestMove, bonus2);

        // Decrease all the non-best quiet moves
        for (int i = 0; i < quietCount; ++i)
        {
            thisThread->mainHistory[us][from_to(quietsSearched[i])] << -bonus2;
            update_continuation_histories(ss, pos.moved_piece(quietsSearched[i]), to_sq(quietsSearched[i]), -bonus2);
        }
    }
    else
        captureHistory[moved_piece][to_sq(bestMove)][captured] << bonus1;

    // Extra penalty for a quiet TT or main killer move in previous ply when it gets refuted
    if (   ((ss-1)->moveCount == 1 || ((ss-1)->currentMove == (ss-1)->killers[0]))
        && !pos.captured_piece())
            update_continuation_histories(ss-1, pos.piece_on(prevSq), prevSq, -bonus1);

    // Decrease all the non-best capture moves
    for (int i = 0; i < captureCount; ++i)
    {
        moved_piece = pos.moved_piece(capturesSearched[i]);
        captured = type_of(pos.piece_on(to_sq(capturesSearched[i])));
        captureHistory[moved_piece][to_sq(capturesSearched[i])][captured] << -bonus1;
    }
  }


  // update_continuation_histories() updates histories of the move pairs formed
  // by moves at ply -1, -2, and -4 with current move.

  void update_continuation_histories(Stack* ss, Piece pc, Square to, int bonus) {

    for (int i : {1, 2, 4, 6})
        if (is_ok((ss-i)->currentMove))
            (*(ss-i)->continuationHistory)[pc][to] << bonus;
  }


  // update_quiet_stats() updates move sorting heuristics

  void update_quiet_stats(const Position& pos, Stack* ss, Move move, int bonus) {

    if (ss->killers[0] != move)
    {
        ss->killers[1] = ss->killers[0];
        ss->killers[0] = move;
    }

    Color us = pos.side_to_move();
    Thread* thisThread = pos.this_thread();
    thisThread->mainHistory[us][from_to(move)] << bonus;
    update_continuation_histories(ss, pos.moved_piece(move), to_sq(move), bonus);

    if (type_of(pos.moved_piece(move)) != PAWN)
        thisThread->mainHistory[us][from_to(reverse_move(move))] << -bonus;

    if (is_ok((ss-1)->currentMove))
    {
        Square prevSq = to_sq((ss-1)->currentMove);
        thisThread->counterMoves[pos.piece_on(prevSq)][prevSq] = move;
    }
  }

  // When playing with strength handicap, choose best move among a set of RootMoves
  // using a statistical rule dependent on 'level'. Idea by Heinz van Saanen.

  Move Skill::pick_best(size_t multiPV) {

    const RootMoves& rootMoves = Threads.main()->rootMoves;
    static PRNG rng(now()); // PRNG sequence should be non-deterministic

    // RootMoves are already sorted by score in descending order
    Value topScore = rootMoves[0].score;
    int delta = std::min(topScore - rootMoves[multiPV - 1].score, PawnValueMg);
    int weakness = 120 - 2 * level;
    int maxScore = -VALUE_INFINITE;

    // Choose best move. For each move score we add two terms, both dependent on
    // weakness. One is deterministic and bigger for weaker levels, and one is
    // random. Then we choose the move with the resulting highest score.
    for (size_t i = 0; i < multiPV; ++i)
    {
        // This is our magic formula
        int push = (  weakness * int(topScore - rootMoves[i].score)
                    + delta * (rng.rand<unsigned>() % weakness)) / 128;

        if (rootMoves[i].score + push >= maxScore)
        {
            maxScore = rootMoves[i].score + push;
            best = rootMoves[i].pv[0];
        }
    }

    return best;
  }

} // namespace

/// MainThread::check_time() is used to print debug info and, more importantly,
/// to detect when we are out of available time and thus stop the search.

void MainThread::check_time() {

  if (--callsCnt > 0)
      return;

  // When using nodes, ensure checking rate is not lower than 0.1% of nodes
  callsCnt = Limits.nodes ? std::min(1024, int(Limits.nodes / 1024)) : 1024;

  static TimePoint lastInfoTime = now();

  TimePoint elapsed = Time.elapsed();
  TimePoint tick = Limits.startTime + elapsed;

  if (tick - lastInfoTime >= 1000)
  {
      lastInfoTime = tick;
      dbg_print();
  }

  // We should not stop pondering until told so by the GUI
  if (ponder)
      return;

  if (   (Limits.use_time_management() && (elapsed > Time.maximum() - 10 || stopOnPonderhit))
      || (Limits.movetime && elapsed >= Limits.movetime)
      || (Limits.nodes && Threads.nodes_searched() >= (uint64_t)Limits.nodes))
      Threads.stop = true;
}


/// UCI::pv() formats PV information according to the UCI protocol. UCI requires
/// that all (if any) unsearched PV lines are sent using a previous search score.

string UCI::pv(const Position& pos, Depth depth, Value alpha, Value beta) {

  std::stringstream ss;
  TimePoint elapsed = Time.elapsed() + 1;
  const RootMoves& rootMoves = pos.this_thread()->rootMoves;
  size_t pvIdx = pos.this_thread()->pvIdx;
  size_t multiPV = std::min((size_t)Options["MultiPV"], rootMoves.size());
  uint64_t nodesSearched = Threads.nodes_searched();
  uint64_t tbHits = Threads.tb_hits() + (TB::RootInTB ? rootMoves.size() : 0);

  for (size_t i = 0; i < multiPV; ++i)
  {
      bool updated = (i <= pvIdx && rootMoves[i].score != -VALUE_INFINITE);

      if (depth == 1 && !updated)
          continue;

      Depth d = updated ? depth : depth - 1;
      Value v = updated ? rootMoves[i].score : rootMoves[i].previousScore;

      bool tb = TB::RootInTB && abs(v) < VALUE_MATE - MAX_PLY;
      v = tb ? rootMoves[i].tbScore : v;

      if (ss.rdbuf()->in_avail()) // Not at first line
          ss << "\n";

      ss << "info"
         << " depth "    << d
         << " seldepth " << rootMoves[i].selDepth
         << " multipv "  << i + 1
         << " score "    << UCI::value(v);

      if (!tb && i == pvIdx)
          ss << (v >= beta ? " lowerbound" : v <= alpha ? " upperbound" : "");

      ss << " nodes "    << nodesSearched
         << " nps "      << nodesSearched * 1000 / elapsed;

      if (elapsed > 1000) // Earlier makes little sense
          ss << " hashfull " << TT.hashfull();

      ss << " tbhits "   << tbHits
         << " time "     << elapsed
         << " pv";

      for (Move m : rootMoves[i].pv)
          ss << " " << UCI::move(m, pos.is_chess960());
  }

  return ss.str();
}


/// RootMove::extract_ponder_from_tt() is called in case we have no ponder move
/// before exiting the search, for instance, in case we stop the search during a
/// fail high at root. We try hard to have a ponder move to return to the GUI,
/// otherwise in case of 'ponder on' we have nothing to think on.

bool RootMove::extract_ponder_from_tt(Position& pos) {

    StateInfo st;
    bool ttHit;

    assert(pv.size() == 1);

    if (pv[0] == MOVE_NONE)
        return false;

    pos.do_move(pv[0], st);
    TTEntry* tte = TT.probe(pos.key(), ttHit);

    if (ttHit)
    {
        Move m = tte->move(); // Local copy to be SMP safe
        if (MoveList<LEGAL>(pos).contains(m))
            pv.push_back(m);
    }

    pos.undo_move(pv[0]);
    return pv.size() > 1;
}

void Tablebases::rank_root_moves(Position& pos, Search::RootMoves& rootMoves) {

    RootInTB = false;
    UseRule50 = bool(Options["Syzygy50MoveRule"]);
    ProbeDepth = int(Options["SyzygyProbeDepth"]);
    Cardinality = int(Options["SyzygyProbeLimit"]);
    bool dtz_available = true;

    // Tables with fewer pieces than SyzygyProbeLimit are searched with
    // ProbeDepth == DEPTH_ZERO
    if (Cardinality > MaxCardinality)
    {
        Cardinality = MaxCardinality;
        ProbeDepth = 0;
    }

    if (Cardinality >= popcount(pos.pieces()) && !pos.can_castle(ANY_CASTLING))
    {
        // Rank moves using DTZ tables
        RootInTB = root_probe(pos, rootMoves);

        if (!RootInTB)
        {
            // DTZ tables are missing; try to rank moves using WDL tables
            dtz_available = false;
            RootInTB = root_probe_wdl(pos, rootMoves);
        }
    }

    if (RootInTB)
    {
        // Sort moves according to TB rank
        std::sort(rootMoves.begin(), rootMoves.end(),
                  [](const RootMove &a, const RootMove &b) { return a.tbRank > b.tbRank; } );

        // Probe during search only if DTZ is not available and we are winning
        if (dtz_available || rootMoves[0].tbScore <= VALUE_DRAW)
            Cardinality = 0;
    }
    else
    {
        // Clean up if root_probe() and root_probe_wdl() have failed
        for (auto& m : rootMoves)
            m.tbRank = 0;
    }
}<|MERGE_RESOLUTION|>--- conflicted
+++ resolved
@@ -328,12 +328,8 @@
   Move  pv[MAX_PLY+1];
   Value bestValue, alpha, beta, delta;
   Move  lastBestMove = MOVE_NONE;
-<<<<<<< HEAD
-  Depth lastBestMoveDepth = DEPTH_ZERO;
+  Depth lastBestMoveDepth = 0;
   Depth adjustedDepth, pvDepth;
-=======
-  Depth lastBestMoveDepth = 0;
->>>>>>> 9f312c80
   MainThread* mainThread = (this == Threads.main() ? Threads.main() : nullptr);
   double timeReduction = 1, totBestMoveChanges = 0;
   Color us = rootPos.side_to_move();
@@ -421,12 +417,8 @@
           if (rootDepth >= 4)
           {
               Value previousScore = rootMoves[pvIdx].previousScore;
-<<<<<<< HEAD
-
-              delta = Value(20);
-=======
+
               delta = Value(21 + abs(previousScore) / 128);
->>>>>>> 9f312c80
               alpha = std::max(previousScore - delta,-VALUE_INFINITE);
               beta  = std::min(previousScore + delta, VALUE_INFINITE);
 
@@ -439,8 +431,8 @@
               // Reduce the search depth for this PV line based on
               // root move's previous score and number of PV line.
               int diffScore = (bestScore - previousScore) / (PawnValueEg / 2);
-              pvDepth = std::max(rootDepth - ((3 * diffScore + 2 * msb(pvIdx + 1)) / 2) * ONE_PLY,
-                                               std::max(rootDepth / 2, 5 * ONE_PLY));
+              pvDepth = std::max(rootDepth - (3 * diffScore + 2 * msb(pvIdx + 1)) / 2,
+                                 std::max(rootDepth / 2, 5));
 
 //              std::cout << "Reduction based on score  : " << 3 * diffScore << std::endl;
 //              std::cout << "Reduction based on PV line: " << 2 * msb(pvIdx + 1) << std::endl;
@@ -453,11 +445,7 @@
           int failedHighCnt = 0;
           while (true)
           {
-<<<<<<< HEAD
-              adjustedDepth = std::max(pvDepth - failedHighCnt * ONE_PLY, ONE_PLY);
-=======
-              Depth adjustedDepth = std::max(1, rootDepth - failedHighCnt);
->>>>>>> 9f312c80
+              adjustedDepth = std::max(pvDepth - failedHighCnt, 1);
               bestValue = ::search<PV>(rootPos, ss, alpha, beta, adjustedDepth, false);
 
               // Bring the best move to the front. It is critical that sorting
@@ -971,11 +959,7 @@
       ss->moveCount = ++moveCount;
 
       if (rootNode && thisThread == Threads.main() && Time.elapsed() > 3000)
-<<<<<<< HEAD
-          sync_cout << "info depth " << thisThread->rootDepth / ONE_PLY
-=======
-          sync_cout << "info depth " << depth
->>>>>>> 9f312c80
+          sync_cout << "info depth " << thisThread->rootDepth
                     << " currmove " << UCI::move(move, pos.is_chess960())
                     << " currmovenumber " << moveCount + thisThread->pvIdx << sync_endl;
       if (PvNode)
