/*
  Stockfish, a UCI chess playing engine derived from Glaurung 2.1
  Copyright (C) 2004-2008 Tord Romstad (Glaurung author)
  Copyright (C) 2008-2013 Marco Costalba, Joona Kiiski, Tord Romstad

  Stockfish is free software: you can redistribute it and/or modify
  it under the terms of the GNU General Public License as published by
  the Free Software Foundation, either version 3 of the License, or
  (at your option) any later version.

  Stockfish is distributed in the hope that it will be useful,
  but WITHOUT ANY WARRANTY; without even the implied warranty of
  MERCHANTABILITY or FITNESS FOR A PARTICULAR PURPOSE.  See the
  GNU General Public License for more details.

  You should have received a copy of the GNU General Public License
  along with this program.  If not, see <http://www.gnu.org/licenses/>.
*/

#include <cstring>
#include <iostream>

#include "bitboard.h"
#include "tt.h"

TranspositionTable TT; // Our global transposition table


/// TranspositionTable::set_size() sets the size of the transposition table,
/// measured in megabytes. Transposition table consists of a power of 2 number
/// of clusters and each cluster consists of ClusterSize number of TTEntry.

void TranspositionTable::set_size(size_t mbSize) {

  assert(msb((mbSize << 20) / sizeof(TTEntry)) < 32);

  uint32_t size = ClusterSize << msb((mbSize << 20) / sizeof(TTEntry[ClusterSize]));

  if (hashMask == size - ClusterSize)
      return;

  hashMask = size - ClusterSize;
  free(mem);
  mem = calloc(size * sizeof(TTEntry) + CACHE_LINE_SIZE - 1, 1);

  if (!mem)
  {
      std::cerr << "Failed to allocate " << mbSize
                << "MB for transposition table." << std::endl;
      exit(EXIT_FAILURE);
  }

  table = (TTEntry*)((uintptr_t(mem) + CACHE_LINE_SIZE - 1) & ~(CACHE_LINE_SIZE - 1));
}


/// TranspositionTable::clear() overwrites the entire transposition table
/// with zeroes. It is called whenever the table is resized, or when the
/// user asks the program to clear the table (from the UCI interface).

void TranspositionTable::clear() {

  memset(table, 0, (hashMask + ClusterSize) * sizeof(TTEntry));
}


/// TranspositionTable::probe() looks up the current position in the
/// transposition table. Returns a pointer to the TTEntry or NULL if
/// position is not found.

const TTEntry* TranspositionTable::probe(const Key key) const {

  const TTEntry* tte = first_entry(key);
  uint32_t key32 = key >> 32;

  for (unsigned i = 0; i < ClusterSize; i++, tte++)
      if (tte->key() == key32)
          return tte;

  return NULL;
}


/// TranspositionTable::store() writes a new entry containing position key and
/// valuable information of current position. The lowest order bits of position
/// key are used to decide on which cluster the position will be placed.
/// When a new entry is written and there are no empty entries available in cluster,
/// it replaces the least valuable of entries. A TTEntry t1 is considered to be
/// more valuable than a TTEntry t2 if t1 is from the current search and t2 is from
/// a previous search, or if the depth of t1 is bigger than the depth of t2.

void TranspositionTable::store(const Key key, Value v, Bound t, Depth d, Move m, Value statV, Value kingD) {

  int c1, c2, c3;
  TTEntry *tte, *replace;
  uint32_t key32 = key >> 32; // Use the high 32 bits as key inside the cluster

  tte = replace = first_entry(key);

  for (unsigned i = 0; i < ClusterSize; i++, tte++)
  {
      if (!tte->key() || tte->key() == key32) // Empty or overwrite old
      {
          if (!m)
              m = tte->move(); // Preserve any existing ttMove

          replace = tte;
          break;
      }

      // Implement replace strategy
      c1 = (replace->generation() == generation ?  2 : 0);
      c2 = (tte->generation() == generation || tte->bound() == BOUND_EXACT ? -2 : 0);
      c3 = (tte->depth() < replace->depth() ?  1 : 0);

      if (c1 + c2 + c3 > 0)
          replace = tte;
  }
<<<<<<< HEAD
  replace->save(key32, v, t, d, m, generation, statV, kingD);
}


/// TranspositionTable::probe() looks up the current position in the
/// transposition table. Returns a pointer to the TTEntry or nullptr if
/// position is not found.

TTEntry* TranspositionTable::probe(const Key key) const {

  TTEntry* tte = first_entry(key);
  uint32_t key32 = key >> 32;

  for (unsigned i = 0; i < ClusterSize; i++, tte++)
      if (tte->key() == key32)
          return tte;

  return nullptr;
=======

  replace->save(key32, v, t, d, m, generation, statV, kingD);
>>>>>>> a55fb76d
}<|MERGE_RESOLUTION|>--- conflicted
+++ resolved
@@ -77,7 +77,7 @@
       if (tte->key() == key32)
           return tte;
 
-  return NULL;
+  return nullptr;
 }
 
 
@@ -116,27 +116,6 @@
       if (c1 + c2 + c3 > 0)
           replace = tte;
   }
-<<<<<<< HEAD
-  replace->save(key32, v, t, d, m, generation, statV, kingD);
-}
-
-
-/// TranspositionTable::probe() looks up the current position in the
-/// transposition table. Returns a pointer to the TTEntry or nullptr if
-/// position is not found.
-
-TTEntry* TranspositionTable::probe(const Key key) const {
-
-  TTEntry* tte = first_entry(key);
-  uint32_t key32 = key >> 32;
-
-  for (unsigned i = 0; i < ClusterSize; i++, tte++)
-      if (tte->key() == key32)
-          return tte;
-
-  return nullptr;
-=======
 
   replace->save(key32, v, t, d, m, generation, statV, kingD);
->>>>>>> a55fb76d
 }