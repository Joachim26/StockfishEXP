--- conflicted
+++ resolved
@@ -117,14 +117,6 @@
     }
 
     // Queen vs. 3 minors slightly favours the minors
-<<<<<<< HEAD
-    if (   pieceCount[Us][QUEEN] == 1 && pieceCount[Them][QUEEN] == 0)
-    {
-        int n = pieceCount[Them][KNIGHT] - pieceCount[Us][KNIGHT],
-            b = pieceCount[Them][BISHOP] - pieceCount[Us][BISHOP];
-
-        if ((n == 2 && b == 1) || (n == 1 && b == 2)) value -= 66 * 16;
-=======
     if (pieceCount[Us][QUEEN] == 1 && pieceCount[Them][QUEEN] == 0)
     {
         int n = pieceCount[Them][KNIGHT] - pieceCount[Us][KNIGHT];
@@ -132,7 +124,6 @@
 
         if ((n == 2 && b == 1) || (n == 1 && b == 2))
             value -= 66 * 16;
->>>>>>> ccf59b02
     }
 
     return value;
