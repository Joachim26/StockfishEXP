--- conflicted
+++ resolved
@@ -60,13 +60,8 @@
 
   // QueenMinorsImbalance[opp_minor_count] is applied when only one side has a queen.
   // It contains a bonus/malus for the side with the queen.
-<<<<<<< HEAD
-  const int QueenMinorsImbalance[16] = { 
-    16, -4, -8, -13, -3, 0, 0, 0, 0, 0, 0, 0, 0, 0, 0, 0
-=======
-  const int QueenMinorsImbalance[13] = {
-    31, -8, -15, -25, -5
->>>>>>> 01d97521
+  const int QueenMinorsImbalance[13] = { 
+    16, -4, -8, -13, -3
   };
 
   // Endgame evaluation and scaling functions are accessed directly and not through
