--- conflicted
+++ resolved
@@ -249,17 +249,11 @@
   const Value LazyThreshold  = Value(1500);
   const Value SpaceThreshold = Value(12222);
 
-<<<<<<< HEAD
   // apply_weight() scales score 'v' by weight 'w'
   Score apply_weight(Score v, const Weight& w) {
     return make_score(mg_value(v) * w.mg / 100, eg_value(v) * w.eg / 100);
   }
 
-
-  // eval_init() initializes king and attack bitboards for a given color
-  // adding pawn attacks. To be done at the beginning of the evaluation.
-=======
->>>>>>> 77342126
 
   // initialize() computes king and pawn attacks, and the king ring bitboard
   // for a given color. This is done at the beginning of the evaluation.
@@ -365,11 +359,7 @@
 
             // Penalty for pawns on the same color square as the bishop
             if (Pt == BISHOP)
-<<<<<<< HEAD
-                score -= BadBishop[ei.pe->pawns_on_same_color_squares(Us, s)];
-=======
-                score -= BishopPawns * pe->pawns_on_same_color_squares(Us, s);
->>>>>>> 77342126
+                score -= BadBishop[pe->pawns_on_same_color_squares(Us, s)];
 
             // An important Chess960 pattern: A cornered bishop blocked by a friendly
             // pawn diagonally in front of it is a very serious problem, especially
@@ -402,15 +392,10 @@
                 Square ksq = pos.square<KING>(Us);
 
                 if (   ((file_of(ksq) < FILE_E) == (file_of(s) < file_of(ksq)))
-<<<<<<< HEAD
-                    && !ei.pe->semiopen_side(Us, file_of(ksq), file_of(s) < file_of(ksq)))
+                    && !pe->semiopen_side(Us, file_of(ksq), file_of(s) < file_of(ksq)))
                     score -= (TrappedRook - make_score(mob * 22, 0)) * (1 + (  !pos.can_castle(Us)
                                                                              && rank_of(ksq) == rank_of(s)
                                                                              && relative_rank(Us, ksq) == RANK_1));
-=======
-                    && !pe->semiopen_side(Us, file_of(ksq), file_of(s) < file_of(ksq)))
-                    score -= (TrappedRook - make_score(mob * 22, 0)) * (1 + !pos.can_castle(Us));
->>>>>>> 77342126
             }
         }
 
@@ -548,13 +533,8 @@
     if (!(pos.pieces(PAWN) & KingFlank[kf]))
         score -= PawnlessFlank;
 
-<<<<<<< HEAD
-    if (DoTrace)
+    if (T)
         Trace::add(KING, Us, apply_weight(score, Weights[KingSafety]));
-=======
-    if (T)
-        Trace::add(KING, Us, score);
->>>>>>> 77342126
 
     return apply_weight(score, Weights[KingSafety]);
   }
@@ -648,13 +628,8 @@
 
     score += ThreatByPawnPush * popcount(b);
 
-<<<<<<< HEAD
-    if (DoTrace)
+    if (T)
         Trace::add(THREAT, Us, apply_weight(score, Weights[Threats]));
-=======
-    if (T)
-        Trace::add(THREAT, Us, score);
->>>>>>> 77342126
 
     return apply_weight(score, Weights[Threats]);
   }
@@ -741,13 +716,8 @@
         score += make_score(mbonus, ebonus) + PassedFile[file_of(s)];
     }
 
-<<<<<<< HEAD
-    if (DoTrace)
+    if (T)
         Trace::add(PASSED, Us, apply_weight(score, Weights[PassedPawns]));
-=======
-    if (T)
-        Trace::add(PASSED, Us, score);
->>>>>>> 77342126
 
     return apply_weight(score, Weights[PassedPawns]);
   }
@@ -871,11 +841,12 @@
     // Initialize score by reading the incrementally updated scores included in
     // the position object (material + piece square tables) and the material
     // imbalance. Score is computed internally from the white point of view.
-    Score score = pos.psq_score() + me->imbalance();
+    Score score =  apply_weight(pos.psq_score(), Weights[MaterialT])
+                 + apply_weight(me->imbalance(), Weights[Imbalance]);
 
     // Probe the pawn hash table
     pe = Pawns::probe(pos);
-    score += pe->pawns_score();
+    score += apply_weight(pe->pawns_score(), Weights[PawnStructure]);
 
     // Early exit if score is high
     Value v = (mg_value(score) + eg_value(score)) / 2;
@@ -887,96 +858,12 @@
     initialize<WHITE>();
     initialize<BLACK>();
 
-<<<<<<< HEAD
-template<bool DoTrace>
-Value Eval::evaluate(const Position& pos) {
-
-  assert(!pos.checkers());
-
-  Score mobility[COLOR_NB] = { SCORE_ZERO, SCORE_ZERO };
-  Value v;
-  EvalInfo ei;
-
-  // Probe the material hash table
-  ei.me = Material::probe(pos);
-
-  // If we have a specialized evaluation function for the current material
-  // configuration, call it and return.
-  if (ei.me->specialized_eval_exists())
-      return ei.me->evaluate(pos);
-
-  // Initialize score by reading the incrementally updated scores included in
-  // the position object (material + piece square tables) and the material
-  // imbalance. Score is computed internally from the white point of view.
-  Score score =  apply_weight(pos.psq_score(), Weights[MaterialT])
-               + apply_weight(ei.me->imbalance(), Weights[Imbalance]);
-
-  // Probe the pawn hash table
-  ei.pe = Pawns::probe(pos);
-  score += apply_weight(ei.pe->pawns_score(), Weights[PawnStructure]);
-
-  // Early exit if score is high
-  v = (mg_value(score) + eg_value(score)) / 2;
-  if (abs(v) > LazyThreshold)
-     return pos.side_to_move() == WHITE ? v : -v;
-
-  // Initialize attack and king safety bitboards
-  eval_init<WHITE>(pos, ei);
-  eval_init<BLACK>(pos, ei);
-
-  // Evaluate all pieces but king and pawns
-  score += evaluate_pieces<DoTrace>(pos, ei, mobility);
-  score += apply_weight(mobility[WHITE] - mobility[BLACK], Weights[Mobility]);
-
-  // Evaluate kings after all other pieces because we need full attack
-  // information when computing the king safety evaluation.
-  score +=  evaluate_king<WHITE, DoTrace>(pos, ei)
-          - evaluate_king<BLACK, DoTrace>(pos, ei);
-
-  // Evaluate tactical threats, we need full attack information including king
-  score +=  evaluate_threats<WHITE, DoTrace>(pos, ei)
-          - evaluate_threats<BLACK, DoTrace>(pos, ei);
-
-  // Evaluate passed pawns, we need full attack information including king
-  score +=  evaluate_passer_pawns<WHITE, DoTrace>(pos, ei)
-          - evaluate_passer_pawns<BLACK, DoTrace>(pos, ei);
-
-  // Evaluate space for both sides, only during opening
-  if (pos.non_pawn_material() >= SpaceThreshold)
-      score += apply_weight(  evaluate_space<WHITE>(pos, ei)
-                            - evaluate_space<BLACK>(pos, ei), Weights[Space]);
-
-  // Evaluate position potential for the winning side
-  score += evaluate_initiative(pos, ei.pe->pawn_asymmetry(), eg_value(score));
-
-  // Evaluate scale factor for the winning side
-  ScaleFactor sf = evaluate_scale_factor(pos, ei, eg_value(score));
-
-  // Interpolate between a middlegame and a (scaled by 'sf') endgame score
-  v =  mg_value(score) * int(ei.me->game_phase())
-     + eg_value(score) * int(PHASE_MIDGAME - ei.me->game_phase()) * sf / SCALE_FACTOR_NORMAL;
-
-  v /= int(PHASE_MIDGAME);
-
-  // In case of tracing add all remaining individual evaluation terms
-  if (DoTrace)
-  {
-      Trace::add(MATERIAL, apply_weight(pos.psq_score(), Weights[MaterialT]));
-      Trace::add(IMBALANCE, apply_weight(ei.me->imbalance(), Weights[Imbalance]));
-      Trace::add(PAWN, apply_weight(ei.pe->pawns_score(), Weights[PawnStructure]));
-      Trace::add(MOBILITY, apply_weight(mobility[WHITE], Weights[Mobility]),
-                           apply_weight(mobility[BLACK], Weights[Mobility]));
-      if (pos.non_pawn_material() >= SpaceThreshold)
-          Trace::add(SPACE, apply_weight(evaluate_space<WHITE>(pos, ei), Weights[Space])
-                          , apply_weight(evaluate_space<BLACK>(pos, ei), Weights[Space]));
-      Trace::add(TOTAL, score);
-=======
     score += evaluate_pieces<WHITE, KNIGHT>() - evaluate_pieces<BLACK, KNIGHT>();
     score += evaluate_pieces<WHITE, BISHOP>() - evaluate_pieces<BLACK, BISHOP>();
     score += evaluate_pieces<WHITE, ROOK  >() - evaluate_pieces<BLACK, ROOK  >();
     score += evaluate_pieces<WHITE, QUEEN >() - evaluate_pieces<BLACK, QUEEN >();
 
-    score += mobility[WHITE] - mobility[BLACK];
+    score += apply_weight(mobility[WHITE] - mobility[BLACK], Weights[Mobility]);
 
     score +=  evaluate_king<WHITE>()
             - evaluate_king<BLACK>();
@@ -988,8 +875,8 @@
             - evaluate_passer_pawns<BLACK>();
 
     if (pos.non_pawn_material() >= SpaceThreshold)
-        score +=  evaluate_space<WHITE>()
-                - evaluate_space<BLACK>();
+        score += apply_weight(  evaluate_space<WHITE>()
+                              - evaluate_space<BLACK>(), Weights[Space]);
 
     score += evaluate_initiative(eg_value(score));
 
@@ -1003,18 +890,18 @@
     // In case of tracing add all remaining individual evaluation terms
     if (T)
     {
-        Trace::add(MATERIAL, pos.psq_score());
-        Trace::add(IMBALANCE, me->imbalance());
-        Trace::add(PAWN, pe->pawns_score());
-        Trace::add(MOBILITY, mobility[WHITE], mobility[BLACK]);
+        Trace::add(MATERIAL, apply_weight(pos.psq_score(), Weights[MaterialT]));
+        Trace::add(IMBALANCE, apply_weight(me->imbalance(), Weights[Imbalance]));
+        Trace::add(PAWN, apply_weight(pe->pawns_score(), Weights[PawnStructure]));
+        Trace::add(MOBILITY, apply_weight(mobility[WHITE], Weights[Mobility]),
+                             apply_weight(mobility[BLACK], Weights[Mobility]));
         if (pos.non_pawn_material() >= SpaceThreshold)
-            Trace::add(SPACE, evaluate_space<WHITE>()
-                            , evaluate_space<BLACK>());
+            Trace::add(SPACE, apply_weight(evaluate_space<WHITE>(), Weights[Space]),
+                              apply_weight(evaluate_space<BLACK>(), Weights[Space]));
         Trace::add(TOTAL, score);
     }
 
     return (pos.side_to_move() == WHITE ? v : -v) + Eval::Tempo; // Side to move point of view
->>>>>>> 77342126
   }
 
 } // namespace
