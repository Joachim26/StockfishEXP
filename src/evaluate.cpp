--- conflicted
+++ resolved
@@ -867,15 +867,9 @@
           - evaluate_passer_pawns<BLACK, DoTrace>(pos, ei);
 
   // Evaluate space for both sides, only during opening
-<<<<<<< HEAD
-  if (pos.non_pawn_material(WHITE) + pos.non_pawn_material(BLACK) >= 12317)
+  if (pos.non_pawn_material() >= 12222)
       score += apply_weight(  evaluate_space<WHITE>(pos, ei)
                             - evaluate_space<BLACK>(pos, ei), Weights[Space]);
-=======
-  if (pos.non_pawn_material() >= 12222)
-      score +=  evaluate_space<WHITE>(pos, ei)
-              - evaluate_space<BLACK>(pos, ei);
->>>>>>> c3d2e6ab
 
   // Evaluate position potential for the winning side
   score += evaluate_initiative(pos, ei.pe->pawn_asymmetry(), eg_value(score));
@@ -892,24 +886,14 @@
   // In case of tracing add all remaining individual evaluation terms
   if (DoTrace)
   {
-<<<<<<< HEAD
       Trace::add(MATERIAL, apply_weight(pos.psq_score(), Weights[MaterialT]));
       Trace::add(IMBALANCE, apply_weight(ei.me->imbalance(), Weights[Imbalance]));
       Trace::add(PAWN, apply_weight(ei.pe->pawns_score(), Weights[PawnStructure]));
       Trace::add(MOBILITY, apply_weight(mobility[WHITE], Weights[Mobility]),
                            apply_weight(mobility[BLACK], Weights[Mobility]));
-      if (pos.non_pawn_material(WHITE) + pos.non_pawn_material(BLACK) >= 12317)
+      if (pos.non_pawn_material() >= 12222)
           Trace::add(SPACE, apply_weight(evaluate_space<WHITE>(pos, ei), Weights[Space])
                           , apply_weight(evaluate_space<BLACK>(pos, ei), Weights[Space]));
-=======
-      Trace::add(MATERIAL, pos.psq_score());
-      Trace::add(IMBALANCE, ei.me->imbalance());
-      Trace::add(PAWN, ei.pe->pawns_score());
-      Trace::add(MOBILITY, mobility[WHITE], mobility[BLACK]);
-      if (pos.non_pawn_material() >= 12222)
-          Trace::add(SPACE, evaluate_space<WHITE>(pos, ei)
-                          , evaluate_space<BLACK>(pos, ei));
->>>>>>> c3d2e6ab
       Trace::add(TOTAL, score);
   }
 
