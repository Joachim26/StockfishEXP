/*
  Stockfish, a UCI chess playing engine derived from Glaurung 2.1
  Copyright (C) 2004-2008 Tord Romstad (Glaurung author)
  Copyright (C) 2008-2015 Marco Costalba, Joona Kiiski, Tord Romstad
  Copyright (C) 2015-2017 Marco Costalba, Joona Kiiski, Gary Linscott, Tord Romstad

  Stockfish is free software: you can redistribute it and/or modify
  it under the terms of the GNU General Public License as published by
  the Free Software Foundation, either version 3 of the License, or
  (at your option) any later version.

  Stockfish is distributed in the hope that it will be useful,
  but WITHOUT ANY WARRANTY; without even the implied warranty of
  MERCHANTABILITY or FITNESS FOR A PARTICULAR PURPOSE.  See the
  GNU General Public License for more details.

  You should have received a copy of the GNU General Public License
  along with this program.  If not, see <http://www.gnu.org/licenses/>.
*/

#include <algorithm>
#include <cassert>
#include <cstring>   // For std::memset
#include <iomanip>
#include <sstream>

#include "bitboard.h"
#include "evaluate.h"
#include "material.h"
#include "pawns.h"

namespace {

  namespace Trace {

    enum Term { // The first 8 entries are for PieceType
      MATERIAL = 8, IMBALANCE, MOBILITY, THREAT, PASSED, SPACE, TOTAL, TERM_NB
    };

    double scores[TERM_NB][COLOR_NB][PHASE_NB];

    double to_cp(Value v) { return double(v) / PawnValueEg; }

    void add(int idx, Color c, Score s) {
      scores[idx][c][MG] = to_cp(mg_value(s));
      scores[idx][c][EG] = to_cp(eg_value(s));
    }

    void add(int idx, Score w, Score b = SCORE_ZERO) {
      add(idx, WHITE, w); add(idx, BLACK, b);
    }

    std::ostream& operator<<(std::ostream& os, Term t) {

      if (t == MATERIAL || t == IMBALANCE || t == Term(PAWN) || t == TOTAL)
          os << "  ---   --- |   ---   --- | ";
      else
          os << std::setw(5) << scores[t][WHITE][MG] << " "
             << std::setw(5) << scores[t][WHITE][EG] << " | "
             << std::setw(5) << scores[t][BLACK][MG] << " "
             << std::setw(5) << scores[t][BLACK][EG] << " | ";

      os << std::setw(5) << scores[t][WHITE][MG] - scores[t][BLACK][MG] << " "
         << std::setw(5) << scores[t][WHITE][EG] - scores[t][BLACK][EG] << " \n";

      return os;
    }
  }

  using namespace Trace;

  // Struct EvalInfo contains various information computed and collected
  // by the evaluation functions.
  struct EvalInfo {

    Material::Entry* me;
    Pawns::Entry* pe;
    Bitboard mobilityArea[COLOR_NB];

    // attackedBy[color][piece type] is a bitboard representing all squares
    // attacked by a given color and piece type (can be also ALL_PIECES).
    Bitboard attackedBy[COLOR_NB][PIECE_TYPE_NB];

    // attackedBy2[color] are the squares attacked by 2 pieces of a given color,
    // possibly via x-ray or by one pawn and one piece. Diagonal x-ray through
    // pawn or squares attacked by 2 pawns are not explicitly added.
    Bitboard attackedBy2[COLOR_NB];

    // kingRing[color] is the zone around the king which is considered
    // by the king safety evaluation. This consists of the squares directly
    // adjacent to the king, and the three (or two, for a king on an edge file)
    // squares two ranks in front of the king. For instance, if black's king
    // is on g8, kingRing[BLACK] is a bitboard containing the squares f8, h8,
    // f7, g7, h7, f6, g6 and h6.
    Bitboard kingRing[COLOR_NB];

    // kingAttackersCount[color] is the number of pieces of the given color
    // which attack a square in the kingRing of the enemy king.
    int kingAttackersCount[COLOR_NB];

    // kingAttackersWeight[color] is the sum of the "weights" of the pieces of the
    // given color which attack a square in the kingRing of the enemy king. The
    // weights of the individual piece types are given by the elements in the
    // KingAttackWeights array.
    int kingAttackersWeight[COLOR_NB];

    // kingAdjacentZoneAttacksCount[color] is the number of attacks by the given
    // color to squares directly adjacent to the enemy king. Pieces which attack
    // more than one square are counted multiple times. For instance, if there is
    // a white knight on g5 and black's king is on g8, this white knight adds 2
    // to kingAdjacentZoneAttacksCount[WHITE].
    int kingAdjacentZoneAttacksCount[COLOR_NB];
  };

  #define V(v) Value(v)
  #define S(mg, eg) make_score(mg, eg)

  // MobilityBonus[PieceType-2][attacked] contains bonuses for middle and end game,
  // indexed by piece type and number of attacked squares in the mobility area.
  const Score MobilityBonus[][32] = {
    { S(-75,-76), S(-57,-54), S( -9,-28), S( -2,-10), S(  6,  5), S( 14, 12), // Knights
      S( 22, 26), S( 29, 29), S( 36, 29) },
    { S(-48,-59), S(-20,-23), S( 16, -3), S( 26, 13), S( 38, 24), S( 51, 42), // Bishops
      S( 55, 54), S( 63, 57), S( 63, 65), S( 68, 73), S( 81, 78), S( 81, 86),
      S( 91, 88), S( 98, 97) },
    { S(-60,-77), S(-26,-20), S(-11, 27), S( -6, 57), S( -3, 69), S( -1, 82), // Rooks
      S( 10,109), S( 16,121), S( 24,131), S( 25,143), S( 32,155), S( 32,163),
      S( 43,167), S( 48,171), S( 56,173) },
    { S(-39,-36), S(-21,-15), S(  3,  8), S(  3, 18), S( 14, 34), S( 22, 54), // Queens
      S( 28, 61), S( 41, 73), S( 43, 79), S( 48, 92), S( 56, 94), S( 60,104),
      S( 60,113), S( 66,120), S( 67,123), S( 70,126), S( 71,133), S( 73,136),
      S( 79,140), S( 88,143), S( 88,148), S( 99,166), S(102,170), S(102,175),
      S(106,184), S(109,191), S(113,206), S(116,212) }
  };

  // Outpost[knight/bishop][supported by pawn] contains bonuses for minor
  // pieces if they can reach an outpost square, bigger if that square is
  // supported by a pawn. If the minor piece occupies an outpost square
  // then score is doubled.
  const Score Outpost[][2] = {
    { S(18, 5), S(33, 9) }, // Knight
    { S( 7, 2), S(12, 4) }  // Bishop
  };

  // RookOnFile[semiopen/open] contains bonuses for each rook when there is no
  // friendly pawn on the rook file.
<<<<<<< HEAD
  const Score RookOnFile[2] = { S(20, 8), S(48, 19) };
=======
  const Score RookOnFile[] = { S(20, 7), S(45, 20) };
>>>>>>> b48439e9

  // ThreatByMinor/ByRook[attacked PieceType] contains bonuses according to
  // which piece type attacks which one. Attacks on lesser pieces which are
  // pawn-defended are not considered.
  const Score ThreatByMinor[PIECE_TYPE_NB] = {
    S(0, 0), S(3, 33), S(45, 45), S(49, 44), S(69, 101), S(49, 115)
  };

  const Score ThreatByRook[PIECE_TYPE_NB] = {
    S(0, 0), S(4, 26), S(39, 62), S(39, 59), S( 2, 32), S(37, 51)
  };

  // ThreatByKing[on one/on many] contains bonuses for king attacks on
  // pawns or pieces which are not pawn-defended.
<<<<<<< HEAD
  const Score ThreatByKing[2] = { S(4, 63), S(13, 138) };
=======
  const Score ThreatByKing[] = { S(3, 62), S(9, 138) };
>>>>>>> b48439e9

  // Passed[mg/eg][Rank] contains midgame and endgame bonuses for passed pawns.
  // We don't use a Score because we process the two components independently.
  const Value Passed[][RANK_NB] = {
    { V(5), V( 5), V(31), V(73), V(166), V(252) },
    { V(7), V(14), V(38), V(73), V(166), V(252) }
  };

  // PassedFile[File] contains a bonus according to the file of a passed pawn
  const Score PassedFile[FILE_NB] = {
    S(  9, 10), S( 2, 10), S( 1, -8), S(-20,-12),
    S(-20,-12), S( 1, -8), S( 2, 10), S(  9, 10)
  };

  // Protector[PieceType-2][distance] contains a protecting bonus for our king,
  // indexed by piece type and distance between the piece and the king.
  const Score Protector[][8] = {
    { S(0, 0), S( 7, 9), S( 7, 1), S( 1, 5), S(-10,-4), S( -1,-4), S( -7,-3), S(-16,-10) }, // Knight
    { S(0, 0), S(11, 8), S(-7,-1), S(-1,-2), S( -1,-7), S(-11,-3), S( -9,-1), S(-16, -1) }, // Bishop
    { S(0, 0), S(10, 0), S(-2, 2), S(-5, 4), S( -6, 2), S(-14,-3), S( -2,-9), S(-12, -7) }, // Rook
    { S(0, 0), S( 3,-5), S( 2,-5), S(-4, 0), S( -9,-6), S( -4, 7), S(-13,-7), S(-10, -7) }  // Queen
  };

  // Assorted bonuses and penalties used by evaluation
  const Score MinorBehindPawn     = S( 16,  0);
  const Score BishopPawns         = S(  8, 12);
  const Score RookOnPawn          = S(  8, 24);
  const Score TrappedRook         = S( 92,  0);
  const Score WeakQueen           = S( 50, 10);
  const Score OtherCheck          = S( 10, 10);
  const Score CloseEnemies        = S(  7,  0);
  const Score PawnlessFlank       = S( 20, 80);
  const Score ThreatByHangingPawn = S( 71, 61);
  const Score ThreatBySafePawn    = S(182,175);
  const Score ThreatByRank        = S( 15,  4);
  const Score Hanging             = S( 48, 27);
  const Score ThreatByPawnPush    = S( 38, 22);
  const Score HinderPassedPawn    = S(  7,  0);

  // Penalty for a bishop on a1/h1 (a8/h8 for black) which is trapped by
  // a friendly pawn on b2/g2 (b7/g7 for black). This can obviously only
  // happen in Chess960 games.
  const Score TrappedBishopA1H1 = S(50, 50);

  #undef S
  #undef V

  // KingAttackWeights[PieceType] contains king attack weights by piece type
  const int KingAttackWeights[PIECE_TYPE_NB] = { 0, 0, 78, 56, 45, 11 };

  // Penalties for enemy's safe checks
  const int QueenCheck  = 810;
  const int RookCheck   = 888;
  const int BishopCheck = 400;
  const int KnightCheck = 790;

  // Threshold for lazy and space evaluation
  const Value LazyThreshold  = Value(1500);
  const Value SpaceThreshold = Value(12222);

  // eval_init() initializes king and attack bitboards for a given color
  // adding pawn attacks. To be done at the beginning of the evaluation.

  template<Color Us>
  void eval_init(const Position& pos, EvalInfo& ei) {

    const Color  Them = (Us == WHITE ? BLACK : WHITE);
    const Square Up   = (Us == WHITE ? NORTH : SOUTH);
    const Square Down = (Us == WHITE ? SOUTH : NORTH);
    const Bitboard LowRanks = (Us == WHITE ? Rank2BB | Rank3BB: Rank7BB | Rank6BB);

    // Find our pawns on the first two ranks, and those which are blocked
    Bitboard b = pos.pieces(Us, PAWN) & (shift<Down>(pos.pieces()) | LowRanks);

    // Squares occupied by those pawns, by our king, or controlled by enemy pawns
    // are excluded from the mobility area.
    ei.mobilityArea[Us] = ~(b | pos.square<KING>(Us) | ei.pe->pawn_attacks(Them));

    // Initialise the attack bitboards with the king and pawn information
    b = ei.attackedBy[Us][KING] = pos.attacks_from<KING>(pos.square<KING>(Us));
    ei.attackedBy[Us][PAWN] = ei.pe->pawn_attacks(Us);

    ei.attackedBy2[Us]            = b & ei.attackedBy[Us][PAWN];
    ei.attackedBy[Us][ALL_PIECES] = b | ei.attackedBy[Us][PAWN];

    // Init our king safety tables only if we are going to use them
    if (pos.non_pawn_material(Them) >= QueenValueMg)
    {
        ei.kingRing[Us] = b | shift<Up>(b);
        ei.kingAttackersCount[Them] = popcount(b & ei.pe->pawn_attacks(Them));
        ei.kingAdjacentZoneAttacksCount[Them] = ei.kingAttackersWeight[Them] = 0;
    }
    else
        ei.kingRing[Us] = ei.kingAttackersCount[Them] = 0;
  }


  // evaluate_pieces() assigns bonuses and penalties to the pieces of a given
  // color and type.

  template<bool DoTrace, Color Us = WHITE, PieceType Pt = KNIGHT>
  Score evaluate_pieces(const Position& pos, EvalInfo& ei, Score* mobility) {

    const Color Them = (Us == WHITE ? BLACK : WHITE);
    const PieceType NextPt = (Us == WHITE ? Pt : PieceType(Pt + 1));
    const Bitboard OutpostRanks = (Us == WHITE ? Rank4BB | Rank5BB | Rank6BB
                                               : Rank5BB | Rank4BB | Rank3BB);
    const Square* pl = pos.squares<Pt>(Us);

    Bitboard b, bb;
    Square s;
    Score score = SCORE_ZERO;

    ei.attackedBy[Us][Pt] = 0;

    while ((s = *pl++) != SQ_NONE)
    {
        // Find attacked squares, including x-ray attacks for bishops and rooks
        b = Pt == BISHOP ? attacks_bb<BISHOP>(s, pos.pieces() ^ pos.pieces(Us, QUEEN))
          : Pt ==   ROOK ? attacks_bb<  ROOK>(s, pos.pieces() ^ pos.pieces(Us, ROOK, QUEEN))
                         : pos.attacks_from<Pt>(s);

        if (pos.pinned_pieces(Us) & s)
            b &= LineBB[pos.square<KING>(Us)][s];

        ei.attackedBy2[Us] |= ei.attackedBy[Us][ALL_PIECES] & b;
        ei.attackedBy[Us][ALL_PIECES] |= ei.attackedBy[Us][Pt] |= b;

        if (b & ei.kingRing[Them])
        {
            ei.kingAttackersCount[Us]++;
            ei.kingAttackersWeight[Us] += KingAttackWeights[Pt];
            ei.kingAdjacentZoneAttacksCount[Us] += popcount(b & ei.attackedBy[Them][KING]);
        }

        int mob = popcount(b & ei.mobilityArea[Us]);

        mobility[Us] += MobilityBonus[Pt-2][mob];

        // Bonus for this piece as a king protector
        score += Protector[Pt-2][distance(s, pos.square<KING>(Us))];

        if (Pt == BISHOP || Pt == KNIGHT)
        {
            // Bonus for outpost squares
            bb = OutpostRanks & ~ei.pe->pawn_attacks_span(Them);
            if (bb & s)
                score += Outpost[Pt == BISHOP][!!(ei.attackedBy[Us][PAWN] & s)] * 2;
            else
            {
                bb &= b & ~pos.pieces(Us);
                if (bb)
                   score += Outpost[Pt == BISHOP][!!(ei.attackedBy[Us][PAWN] & bb)];
            }

            // Bonus when behind a pawn
            if (    relative_rank(Us, s) < RANK_5
                && (pos.pieces(PAWN) & (s + pawn_push(Us))))
                score += MinorBehindPawn;

            // Penalty for pawns on the same color square as the bishop
            if (Pt == BISHOP)
                score -= BishopPawns * ei.pe->pawns_on_same_color_squares(Us, s);

            // An important Chess960 pattern: A cornered bishop blocked by a friendly
            // pawn diagonally in front of it is a very serious problem, especially
            // when that pawn is also blocked.
            if (   Pt == BISHOP
                && pos.is_chess960()
                && (s == relative_square(Us, SQ_A1) || s == relative_square(Us, SQ_H1)))
            {
                Square d = pawn_push(Us) + (file_of(s) == FILE_A ? EAST : WEST);
                if (pos.piece_on(s + d) == make_piece(Us, PAWN))
                    score -= !pos.empty(s + d + pawn_push(Us))                ? TrappedBishopA1H1 * 4
                            : pos.piece_on(s + d + d) == make_piece(Us, PAWN) ? TrappedBishopA1H1 * 2
                                                                              : TrappedBishopA1H1;
            }
        }

        if (Pt == ROOK)
        {
            // Bonus for aligning with enemy pawns on the same rank/file
            if (relative_rank(Us, s) >= RANK_5)
                score += RookOnPawn * popcount(pos.pieces(Them, PAWN) & PseudoAttacks[ROOK][s]);

            // Bonus when on an open or semi-open file
            if (ei.pe->semiopen_file(Us, file_of(s)))
                score += RookOnFile[!!ei.pe->semiopen_file(Them, file_of(s))];

            // Penalty when trapped by the king, even more if the king cannot castle
            else if (mob <= 3)
            {
                Square ksq = pos.square<KING>(Us);

                if (   ((file_of(ksq) < FILE_E) == (file_of(s) < file_of(ksq)))
                    && !ei.pe->semiopen_side(Us, file_of(ksq), file_of(s) < file_of(ksq)))
                    score -= (TrappedRook - make_score(mob * 22, 0)) * (1 + !pos.can_castle(Us));
            }
        }

        if (Pt == QUEEN)
        {
            // Penalty if any relative pin or discovered attack against the queen
            Bitboard pinners;
            if (pos.slider_blockers(pos.pieces(Them, ROOK, BISHOP), s, pinners))
                score -= WeakQueen;
        }
    }

    if (DoTrace)
        Trace::add(Pt, Us, score);

    // Recursively call evaluate_pieces() of next piece type until KING is excluded
    return score - evaluate_pieces<DoTrace, Them, NextPt>(pos, ei, mobility);
  }

  template<>
  Score evaluate_pieces<false, WHITE, KING>(const Position&, EvalInfo&, Score*) { return SCORE_ZERO; }
  template<>
  Score evaluate_pieces< true, WHITE, KING>(const Position&, EvalInfo&, Score*) { return SCORE_ZERO; }


  // evaluate_king() assigns bonuses and penalties to a king of a given color

  const Bitboard QueenSide   = FileABB | FileBBB | FileCBB | FileDBB;
  const Bitboard CenterFiles = FileCBB | FileDBB | FileEBB | FileFBB;
  const Bitboard KingSide    = FileEBB | FileFBB | FileGBB | FileHBB;

  const Bitboard KingFlank[FILE_NB] = {
    QueenSide, QueenSide, QueenSide, CenterFiles, CenterFiles, KingSide, KingSide, KingSide
  };

  template<Color Us, bool DoTrace>
  Score evaluate_king(const Position& pos, const EvalInfo& ei) {

    const Color Them    = (Us == WHITE ? BLACK : WHITE);
    const Square Up     = (Us == WHITE ? NORTH : SOUTH);
    const Bitboard Camp = (Us == WHITE ? ~Bitboard(0) ^ Rank6BB ^ Rank7BB ^ Rank8BB
                                       : ~Bitboard(0) ^ Rank1BB ^ Rank2BB ^ Rank3BB);

    const Square ksq = pos.square<KING>(Us);
    Bitboard undefended, b, b1, b2, safe, other;
    int kingDanger;

    // King shelter and enemy pawns storm
    Score score = ei.pe->king_safety<Us>(pos, ksq);

    // Main king safety evaluation
    if (ei.kingAttackersCount[Them])
    {
        // Find the attacked squares which are defended only by our king...
        undefended =   ei.attackedBy[Them][ALL_PIECES]
                    &  ei.attackedBy[Us][KING]
                    & ~ei.attackedBy2[Us];

        // ... and those which are not defended at all in the larger king ring
        b =  ei.attackedBy[Them][ALL_PIECES] & ~ei.attackedBy[Us][ALL_PIECES]
           & ei.kingRing[Us] & ~pos.pieces(Them);

        // Initialize the 'kingDanger' variable, which will be transformed
        // later into a king danger score. The initial value is based on the
        // number and types of the enemy's attacking pieces, the number of
        // attacked and undefended squares around our king and the quality of
        // the pawn shelter (current 'score' value).
        kingDanger =  std::min(820, ei.kingAttackersCount[Them] * ei.kingAttackersWeight[Them])
                    + 103 * ei.kingAdjacentZoneAttacksCount[Them]
                    + 190 * popcount(undefended)
                    + 142 * (popcount(b) + !!pos.pinned_pieces(Us))
                    - 810 * !pos.count<QUEEN>(Them)
                    -   6 * mg_value(score) / 5 - 5;

        // Analyse the safe enemy's checks which are possible on next move
        safe  = ~pos.pieces(Them);
        safe &= ~ei.attackedBy[Us][ALL_PIECES] | (undefended & ei.attackedBy2[Them]);

        b1 = pos.attacks_from<ROOK  >(ksq);
        b2 = pos.attacks_from<BISHOP>(ksq);

        // Enemy queen safe checks
        if ((b1 | b2) & ei.attackedBy[Them][QUEEN] & safe)
            kingDanger += QueenCheck;

        // For minors and rooks, also consider the square safe if attacked twice,
        // and only defended by our queen.
        safe |=  ei.attackedBy2[Them]
               & ~(ei.attackedBy2[Us] | pos.pieces(Them))
               & ei.attackedBy[Us][QUEEN];

        // Some other potential checks are also analysed, even from squares
        // currently occupied by the opponent own pieces, as long as the square
        // is not attacked by our pawns, and is not occupied by a blocked pawn.
        other = ~(   ei.attackedBy[Us][PAWN]
                  | (pos.pieces(Them, PAWN) & shift<Up>(pos.pieces(PAWN))));

        // Enemy rooks safe and other checks
        if (b1 & ei.attackedBy[Them][ROOK] & safe)
            kingDanger += RookCheck;

        else if (b1 & ei.attackedBy[Them][ROOK] & other)
            score -= OtherCheck;

        // Enemy bishops safe and other checks
        if (b2 & ei.attackedBy[Them][BISHOP] & safe)
            kingDanger += BishopCheck;

        else if (b2 & ei.attackedBy[Them][BISHOP] & other)
            score -= OtherCheck;

        // Enemy knights safe and other checks
        b = pos.attacks_from<KNIGHT>(ksq) & ei.attackedBy[Them][KNIGHT];
        if (b & safe)
            kingDanger += KnightCheck;

        else if (b & other)
            score -= OtherCheck;

        // Transform the kingDanger units into a Score, and substract it from the evaluation
        if (kingDanger > 0)
            score -= make_score(kingDanger * kingDanger / 4096, 0);
    }

    // King tropism: firstly, find squares that opponent attacks in our king flank
    File kf = file_of(ksq);
    b = ei.attackedBy[Them][ALL_PIECES] & KingFlank[kf] & Camp;

    assert(((Us == WHITE ? b << 4 : b >> 4) & b) == 0);
    assert(popcount(Us == WHITE ? b << 4 : b >> 4) == popcount(b));

    // Secondly, add the squares which are attacked twice in that flank and
    // which are not defended by our pawns.
    b =  (Us == WHITE ? b << 4 : b >> 4)
       | (b & ei.attackedBy2[Them] & ~ei.attackedBy[Us][PAWN]);

    score -= CloseEnemies * popcount(b);

    // Penalty when our king is on a pawnless flank
    if (!(pos.pieces(PAWN) & KingFlank[kf]))
        score -= PawnlessFlank;

    if (DoTrace)
        Trace::add(KING, Us, score);

    return score;
  }


  // evaluate_threats() assigns bonuses according to the types of the attacking
  // and the attacked pieces.

  template<Color Us, bool DoTrace>
  Score evaluate_threats(const Position& pos, const EvalInfo& ei) {

    const Color Them        = (Us == WHITE ? BLACK      : WHITE);
    const Square Up         = (Us == WHITE ? NORTH      : SOUTH);
    const Square Left       = (Us == WHITE ? NORTH_WEST : SOUTH_EAST);
    const Square Right      = (Us == WHITE ? NORTH_EAST : SOUTH_WEST);
    const Bitboard TRank2BB = (Us == WHITE ? Rank2BB    : Rank7BB);
    const Bitboard TRank7BB = (Us == WHITE ? Rank7BB    : Rank2BB);

    Bitboard b, weak, defended, stronglyProtected, safeThreats;
    Score score = SCORE_ZERO;

    // Non-pawn enemies attacked by a pawn
    weak = (pos.pieces(Them) ^ pos.pieces(Them, PAWN)) & ei.attackedBy[Us][PAWN];

    if (weak)
    {
        b = pos.pieces(Us, PAWN) & ( ~ei.attackedBy[Them][ALL_PIECES]
                                    | ei.attackedBy[Us][ALL_PIECES]);

        safeThreats = (shift<Right>(b) | shift<Left>(b)) & weak;

        score += ThreatBySafePawn * popcount(safeThreats);

        if (weak ^ safeThreats)
            score += ThreatByHangingPawn;
    }

    // Squares strongly protected by the opponent, either because they attack the
    // square with a pawn, or because they attack the square twice and we don't.
    stronglyProtected =  ei.attackedBy[Them][PAWN]
                       | (ei.attackedBy2[Them] & ~ei.attackedBy2[Us]);

    // Non-pawn enemies, strongly protected
    defended =  (pos.pieces(Them) ^ pos.pieces(Them, PAWN))
              & stronglyProtected;

    // Enemies not strongly protected and under our attack
    weak =   pos.pieces(Them)
          & ~stronglyProtected
          &  ei.attackedBy[Us][ALL_PIECES];

    // Add a bonus according to the kind of attacking pieces
    if (defended | weak)
    {
        b = (defended | weak) & (ei.attackedBy[Us][KNIGHT] | ei.attackedBy[Us][BISHOP]);
        while (b)
        {
            Square s = pop_lsb(&b);
            score += ThreatByMinor[type_of(pos.piece_on(s))];
            if (type_of(pos.piece_on(s)) != PAWN)
                score += ThreatByRank * (int)relative_rank(Them, s);
        }

        b = (pos.pieces(Them, QUEEN) | weak) & ei.attackedBy[Us][ROOK];
        while (b)
        {
            Square s = pop_lsb(&b);
            score += ThreatByRook[type_of(pos.piece_on(s))];
            if (type_of(pos.piece_on(s)) != PAWN)
                score += ThreatByRank * (int)relative_rank(Them, s);
        }

        score += Hanging * popcount(weak & ~ei.attackedBy[Them][ALL_PIECES]);

        b = weak & ei.attackedBy[Us][KING];
        if (b)
            score += ThreatByKing[more_than_one(b)];
    }

    // Bonus if some pawns can safely push and attack an enemy piece
    b = pos.pieces(Us, PAWN) & ~TRank7BB;
    b = shift<Up>(b | (shift<Up>(b & TRank2BB) & ~pos.pieces()));

    b &=  ~pos.pieces()
        & ~ei.attackedBy[Them][PAWN]
        & (ei.attackedBy[Us][ALL_PIECES] | ~ei.attackedBy[Them][ALL_PIECES]);

    b =  (shift<Left>(b) | shift<Right>(b))
       &  pos.pieces(Them)
       & ~ei.attackedBy[Us][PAWN];

    score += ThreatByPawnPush * popcount(b);

    if (DoTrace)
        Trace::add(THREAT, Us, score);

    return score;
  }


  // evaluate_passer_pawns() evaluates the passed pawns and candidate passed
  // pawns of the given color.

  template<Color Us, bool DoTrace>
  Score evaluate_passer_pawns(const Position& pos, const EvalInfo& ei) {

    const Color Them = (Us == WHITE ? BLACK : WHITE);

    Bitboard b, bb, squaresToQueen, defendedSquares, unsafeSquares;
    Score score = SCORE_ZERO;

    b = ei.pe->passed_pawns(Us);

    while (b)
    {
        Square s = pop_lsb(&b);

        assert(!(pos.pieces(PAWN) & forward_bb(Us, s)));

        bb = forward_bb(Us, s) & (ei.attackedBy[Them][ALL_PIECES] | pos.pieces(Them));
        score -= HinderPassedPawn * popcount(bb);

        int r = relative_rank(Us, s) - RANK_2;
        int rr = r * (r - 1);

        Value mbonus = Passed[MG][r], ebonus = Passed[EG][r];

        if (rr)
        {
            Square blockSq = s + pawn_push(Us);

            // Adjust bonus based on the king's proximity
            ebonus +=  distance(pos.square<KING>(Them), blockSq) * 5 * rr
                     - distance(pos.square<KING>(Us  ), blockSq) * 2 * rr;

            // If blockSq is not the queening square then consider also a second push
            if (relative_rank(Us, blockSq) != RANK_8)
                ebonus -= distance(pos.square<KING>(Us), blockSq + pawn_push(Us)) * rr;

            // If the pawn is free to advance, then increase the bonus
            if (pos.empty(blockSq))
            {
                // If there is a rook or queen attacking/defending the pawn from behind,
                // consider all the squaresToQueen. Otherwise consider only the squares
                // in the pawn's path attacked or occupied by the enemy.
                defendedSquares = unsafeSquares = squaresToQueen = forward_bb(Us, s);

                bb = forward_bb(Them, s) & pos.pieces(ROOK, QUEEN) & pos.attacks_from<ROOK>(s);

                if (!(pos.pieces(Us) & bb))
                    defendedSquares &= ei.attackedBy[Us][ALL_PIECES];

                if (!(pos.pieces(Them) & bb))
                    unsafeSquares &= ei.attackedBy[Them][ALL_PIECES] | pos.pieces(Them);

                // If there aren't any enemy attacks, assign a big bonus. Otherwise
                // assign a smaller bonus if the block square isn't attacked.
                int k = !unsafeSquares ? 18 : !(unsafeSquares & blockSq) ? 8 : 0;

                // If the path to the queen is fully defended, assign a big bonus.
                // Otherwise assign a smaller bonus if the block square is defended.
                if (defendedSquares == squaresToQueen)
                    k += 6;

                else if (defendedSquares & blockSq)
                    k += 4;

                mbonus += k * rr, ebonus += k * rr;
            }
            else if (pos.pieces(Us) & blockSq)
                mbonus += rr + r * 2, ebonus += rr + r * 2;
        } // rr != 0

        // Scale down bonus for candidate passers which need more than one
        // pawn push to become passed.
        if (!pos.pawn_passed(Us, s + pawn_push(Us)))
            mbonus /= 2, ebonus /= 2;

        score += make_score(mbonus, ebonus) + PassedFile[file_of(s)];
    }

    if (DoTrace)
        Trace::add(PASSED, Us, score);

    return score;
  }


  // evaluate_space() computes the space evaluation for a given side. The
  // space evaluation is a simple bonus based on the number of safe squares
  // available for minor pieces on the central four files on ranks 2--4. Safe
  // squares one, two or three squares behind a friendly pawn are counted
  // twice. Finally, the space bonus is multiplied by a weight. The aim is to
  // improve play on game opening.
  template<Color Us>
  Score evaluate_space(const Position& pos, const EvalInfo& ei) {

    const Color Them = (Us == WHITE ? BLACK : WHITE);
    const Bitboard SpaceMask =
      Us == WHITE ? CenterFiles & (Rank2BB | Rank3BB | Rank4BB)
                  : CenterFiles & (Rank7BB | Rank6BB | Rank5BB);

    // Find the safe squares for our pieces inside the area defined by
    // SpaceMask. A square is unsafe if it is attacked by an enemy
    // pawn, or if it is undefended and attacked by an enemy piece.
    Bitboard safe =   SpaceMask
                   & ~pos.pieces(Us, PAWN)
                   & ~ei.attackedBy[Them][PAWN]
                   & (ei.attackedBy[Us][ALL_PIECES] | ~ei.attackedBy[Them][ALL_PIECES]);

    // Find all squares which are at most three squares behind some friendly pawn
    Bitboard behind = pos.pieces(Us, PAWN);
    behind |= (Us == WHITE ? behind >>  8 : behind <<  8);
    behind |= (Us == WHITE ? behind >> 16 : behind << 16);

    // Since SpaceMask[Us] is fully on our half of the board...
    assert(unsigned(safe >> (Us == WHITE ? 32 : 0)) == 0);

    // ...count safe + (behind & safe) with a single popcount.
    int bonus = popcount((Us == WHITE ? safe << 32 : safe >> 32) | (behind & safe));
    int weight = pos.count<ALL_PIECES>(Us) - 2 * ei.pe->open_files();

    return make_score(bonus * weight * weight / 16, 0);
  }


  // evaluate_initiative() computes the initiative correction value for the
  // position, i.e., second order bonus/malus based on the known attacking/defending
  // status of the players.
  Score evaluate_initiative(const Position& pos, int asymmetry, Value eg) {

    int kingDistance =  distance<File>(pos.square<KING>(WHITE), pos.square<KING>(BLACK))
                      - distance<Rank>(pos.square<KING>(WHITE), pos.square<KING>(BLACK));
    bool bothFlanks = (pos.pieces(PAWN) & QueenSide) && (pos.pieces(PAWN) & KingSide);

    // Compute the initiative bonus for the attacking side
    int initiative = 8 * (asymmetry + kingDistance - 17) + 12 * pos.count<PAWN>() + 16 * bothFlanks;

    // Now apply the bonus: note that we find the attacking side by extracting
    // the sign of the endgame value, and that we carefully cap the bonus so
    // that the endgame score will never change sign after the bonus.
    int value = ((eg > 0) - (eg < 0)) * std::max(initiative, -abs(eg));

    return make_score(0, value);
  }


  // evaluate_scale_factor() computes the scale factor for the winning side
  ScaleFactor evaluate_scale_factor(const Position& pos, const EvalInfo& ei, Value eg) {

    Color strongSide = eg > VALUE_DRAW ? WHITE : BLACK;
    ScaleFactor sf = ei.me->scale_factor(pos, strongSide);

    // If we don't already have an unusual scale factor, check for certain
    // types of endgames, and use a lower scale for those.
    if (sf == SCALE_FACTOR_NORMAL || sf == SCALE_FACTOR_ONEPAWN)
    {
        if (pos.opposite_bishops())
        {
            // Endgame with opposite-colored bishops and no other pieces (ignoring pawns)
            // is almost a draw, in case of KBP vs KB, it is even more a draw.
            if (   pos.non_pawn_material(WHITE) == BishopValueMg
                && pos.non_pawn_material(BLACK) == BishopValueMg)
                return more_than_one(pos.pieces(PAWN)) ? ScaleFactor(31) : ScaleFactor(9);

            // Endgame with opposite-colored bishops, but also other pieces. Still
            // a bit drawish, but not as drawish as with only the two bishops.
            return ScaleFactor(46);
        }
        // Endings where weaker side can place his king in front of the opponent's
        // pawns are drawish.
        else if (    abs(eg) <= BishopValueEg
                 &&  pos.count<PAWN>(strongSide) <= 2
                 && !pos.pawn_passed(~strongSide, pos.square<KING>(~strongSide)))
            return ScaleFactor(37 + 7 * pos.count<PAWN>(strongSide));
    }

    return sf;
  }

} // namespace


/// evaluate() is the main evaluation function. It returns a static evaluation
/// of the position from the point of view of the side to move.

template<bool DoTrace>
Value Eval::evaluate(const Position& pos) {

  assert(!pos.checkers());

  Score mobility[COLOR_NB] = { SCORE_ZERO, SCORE_ZERO };
  Value v;
  EvalInfo ei;

  // Probe the material hash table
  ei.me = Material::probe(pos);

  // If we have a specialized evaluation function for the current material
  // configuration, call it and return.
  if (ei.me->specialized_eval_exists())
      return ei.me->evaluate(pos);

  // Initialize score by reading the incrementally updated scores included in
  // the position object (material + piece square tables) and the material
  // imbalance. Score is computed internally from the white point of view.
  Score score = pos.psq_score() + ei.me->imbalance();

  // Probe the pawn hash table
  ei.pe = Pawns::probe(pos);
  score += ei.pe->pawns_score();

  // Early exit if score is high
  v = (mg_value(score) + eg_value(score)) / 2;
  if (abs(v) > LazyThreshold)
     return pos.side_to_move() == WHITE ? v : -v;

  // Initialize attack and king safety bitboards
  eval_init<WHITE>(pos, ei);
  eval_init<BLACK>(pos, ei);

  // Evaluate all pieces but king and pawns
  score += evaluate_pieces<DoTrace>(pos, ei, mobility);
  score += mobility[WHITE] - mobility[BLACK];

  // Evaluate kings after all other pieces because we need full attack
  // information when computing the king safety evaluation.
  score +=  evaluate_king<WHITE, DoTrace>(pos, ei)
          - evaluate_king<BLACK, DoTrace>(pos, ei);

  // Evaluate tactical threats, we need full attack information including king
  score +=  evaluate_threats<WHITE, DoTrace>(pos, ei)
          - evaluate_threats<BLACK, DoTrace>(pos, ei);

  // Evaluate passed pawns, we need full attack information including king
  score +=  evaluate_passer_pawns<WHITE, DoTrace>(pos, ei)
          - evaluate_passer_pawns<BLACK, DoTrace>(pos, ei);

  // Evaluate space for both sides, only during opening
  if (pos.non_pawn_material() >= SpaceThreshold)
      score +=  evaluate_space<WHITE>(pos, ei)
              - evaluate_space<BLACK>(pos, ei);

  // Evaluate position potential for the winning side
  score += evaluate_initiative(pos, ei.pe->pawn_asymmetry(), eg_value(score));

  // Evaluate scale factor for the winning side
  ScaleFactor sf = evaluate_scale_factor(pos, ei, eg_value(score));

  // Interpolate between a middlegame and a (scaled by 'sf') endgame score
  v =  mg_value(score) * int(ei.me->game_phase())
     + eg_value(score) * int(PHASE_MIDGAME - ei.me->game_phase()) * sf / SCALE_FACTOR_NORMAL;

  v /= int(PHASE_MIDGAME);

  // In case of tracing add all remaining individual evaluation terms
  if (DoTrace)
  {
      Trace::add(MATERIAL, pos.psq_score());
      Trace::add(IMBALANCE, ei.me->imbalance());
      Trace::add(PAWN, ei.pe->pawns_score());
      Trace::add(MOBILITY, mobility[WHITE], mobility[BLACK]);
      if (pos.non_pawn_material() >= SpaceThreshold)
          Trace::add(SPACE, evaluate_space<WHITE>(pos, ei)
                          , evaluate_space<BLACK>(pos, ei));
      Trace::add(TOTAL, score);
  }

  return (pos.side_to_move() == WHITE ? v : -v) + Eval::Tempo; // Side to move point of view
}

// Explicit template instantiations
template Value Eval::evaluate<true >(const Position&);
template Value Eval::evaluate<false>(const Position&);


/// trace() is like evaluate(), but instead of returning a value, it returns
/// a string (suitable for outputting to stdout) that contains the detailed
/// descriptions and values of each evaluation term. Useful for debugging.

std::string Eval::trace(const Position& pos) {

  std::memset(scores, 0, sizeof(scores));

  Value v = evaluate<true>(pos);
  v = pos.side_to_move() == WHITE ? v : -v; // White's point of view

  std::stringstream ss;
  ss << std::showpoint << std::noshowpos << std::fixed << std::setprecision(2)
     << "      Eval term |    White    |    Black    |    Total    \n"
     << "                |   MG    EG  |   MG    EG  |   MG    EG  \n"
     << "----------------+-------------+-------------+-------------\n"
     << "       Material | " << Term(MATERIAL)
     << "      Imbalance | " << Term(IMBALANCE)
     << "          Pawns | " << Term(PAWN)
     << "        Knights | " << Term(KNIGHT)
     << "         Bishop | " << Term(BISHOP)
     << "          Rooks | " << Term(ROOK)
     << "         Queens | " << Term(QUEEN)
     << "       Mobility | " << Term(MOBILITY)
     << "    King safety | " << Term(KING)
     << "        Threats | " << Term(THREAT)
     << "   Passed pawns | " << Term(PASSED)
     << "          Space | " << Term(SPACE)
     << "----------------+-------------+-------------+-------------\n"
     << "          Total | " << Term(TOTAL);

  ss << "\nTotal Evaluation: " << to_cp(v) << " (white side)\n";

  return ss.str();
}<|MERGE_RESOLUTION|>--- conflicted
+++ resolved
@@ -144,11 +144,7 @@
 
   // RookOnFile[semiopen/open] contains bonuses for each rook when there is no
   // friendly pawn on the rook file.
-<<<<<<< HEAD
-  const Score RookOnFile[2] = { S(20, 8), S(48, 19) };
-=======
-  const Score RookOnFile[] = { S(20, 7), S(45, 20) };
->>>>>>> b48439e9
+  const Score RookOnFile[] = { S(20, 8), S(48, 19) };
 
   // ThreatByMinor/ByRook[attacked PieceType] contains bonuses according to
   // which piece type attacks which one. Attacks on lesser pieces which are
@@ -163,11 +159,7 @@
 
   // ThreatByKing[on one/on many] contains bonuses for king attacks on
   // pawns or pieces which are not pawn-defended.
-<<<<<<< HEAD
-  const Score ThreatByKing[2] = { S(4, 63), S(13, 138) };
-=======
-  const Score ThreatByKing[] = { S(3, 62), S(9, 138) };
->>>>>>> b48439e9
+  const Score ThreatByKing[] = { S(4, 63), S(13, 138) };
 
   // Passed[mg/eg][Rank] contains midgame and endgame bonuses for passed pawns.
   // We don't use a Score because we process the two components independently.
