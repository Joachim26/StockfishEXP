--- conflicted
+++ resolved
@@ -758,16 +758,8 @@
     }
 
     // Evaluate space for both sides, only during opening
-<<<<<<< HEAD
-    if (pos.non_pawn_material(WHITE) + pos.non_pawn_material(BLACK) >= Value(10775))   // CLOP value
-    {
-        Score s = evaluate_space<WHITE>(pos, ei) - evaluate_space<BLACK>(pos, ei);
-        score += apply_weight(s, Weights[Space]);
-    }
-=======
-    if (pos.non_pawn_material(WHITE) + pos.non_pawn_material(BLACK) >= 11756)
+    if (pos.non_pawn_material(WHITE) + pos.non_pawn_material(BLACK) >= 10775)
         score += (evaluate_space<WHITE>(pos, ei) - evaluate_space<BLACK>(pos, ei)) * Weights[Space];
->>>>>>> cb2111f0
 
     // Scale winning side if position is more drawish than it appears
     Color strongSide = eg_value(score) > VALUE_DRAW ? WHITE : BLACK;
