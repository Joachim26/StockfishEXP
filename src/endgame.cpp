/*
  Stockfish, a UCI chess playing engine derived from Glaurung 2.1
  Copyright (C) 2004-2008 Tord Romstad (Glaurung author)
  Copyright (C) 2008-2014 Marco Costalba, Joona Kiiski, Tord Romstad

  Stockfish is free software: you can redistribute it and/or modify
  it under the terms of the GNU General Public License as published by
  the Free Software Foundation, either version 3 of the License, or
  (at your option) any later version.

  Stockfish is distributed in the hope that it will be useful,
  but WITHOUT ANY WARRANTY; without even the implied warranty of
  MERCHANTABILITY or FITNESS FOR A PARTICULAR PURPOSE.  See the
  GNU General Public License for more details.

  You should have received a copy of the GNU General Public License
  along with this program.  If not, see <http://www.gnu.org/licenses/>.
*/

#include <algorithm>
#include <cassert>

#include "bitboard.h"
#include "bitcount.h"
#include "endgame.h"
#include "movegen.h"

using std::string;

namespace {

  // Table used to drive the king towards the edge of the board
  // in KX vs K and KQ vs KR endgames.
  const int PushToEdges[SQUARE_NB] = {
    100, 90, 80, 70, 70, 80, 90, 100,
     90, 70, 60, 50, 50, 60, 70,  90,
     80, 60, 40, 30, 30, 40, 60,  80,
     70, 50, 30, 20, 20, 30, 50,  70,
     70, 50, 30, 20, 20, 30, 50,  70,
     80, 60, 40, 30, 30, 40, 60,  80,
     90, 70, 60, 50, 50, 60, 70,  90,
    100, 90, 80, 70, 70, 80, 90, 100,
  };

  // Table used to drive the king towards a corner square of the
  // right color in KBN vs K endgames.
  const int PushToCorners[SQUARE_NB] = {
    200, 190, 180, 170, 160, 150, 140, 130,
    190, 180, 170, 160, 150, 140, 130, 140,
    180, 170, 155, 140, 140, 125, 140, 150,
    170, 160, 140, 120, 110, 140, 150, 160,
    160, 150, 140, 110, 120, 140, 160, 170,
    150, 140, 125, 140, 140, 155, 170, 180,
    140, 130, 140, 150, 160, 170, 180, 190,
    130, 140, 150, 160, 170, 180, 190, 200
  };

  // Tables used to drive a piece towards or away from another piece
  const int PushClose[8] = { 0, 0, 100, 80, 60, 40, 20, 10 };
  const int PushAway [8] = { 0, 5, 20, 40, 60, 80, 90, 100 };

#ifndef NDEBUG
  bool verify_material(const Position& pos, Color c, Value npm, int num_pawns) {
    return pos.non_pawn_material(c) == npm && pos.count<PAWN>(c) == num_pawns;
  }
#endif

  // Map the square as if strongSide is white and strongSide's only pawn
  // is on the left half of the board.
  Square normalize(const Position& pos, Color strongSide, Square sq) {

    assert(pos.count<PAWN>(strongSide) == 1);

    if (file_of(pos.list<PAWN>(strongSide)[0]) >= FILE_E)
        sq = Square(sq ^ 7); // Mirror SQ_H1 -> SQ_A1

    if (strongSide == BLACK)
        sq = ~sq;

    return sq;
  }

  // Get the material key of Position out of the given endgame key code
  // like "KBPKN". The trick here is to first forge an ad-hoc FEN string
  // and then let a Position object do the work for us.
  Key key(const string& code, Color c) {

    assert(code.length() > 0 && code.length() < 8);
    assert(code[0] == 'K');

    string sides[] = { code.substr(code.find('K', 1)),      // Weak
                       code.substr(0, code.find('K', 1)) }; // Strong

    std::transform(sides[c].begin(), sides[c].end(), sides[c].begin(), tolower);

    string fen =  sides[0] + char(8 - sides[0].length() + '0') + "/8/8/8/8/8/8/"
                + sides[1] + char(8 - sides[1].length() + '0') + " w - - 0 10";

    return Position(fen, false, NULL).material_key();
  }

  template<typename M>
  void delete_endgame(const typename M::value_type& p) { delete p.second; }

} // namespace


/// Endgames members definitions

Endgames::Endgames() {

  add<KPK>("KPK");
  add<KNNK>("KNNK");
  add<KBNK>("KBNK");
  add<KRKP>("KRKP");
  add<KRKB>("KRKB");
  add<KRKN>("KRKN");
  add<KQKP>("KQKP");
  add<KQKR>("KQKR");
  add<KQKB>("KQKB");
  add<KQKBB>("KQKBB");
  add<KQKN>("KQKN");
  add<KQKNN>("KQKNN");
  add<KBBKN>("KBBKN");

  add<KNPK>("KNPK");
  add<KNPKB>("KNPKB");
  add<KRPKR>("KRPKR");
  add<KRPKB>("KRPKB");
  add<KBPKB>("KBPKB");
  add<KBPKN>("KBPKN");
  add<KBPPKB>("KBPPKB");
  add<KRPPKRP>("KRPPKRP");
}

Endgames::~Endgames() {

  for_each(m1.begin(), m1.end(), delete_endgame<M1>);
  for_each(m2.begin(), m2.end(), delete_endgame<M2>);
}

template<EndgameType E>
void Endgames::add(const string& code) {

  map((Endgame<E>*)0)[key(code, WHITE)] = new Endgame<E>(WHITE);
  map((Endgame<E>*)0)[key(code, BLACK)] = new Endgame<E>(BLACK);
}


/// Mate with KX vs K. This function is used to evaluate positions with
/// king and plenty of material vs a lone king. It simply gives the
/// attacking side a bonus for driving the defending king towards the edge
/// of the board, and for keeping the distance between the two kings small.
template<>
Value Endgame<KXK>::operator()(const Position& pos) const {

  assert(verify_material(pos, weakSide, VALUE_ZERO, 0));
  assert(!pos.checkers()); // Eval is never called when in check

  // Stalemate detection with lone king
  if (pos.side_to_move() == weakSide && !MoveList<LEGAL>(pos).size())
      return VALUE_DRAW;

  // Draw detection with 2 or more bishops of the same color
  if (    more_than_one(pos.pieces(strongSide, BISHOP))
      && !pos.bishop_pair(strongSide)
      && !pos.pieces(strongSide, ROOK, QUEEN)  // to avoid
      && !pos.pieces(strongSide, KNIGHT))      // false positives!
      return VALUE_DRAW;

  Square winnerKSq = pos.king_square(strongSide);
  Square loserKSq = pos.king_square(weakSide);

  Value result =  pos.non_pawn_material(strongSide)
                + pos.count<PAWN>(strongSide) * PawnValueEg
                + PushToEdges[loserKSq]
                + PushClose[distance(winnerKSq, loserKSq)];

  if (   pos.count<QUEEN>(strongSide)
      || pos.count<ROOK>(strongSide)
      ||(pos.count<BISHOP>(strongSide) && pos.count<KNIGHT>(strongSide))
      || pos.bishop_pair(strongSide)
      || pos.count<KNIGHT>(strongSide) >= 3)
      result += VALUE_KNOWN_WIN;

  return strongSide == pos.side_to_move() ? result : -result;
}


/// Mate with KBN vs K. This is similar to KX vs K, but we have to drive the
/// defending king towards a corner square of the right color.
template<>
Value Endgame<KBNK>::operator()(const Position& pos) const {

  assert(verify_material(pos, strongSide, KnightValueMg + BishopValueMg, 0));
  assert(verify_material(pos, weakSide, VALUE_ZERO, 0));

  Square winnerKSq = pos.king_square(strongSide);
  Square loserKSq = pos.king_square(weakSide);
  Square bishopSq = pos.list<BISHOP>(strongSide)[0];

  // kbnk_mate_table() tries to drive toward corners A1 or H8. If we have a
  // bishop that cannot reach the above squares, we flip the kings in order
  // to drive the enemy toward corners A8 or H1.
  if (opposite_colors(bishopSq, SQ_A1))
  {
      winnerKSq = ~winnerKSq;
      loserKSq  = ~loserKSq;
  }

  Value result =  VALUE_KNOWN_WIN
                + PushClose[distance(winnerKSq, loserKSq)]
                + PushToCorners[loserKSq];

  return strongSide == pos.side_to_move() ? result : -result;
}


/// KP vs K. This endgame is evaluated with the help of a bitbase.
template<>
Value Endgame<KPK>::operator()(const Position& pos) const {

  assert(verify_material(pos, strongSide, VALUE_ZERO, 1));
  assert(verify_material(pos, weakSide, VALUE_ZERO, 0));

  // Assume strongSide is white and the pawn is on files A-D
  Square wksq = normalize(pos, strongSide, pos.king_square(strongSide));
  Square bksq = normalize(pos, strongSide, pos.king_square(weakSide));
  Square psq  = normalize(pos, strongSide, pos.list<PAWN>(strongSide)[0]);

  Color us = strongSide == pos.side_to_move() ? WHITE : BLACK;

  if (!Bitbases::probe_kpk(wksq, psq, bksq, us))
      return VALUE_DRAW;

  Value result = VALUE_KNOWN_WIN + PawnValueEg + Value(rank_of(psq));

  return strongSide == pos.side_to_move() ? result : -result;
}


/// KR vs KP. This is a somewhat tricky endgame to evaluate precisely without
/// a bitbase. The function below returns drawish scores when the pawn is
/// far advanced with support of the king, while the attacking king is far
/// away.
template<>
Value Endgame<KRKP>::operator()(const Position& pos) const {

  assert(verify_material(pos, strongSide, RookValueMg, 0));
  assert(verify_material(pos, weakSide, VALUE_ZERO, 1));

  Square wksq = relative_square(strongSide, pos.king_square(strongSide));
  Square bksq = relative_square(strongSide, pos.king_square(weakSide));
  Square rsq  = relative_square(strongSide, pos.list<ROOK>(strongSide)[0]);
  Square psq  = relative_square(strongSide, pos.list<PAWN>(weakSide)[0]);

  Square queeningSq = make_square(file_of(psq), RANK_1);
  Value result;

  // If the stronger side's king is in front of the pawn, it's a win
  if (wksq < psq && file_of(wksq) == file_of(psq))
      result = RookValueEg - distance(wksq, psq);

  // If the weaker side's king is too far from the pawn and the rook,
  // it's a win.
  else if (   distance(bksq, psq) >= 3 + (pos.side_to_move() == weakSide)
           && distance(bksq, rsq) >= 3)
      result = RookValueEg - distance(wksq, psq);

  // If the pawn is far advanced and supported by the defending king,
  // the position is drawish
  else if (   rank_of(bksq) <= RANK_3
           && distance(bksq, psq) == 1
           && rank_of(wksq) >= RANK_4
           && distance(wksq, psq) > 2 + (pos.side_to_move() == strongSide))
      result = Value(80) - 8 * distance(wksq, psq);

  else
      result =  Value(200) - 8 * (  distance(wksq, psq + DELTA_S)
                                  - distance(bksq, psq + DELTA_S)
                                  - distance(psq, queeningSq));

  return strongSide == pos.side_to_move() ? result : -result;
}


/// KR vs KB. This is very simple, and always returns drawish scores.
/// The score is slightly bigger when the defending king is driven 
/// toward the corner square of the same color as the bishop square.
template<>
Value Endgame<KRKB>::operator()(const Position& pos) const {

  assert(verify_material(pos, strongSide, RookValueMg, 0));
  assert(verify_material(pos, weakSide, BishopValueMg, 0));

  Square loserKSq = pos.king_square(weakSide);
  Square bishopSq = pos.list<BISHOP>(weakSide)[0];

  // We also use the kbnk_mate_table() here, trying to drive the 
  // defending king toward a corner of the color of the bishop square.
  // That's the only tiny chance to win this endgame.
  if (opposite_colors(bishopSq, SQ_A1))
      loserKSq  = ~loserKSq;

  Value result = Value(PushToCorners[loserKSq]);

  return strongSide == pos.side_to_move() ? result : -result;
}


/// KR vs KN. The attacking side has slightly better winning chances than
/// in KR vs KB, if the king and the knight are far apart.
template<>
Value Endgame<KRKN>::operator()(const Position& pos) const {

  assert(verify_material(pos, strongSide, RookValueMg, 0));
  assert(verify_material(pos, weakSide, KnightValueMg, 0));

<<<<<<< HEAD
  Square loserKSq = pos.king_square(weakSide);
  Square knightSq = pos.list<KNIGHT>(weakSide)[0];

  Value result =  Value(PushToEdges[loserKSq]
                + PushAway[square_distance(loserKSq, knightSq)]);

=======
  Square bksq = pos.king_square(weakSide);
  Square bnsq = pos.list<KNIGHT>(weakSide)[0];
  Value result = Value(PushToEdges[bksq] + PushAway[distance(bksq, bnsq)]);
>>>>>>> 4739037f
  return strongSide == pos.side_to_move() ? result : -result;
}


/// KQ vs KP. In general, this is a win for the stronger side, but there are a
/// few important exceptions. A pawn on 7th rank and on the A,C,F or H files
/// with a king positioned next to it can be a draw, so in that case, we only
/// use the distance between the kings.
template<>
Value Endgame<KQKP>::operator()(const Position& pos) const {

  assert(verify_material(pos, strongSide, QueenValueMg, 0));
  assert(verify_material(pos, weakSide, VALUE_ZERO, 1));

  Square winnerKSq = pos.king_square(strongSide);
  Square loserKSq = pos.king_square(weakSide);
  Square pawnSq = pos.list<PAWN>(weakSide)[0];

  Value result = Value(PushClose[distance(winnerKSq, loserKSq)]);

  if (   relative_rank(weakSide, pawnSq) != RANK_7
      || distance(loserKSq, pawnSq) != 1
      || !((FileABB | FileCBB | FileFBB | FileHBB) & pawnSq))
      result += QueenValueEg - PawnValueEg;

  return strongSide == pos.side_to_move() ? result : -result;
}


/// KQ vs KR.  This is almost always a win.  We give the attacking
/// king a bonus for having the kings close together, and for forcing the
/// defending king towards the edge. If we also take care to avoid null move for
/// the defending side in the search, this is usually sufficient to win KQ vs KR.
template<>
Value Endgame<KQKR>::operator()(const Position& pos) const {

  assert(verify_material(pos, strongSide, QueenValueMg, 0));
  assert(verify_material(pos, weakSide, RookValueMg, 0));

  Square winnerKSq = pos.king_square(strongSide);
  Square loserKSq = pos.king_square(weakSide);

  Value result =  VALUE_KNOWN_WIN / 2
                + PushToEdges[loserKSq]
                + PushClose[distance(winnerKSq, loserKSq)];

  return strongSide == pos.side_to_move() ? result : -result;
}


/// KQ vs KB.  This is always a win.
template<>
Value Endgame<KQKB>::operator()(const Position& pos) const {

  assert(verify_material(pos, strongSide, QueenValueMg, 0));
  assert(verify_material(pos, weakSide, BishopValueMg, 0));

  Square winnerKSq = pos.king_square(strongSide);
  Square loserKSq = pos.king_square(weakSide);

  Value result =  VALUE_KNOWN_WIN
                + PushToEdges[loserKSq]
                + PushClose[square_distance(winnerKSq, loserKSq)];

  return strongSide == pos.side_to_move() ? result : -result;
}


/// KQ vs KBB.  This is an easy win, if the bishops are on the same color,
/// but most often takes more than 50 moves in case of the bishop pair.
template<>
Value Endgame<KQKBB>::operator()(const Position& pos) const {

  assert(verify_material(pos, strongSide, QueenValueMg, 0));
  assert(verify_material(pos, weakSide, 2 * BishopValueMg, 0));

  Square loserKSq = pos.king_square(weakSide);

  Value result =  pos.bishop_pair(weakSide) ? 2 * PawnValueEg : VALUE_KNOWN_WIN
                + PushToEdges[loserKSq];

  return strongSide == pos.side_to_move() ? result : -result;
}


/// KQ vs KN.  This is always a win.
template<>
Value Endgame<KQKN>::operator()(const Position& pos) const {

  assert(verify_material(pos, strongSide, QueenValueMg, 0));
  assert(verify_material(pos, weakSide, KnightValueMg, 0));

  Square winnerKSq = pos.king_square(strongSide);
  Square loserKSq = pos.king_square(weakSide);
  Square knightSq = pos.list<KNIGHT>(weakSide)[0];

  Value result =  VALUE_KNOWN_WIN
                + PushToEdges[loserKSq]
                + PushClose[square_distance(winnerKSq, loserKSq)]
                + PushAway[square_distance(knightSq, loserKSq)];

  return strongSide == pos.side_to_move() ? result : -result;
}


/// KQ vs KNN.  This is very drawish, but the stronger side has
/// good winning chances, if the knights and their king are far apart.
template<>
Value Endgame<KQKNN>::operator()(const Position& pos) const {

  assert(verify_material(pos, strongSide, QueenValueMg, 0));
  assert(verify_material(pos, weakSide, 2 * KnightValueMg, 0));

  Square loserKSq = pos.king_square(weakSide);
  Square knight1Sq = pos.list<KNIGHT>(weakSide)[0];
  Square knight2Sq = pos.list<KNIGHT>(weakSide)[1];

  Value result =  VALUE_DRAW
                + 4 * PushAway[square_distance(knight1Sq, loserKSq)]
                + 4 * PushAway[square_distance(knight2Sq, loserKSq)]
                + 6 * PushAway[square_distance(knight1Sq, knight2Sq)];

  return strongSide == pos.side_to_move() ? result : -result;
}


/// KBB vs KN. This is almost always a win, but many wins require more
/// than 50 moves. For this reason we assign a bonus of 2 pawns only. 
/// To win in this type of endgame, we try to push the enemy king to a corner
/// and away from his knight. For a reference of this difficult endgame see:
/// en.wikipedia.org/wiki/Chess_endgame#Effect_of_tablebases_on_endgame_theory
template<>
Value Endgame<KBBKN>::operator()(const Position& pos) const {

  assert(verify_material(pos, strongSide, 2 * BishopValueMg, 0));
  assert(verify_material(pos, weakSide, KnightValueMg, 0));

  Square winnerKSq = pos.king_square(strongSide);
  Square loserKSq = pos.king_square(weakSide);
  Square knightSq = pos.list<KNIGHT>(weakSide)[0];

  Value result =  pos.bishop_pair(strongSide) ? 2 * PawnValueEg
                + PushToCorners[loserKSq]
                + PushClose[square_distance(winnerKSq, loserKSq)]
                + PushAway[square_distance(loserKSq, knightSq)]
                : VALUE_DRAW;

  return strongSide == pos.side_to_move() ? result : -result;
}


/// Some cases of trivial draws
template<> Value Endgame<KNNK>::operator()(const Position&) const { return VALUE_DRAW; }


/// KB and one or more pawns vs K. It checks for draws with rook pawns and
/// a bishop of the wrong color. If such a draw is detected, SCALE_FACTOR_DRAW
/// is returned. If not, the return value is SCALE_FACTOR_NONE, i.e. no scaling
/// will be used.
template<>
ScaleFactor Endgame<KBPsK>::operator()(const Position& pos) const {

  assert(pos.non_pawn_material(strongSide) == BishopValueMg);
  assert(pos.count<PAWN>(strongSide) >= 1);

  // No assertions about the material of weakSide, because we want draws to
  // be detected even when the weaker side has some pawns.

  Bitboard pawns = pos.pieces(strongSide, PAWN);
  File pawnFile = file_of(pos.list<PAWN>(strongSide)[0]);
  Square frontPawn = frontmost_sq(strongSide, pawns);

  // All pawns are on a single rook file ?
  if (    (pawnFile == FILE_A || pawnFile == FILE_H)
      && !(pawns & ~file_bb(pawnFile)))
  {
      Square bishopSq = pos.list<BISHOP>(strongSide)[0];
      Square queeningSq = relative_square(strongSide, make_square(pawnFile, RANK_8));
      Square loserKSq = pos.king_square(weakSide);

<<<<<<< HEAD
      if (opposite_colors(queeningSq, bishopSq))
      {
          if (square_distance(queeningSq, loserKSq) <= 1)
          return ScaleFactor(0 + 4 * pos.count<PAWN>(weakSide));

          Square winnerKSq = pos.king_square(strongSide);
          Square b8g8Sq = pawnFile == FILE_A ? relative_square(strongSide, SQ_B8)
                                             : relative_square(strongSide, SQ_G8);
          int tempo = (pos.side_to_move() == weakSide);
          int threat = pos.attacks_from<BISHOP>(b8g8Sq) & bishopSq;

          if (   square_distance(queeningSq, loserKSq) - tempo
              <= square_distance(queeningSq, frontPawn)
              - (relative_rank(strongSide, frontPawn) == RANK_6)
              && square_distance(queeningSq, loserKSq) + threat 
               < square_distance(queeningSq, winnerKSq))
          return ScaleFactor(0 + 8 * pos.count<PAWN>(weakSide));
       }
=======
      if (   opposite_colors(queeningSq, bishopSq)
          && distance(queeningSq, kingSq) <= 1)
          return SCALE_FACTOR_DRAW;
>>>>>>> 4739037f
  }

  // If all the pawns are on the same B or G file, then it's potentially a draw
  if (    (pawnFile == FILE_B || pawnFile == FILE_G)
      && !(pos.pieces(PAWN) & ~file_bb(pawnFile))
      && pos.non_pawn_material(weakSide) == 0
      && pos.count<PAWN>(weakSide) >= 1)
  {
      // Get weakSide pawn that is closest to the home rank
      Square weakPawnSq = backmost_sq(weakSide, pos.pieces(weakSide, PAWN));

      Square strongKingSq = pos.king_square(strongSide);
      Square weakKingSq = pos.king_square(weakSide);
      Square bishopSq = pos.list<BISHOP>(strongSide)[0];

      // There's potential for a draw if our pawn is blocked on the 7th rank,
      // the bishop cannot attack it or they only have one pawn left
      if (   relative_rank(strongSide, weakPawnSq) == RANK_7
          && (pos.pieces(strongSide, PAWN) & (weakPawnSq + pawn_push(weakSide)))
          && (opposite_colors(bishopSq, weakPawnSq) || pos.count<PAWN>(strongSide) == 1))
      {
          int strongKingDist = distance(weakPawnSq, strongKingSq);
          int weakKingDist = distance(weakPawnSq, weakKingSq);

          // It's a draw if the weak king is on its back two ranks, within 2
          // squares of the blocking pawn and the strong king is not
          // closer. (I think this rule only fails in practically
          // unreachable positions such as 5k1K/6p1/6P1/8/8/3B4/8/8 w
          // and positions where qsearch will immediately correct the
          // problem such as 8/4k1p1/6P1/1K6/3B4/8/8/8 w)
          if (   relative_rank(strongSide, weakKingSq) >= RANK_7
              && weakKingDist <= 2
              && weakKingDist <= strongKingDist)
              return SCALE_FACTOR_DRAW;
      }
  }

  return SCALE_FACTOR_NONE;
}


/// KQ vs KR and one or more pawns. It tests for fortress draws with a rook on
/// the third rank defended by a pawn.
template<>
ScaleFactor Endgame<KQKRPs>::operator()(const Position& pos) const {

  assert(verify_material(pos, strongSide, QueenValueMg, 0));
  assert(pos.count<ROOK>(weakSide) == 1);
  assert(pos.count<PAWN>(weakSide) >= 1);

  Square kingSq = pos.king_square(weakSide);
  Square rsq = pos.list<ROOK>(weakSide)[0];

  if (    relative_rank(weakSide, kingSq) <= RANK_2
      &&  relative_rank(weakSide, pos.king_square(strongSide)) >= RANK_4
      &&  relative_rank(weakSide, rsq) == RANK_3
      && (  pos.pieces(weakSide, PAWN)
          & pos.attacks_from<KING>(kingSq)
          & pos.attacks_from<PAWN>(rsq, strongSide)))
          return SCALE_FACTOR_DRAW;

  return SCALE_FACTOR_NONE;
}


/// KRP vs KR. This function knows a handful of the most important classes of
/// drawn positions, but is far from perfect. It would probably be a good idea
/// to add more knowledge in the future.
///
/// It would also be nice to rewrite the actual code for this function,
/// which is mostly copied from Glaurung 1.x, and isn't very pretty.
template<>
ScaleFactor Endgame<KRPKR>::operator()(const Position& pos) const {

  assert(verify_material(pos, strongSide, RookValueMg, 1));
  assert(verify_material(pos, weakSide,   RookValueMg, 0));

  // Assume strongSide is white and the pawn is on files A-D
  Square wksq = normalize(pos, strongSide, pos.king_square(strongSide));
  Square bksq = normalize(pos, strongSide, pos.king_square(weakSide));
  Square wrsq = normalize(pos, strongSide, pos.list<ROOK>(strongSide)[0]);
  Square wpsq = normalize(pos, strongSide, pos.list<PAWN>(strongSide)[0]);
  Square brsq = normalize(pos, strongSide, pos.list<ROOK>(weakSide)[0]);

  File f = file_of(wpsq);
  Rank r = rank_of(wpsq);
  Square queeningSq = make_square(f, RANK_8);
  int tempo = (pos.side_to_move() == strongSide);

  // If the pawn is not too far advanced and the defending king defends the
  // queening square, use the third-rank defence.
  if (   r <= RANK_5
      && distance(bksq, queeningSq) <= 1
      && wksq <= SQ_H5
      && (rank_of(brsq) == RANK_6 || (r <= RANK_3 && rank_of(wrsq) != RANK_6)))
      return SCALE_FACTOR_DRAW;

  // The defending side saves a draw by checking from behind in case the pawn
  // has advanced to the 6th rank with the king behind.
  if (   r == RANK_6
      && distance(bksq, queeningSq) <= 1
      && rank_of(wksq) + tempo <= RANK_6
      && (rank_of(brsq) == RANK_1 || (!tempo && distance(file_of(brsq), f) >= 3)))
      return SCALE_FACTOR_DRAW;

  if (   r >= RANK_6
      && bksq == queeningSq
      && rank_of(brsq) == RANK_1
      && (!tempo || distance(wksq, wpsq) >= 2))
      return SCALE_FACTOR_DRAW;

  // White pawn on a7 and rook on a8 is a draw if black's king is on g7 or h7
  // and the black rook is behind the pawn.
  if (   wpsq == SQ_A7
      && wrsq == SQ_A8
      && (bksq == SQ_H7 || bksq == SQ_G7)
      && file_of(brsq) == FILE_A
      && (rank_of(brsq) <= RANK_3 || file_of(wksq) >= FILE_D || rank_of(wksq) <= RANK_5))
      return SCALE_FACTOR_DRAW;

  // If the defending king blocks the pawn and the attacking king is too far
  // away, it's a draw.
  if (   r <= RANK_5
      && bksq == wpsq + DELTA_N
      && distance(wksq, wpsq) - tempo >= 2
      && distance(wksq, brsq) - tempo >= 2)
      return SCALE_FACTOR_DRAW;

  // Pawn on the 7th rank supported by the rook from behind usually wins if the
  // attacking king is closer to the queening square than the defending king,
  // and the defending king cannot gain tempi by threatening the attacking rook.
  if (   r == RANK_7
      && f != FILE_A
      && file_of(wrsq) == f
      && wrsq != queeningSq
      && (distance(wksq, queeningSq) < distance(bksq, queeningSq) - 2 + tempo)
      && (distance(wksq, queeningSq) < distance(bksq, wrsq) + tempo))
      return ScaleFactor(SCALE_FACTOR_MAX - 2 * distance(wksq, queeningSq));

  // Similar to the above, but with the pawn further back
  if (   f != FILE_A
      && file_of(wrsq) == f
      && wrsq < wpsq
      && (distance(wksq, queeningSq) < distance(bksq, queeningSq) - 2 + tempo)
      && (distance(wksq, wpsq + DELTA_N) < distance(bksq, wpsq + DELTA_N) - 2 + tempo)
      && (  distance(bksq, wrsq) + tempo >= 3
          || (    distance(wksq, queeningSq) < distance(bksq, wrsq) + tempo
              && (distance(wksq, wpsq + DELTA_N) < distance(bksq, wrsq) + tempo))))
      return ScaleFactor(  SCALE_FACTOR_MAX
                         - 8 * distance(wpsq, queeningSq)
                         - 2 * distance(wksq, queeningSq));

  // If the pawn is not far advanced and the defending king is somewhere in
  // the pawn's path, it's probably a draw.
  if (r <= RANK_4 && bksq > wpsq)
  {
      if (file_of(bksq) == file_of(wpsq))
          return ScaleFactor(10);
      if (   distance<File>(bksq, wpsq) == 1
          && distance(wksq, bksq) > 2)
          return ScaleFactor(24 - 2 * distance(wksq, bksq));
  }
  return SCALE_FACTOR_NONE;
}

template<>
ScaleFactor Endgame<KRPKB>::operator()(const Position& pos) const {

  assert(verify_material(pos, strongSide, RookValueMg, 1));
  assert(verify_material(pos, weakSide, BishopValueMg, 0));

  // Test for a rook pawn
  if (pos.pieces(PAWN) & (FileABB | FileHBB))
  {
      Square ksq = pos.king_square(weakSide);
      Square bsq = pos.list<BISHOP>(weakSide)[0];
      Square psq = pos.list<PAWN>(strongSide)[0];
      Rank rk = relative_rank(strongSide, psq);
      Square push = pawn_push(strongSide);

      // If the pawn is on the 5th rank and the pawn (currently) is on
      // the same color square as the bishop then there is a chance of
      // a fortress. Depending on the king position give a moderate
      // reduction or a stronger one if the defending king is near the
      // corner but not trapped there.
      if (rk == RANK_5 && !opposite_colors(bsq, psq))
      {
          int d = distance(psq + 3 * push, ksq);

          if (d <= 2 && !(d == 0 && ksq == pos.king_square(strongSide) + 2 * push))
              return ScaleFactor(24);
          else
              return ScaleFactor(48);
      }

      // When the pawn has moved to the 6th rank we can be fairly sure
      // it's drawn if the bishop attacks the square in front of the
      // pawn from a reasonable distance and the defending king is near
      // the corner
      if (   rk == RANK_6
          && distance(psq + 2 * push, ksq) <= 1
          && (PseudoAttacks[BISHOP][bsq] & (psq + push))
          && distance<File>(bsq, psq) >= 2)
          return ScaleFactor(8);
  }

  return SCALE_FACTOR_NONE;
}

/// KRPP vs KRP. There is just a single rule: if the stronger side has no passed
/// pawns and the defending king is actively placed, the position is drawish.
template<>
ScaleFactor Endgame<KRPPKRP>::operator()(const Position& pos) const {

  assert(verify_material(pos, strongSide, RookValueMg, 2));
  assert(verify_material(pos, weakSide,   RookValueMg, 1));

  Square wpsq1 = pos.list<PAWN>(strongSide)[0];
  Square wpsq2 = pos.list<PAWN>(strongSide)[1];
  Square bksq = pos.king_square(weakSide);

  // Does the stronger side have a passed pawn?
  if (pos.pawn_passed(strongSide, wpsq1) || pos.pawn_passed(strongSide, wpsq2))
      return SCALE_FACTOR_NONE;

  Rank r = std::max(relative_rank(strongSide, wpsq1), relative_rank(strongSide, wpsq2));

  if (   distance<File>(bksq, wpsq1) <= 1
      && distance<File>(bksq, wpsq2) <= 1
      && relative_rank(strongSide, bksq) > r)
  {
      switch (r) {
      case RANK_2: return ScaleFactor(10);
      case RANK_3: return ScaleFactor(10);
      case RANK_4: return ScaleFactor(15);
      case RANK_5: return ScaleFactor(20);
      case RANK_6: return ScaleFactor(40);
      default: assert(false);
      }
  }
  return SCALE_FACTOR_NONE;
}


/// K and two or more pawns vs K. There is just a single rule here: If all pawns
/// are on the same rook file and are blocked by the defending king, it's a draw.
template<>
ScaleFactor Endgame<KPsK>::operator()(const Position& pos) const {

  assert(pos.non_pawn_material(strongSide) == VALUE_ZERO);
  assert(pos.count<PAWN>(strongSide) >= 2);
  assert(verify_material(pos, weakSide, VALUE_ZERO, 0));

  Square ksq = pos.king_square(weakSide);
  Bitboard pawns = pos.pieces(strongSide, PAWN);
  Square psq = pos.list<PAWN>(strongSide)[0];

  // If all pawns are ahead of the king, on a single rook file and
  // the king is within one file of the pawns, it's a draw.
  if (   !(pawns & ~in_front_bb(weakSide, rank_of(ksq)))
      && !((pawns & ~FileABB) && (pawns & ~FileHBB))
      &&  distance<File>(ksq, psq) <= 1)
      return SCALE_FACTOR_DRAW;

  return SCALE_FACTOR_NONE;
}


/// KBP vs KB. There are two rules: if the defending king is somewhere along the
/// path of the pawn, and the square of the king is not of the same color as the
/// stronger side's bishop, it's a draw. If the two bishops have opposite color,
/// it's almost always a draw.
template<>
ScaleFactor Endgame<KBPKB>::operator()(const Position& pos) const {

  assert(verify_material(pos, strongSide, BishopValueMg, 1));
  assert(verify_material(pos, weakSide,   BishopValueMg, 0));

  Square pawnSq = pos.list<PAWN>(strongSide)[0];
  Square strongBishopSq = pos.list<BISHOP>(strongSide)[0];
  Square weakBishopSq = pos.list<BISHOP>(weakSide)[0];
  Square weakKingSq = pos.king_square(weakSide);

  // Case 1: Defending king blocks the pawn, and cannot be driven away
  if (   file_of(weakKingSq) == file_of(pawnSq)
      && relative_rank(strongSide, pawnSq) < relative_rank(strongSide, weakKingSq)
      && (   opposite_colors(weakKingSq, strongBishopSq)
          || relative_rank(strongSide, weakKingSq) <= RANK_6))
      return SCALE_FACTOR_DRAW;

  // Case 2: Opposite colored bishops
  if (opposite_colors(strongBishopSq, weakBishopSq))
  {
      // We assume that the position is drawn in the following three situations:
      //
      //   a. The pawn is on rank 5 or further back.
      //   b. The defending king is somewhere in the pawn's path.
      //   c. The defending bishop attacks some square along the pawn's path,
      //      and is at least three squares away from the pawn.
      //
      // These rules are probably not perfect, but in practice they work
      // reasonably well.

      if (relative_rank(strongSide, pawnSq) <= RANK_5)
          return SCALE_FACTOR_DRAW;
      else
      {
          Bitboard path = forward_bb(strongSide, pawnSq);

          if (path & pos.pieces(weakSide, KING))
              return SCALE_FACTOR_DRAW;

          if (  (pos.attacks_from<BISHOP>(weakBishopSq) & path)
              && distance(weakBishopSq, pawnSq) >= 3)
              return SCALE_FACTOR_DRAW;
      }
  }
  return SCALE_FACTOR_NONE;
}


/// KBPP vs KB. It detects a few basic draws with opposite-colored bishops
template<>
ScaleFactor Endgame<KBPPKB>::operator()(const Position& pos) const {

  assert(verify_material(pos, strongSide, BishopValueMg, 2));
  assert(verify_material(pos, weakSide,   BishopValueMg, 0));

  Square wbsq = pos.list<BISHOP>(strongSide)[0];
  Square bbsq = pos.list<BISHOP>(weakSide)[0];

  if (!opposite_colors(wbsq, bbsq))
      return SCALE_FACTOR_NONE;

  Square ksq = pos.king_square(weakSide);
  Square psq1 = pos.list<PAWN>(strongSide)[0];
  Square psq2 = pos.list<PAWN>(strongSide)[1];
  Rank r1 = rank_of(psq1);
  Rank r2 = rank_of(psq2);
  Square blockSq1, blockSq2;

  if (relative_rank(strongSide, psq1) > relative_rank(strongSide, psq2))
  {
      blockSq1 = psq1 + pawn_push(strongSide);
      blockSq2 = make_square(file_of(psq2), rank_of(psq1));
  }
  else
  {
      blockSq1 = psq2 + pawn_push(strongSide);
      blockSq2 = make_square(file_of(psq1), rank_of(psq2));
  }

  switch (distance<File>(psq1, psq2))
  {
  case 0:
    // Both pawns are on the same file. It's an easy draw if the defender firmly
    // controls some square in the frontmost pawn's path.
    if (   file_of(ksq) == file_of(blockSq1)
        && relative_rank(strongSide, ksq) >= relative_rank(strongSide, blockSq1)
        && opposite_colors(ksq, wbsq))
        return SCALE_FACTOR_DRAW;
    else
        return SCALE_FACTOR_NONE;

  case 1:
    // Pawns on adjacent files. It's a draw if the defender firmly controls the
    // square in front of the frontmost pawn's path, and the square diagonally
    // behind this square on the file of the other pawn.
    if (   ksq == blockSq1
        && opposite_colors(ksq, wbsq)
        && (   bbsq == blockSq2
            || (pos.attacks_from<BISHOP>(blockSq2) & pos.pieces(weakSide, BISHOP))
            || distance(r1, r2) >= 2))
        return SCALE_FACTOR_DRAW;

    else if (   ksq == blockSq2
             && opposite_colors(ksq, wbsq)
             && (   bbsq == blockSq1
                 || (pos.attacks_from<BISHOP>(blockSq1) & pos.pieces(weakSide, BISHOP))))
        return SCALE_FACTOR_DRAW;
    else
        return SCALE_FACTOR_NONE;

  default:
    // The pawns are not on the same file or adjacent files. No scaling.
    return SCALE_FACTOR_NONE;
  }
}


/// KBP vs KN. There is a single rule: If the defending king is somewhere along
/// the path of the pawn, and the square of the king is not of the same color as
/// the stronger side's bishop, it's a draw.
template<>
ScaleFactor Endgame<KBPKN>::operator()(const Position& pos) const {

  assert(verify_material(pos, strongSide, BishopValueMg, 1));
  assert(verify_material(pos, weakSide, KnightValueMg, 0));

  Square pawnSq = pos.list<PAWN>(strongSide)[0];
  Square strongBishopSq = pos.list<BISHOP>(strongSide)[0];
  Square weakKingSq = pos.king_square(weakSide);

  if (   file_of(weakKingSq) == file_of(pawnSq)
      && relative_rank(strongSide, pawnSq) < relative_rank(strongSide, weakKingSq)
      && (   opposite_colors(weakKingSq, strongBishopSq)
          || relative_rank(strongSide, weakKingSq) <= RANK_6))
      return SCALE_FACTOR_DRAW;

  return SCALE_FACTOR_NONE;
}


/// KNP vs K. There is a single rule: if the pawn is a rook pawn on the 7th rank
/// and the defending king prevents the pawn from advancing, the position is drawn.
template<>
ScaleFactor Endgame<KNPK>::operator()(const Position& pos) const {

  assert(verify_material(pos, strongSide, KnightValueMg, 1));
  assert(verify_material(pos, weakSide, VALUE_ZERO, 0));

  // Assume strongSide is white and the pawn is on files A-D
  Square pawnSq     = normalize(pos, strongSide, pos.list<PAWN>(strongSide)[0]);
  Square weakKingSq = normalize(pos, strongSide, pos.king_square(weakSide));

  if (pawnSq == SQ_A7 && distance(SQ_A8, weakKingSq) <= 1)
      return SCALE_FACTOR_DRAW;

  return SCALE_FACTOR_NONE;
}


/// KNP vs KB. If knight can block bishop from taking pawn, it's a win.
/// Otherwise the position is drawn.
template<>
ScaleFactor Endgame<KNPKB>::operator()(const Position& pos) const {

  Square pawnSq = pos.list<PAWN>(strongSide)[0];
  Square bishopSq = pos.list<BISHOP>(weakSide)[0];
  Square weakKingSq = pos.king_square(weakSide);

  // King needs to get close to promoting pawn to prevent knight from blocking.
  // Rules for this are very tricky, so just approximate.
  if (forward_bb(strongSide, pawnSq) & pos.attacks_from<BISHOP>(bishopSq))
      return ScaleFactor(distance(weakKingSq, pawnSq));

  return SCALE_FACTOR_NONE;
}


/// KP vs KP. This is done by removing the weakest side's pawn and probing the
/// KP vs K bitbase: If the weakest side has a draw without the pawn, it probably
/// has at least a draw with the pawn as well. The exception is when the stronger
/// side's pawn is far advanced and not on a rook file; in this case it is often
/// possible to win (e.g. 8/4k3/3p4/3P4/6K1/8/8/8 w - - 0 1).
template<>
ScaleFactor Endgame<KPKP>::operator()(const Position& pos) const {

  assert(verify_material(pos, strongSide, VALUE_ZERO, 1));
  assert(verify_material(pos, weakSide,   VALUE_ZERO, 1));

  // Assume strongSide is white and the pawn is on files A-D
  Square wksq = normalize(pos, strongSide, pos.king_square(strongSide));
  Square bksq = normalize(pos, strongSide, pos.king_square(weakSide));
  Square psq  = normalize(pos, strongSide, pos.list<PAWN>(strongSide)[0]);

  Color us = strongSide == pos.side_to_move() ? WHITE : BLACK;

  // If the pawn has advanced to the fifth rank or further, and is not a
  // rook pawn, it's too dangerous to assume that it's at least a draw.
  if (rank_of(psq) >= RANK_5 && file_of(psq) != FILE_A)
      return SCALE_FACTOR_NONE;

  // Probe the KPK bitbase with the weakest side's pawn removed. If it's a draw,
  // it's probably at least a draw even with the pawn.
  return Bitbases::probe_kpk(wksq, psq, bksq, us) ? SCALE_FACTOR_NONE : SCALE_FACTOR_DRAW;
}<|MERGE_RESOLUTION|>--- conflicted
+++ resolved
@@ -316,18 +316,12 @@
   assert(verify_material(pos, strongSide, RookValueMg, 0));
   assert(verify_material(pos, weakSide, KnightValueMg, 0));
 
-<<<<<<< HEAD
   Square loserKSq = pos.king_square(weakSide);
   Square knightSq = pos.list<KNIGHT>(weakSide)[0];
 
   Value result =  Value(PushToEdges[loserKSq]
-                + PushAway[square_distance(loserKSq, knightSq)]);
-
-=======
-  Square bksq = pos.king_square(weakSide);
-  Square bnsq = pos.list<KNIGHT>(weakSide)[0];
-  Value result = Value(PushToEdges[bksq] + PushAway[distance(bksq, bnsq)]);
->>>>>>> 4739037f
+                + PushAway[distance(loserKSq, knightSq)]);
+
   return strongSide == pos.side_to_move() ? result : -result;
 }
 
@@ -508,7 +502,6 @@
       Square queeningSq = relative_square(strongSide, make_square(pawnFile, RANK_8));
       Square loserKSq = pos.king_square(weakSide);
 
-<<<<<<< HEAD
       if (opposite_colors(queeningSq, bishopSq))
       {
           if (square_distance(queeningSq, loserKSq) <= 1)
@@ -527,11 +520,6 @@
                < square_distance(queeningSq, winnerKSq))
           return ScaleFactor(0 + 8 * pos.count<PAWN>(weakSide));
        }
-=======
-      if (   opposite_colors(queeningSq, bishopSq)
-          && distance(queeningSq, kingSq) <= 1)
-          return SCALE_FACTOR_DRAW;
->>>>>>> 4739037f
   }
 
   // If all the pawns are on the same B or G file, then it's potentially a draw
