/*
  Stockfish, a UCI chess playing engine derived from Glaurung 2.1
  Copyright (C) 2004-2008 Tord Romstad (Glaurung author)
  Copyright (C) 2008-2015 Marco Costalba, Joona Kiiski, Tord Romstad

  Stockfish is free software: you can redistribute it and/or modify
  it under the terms of the GNU General Public License as published by
  the Free Software Foundation, either version 3 of the License, or
  (at your option) any later version.

  Stockfish is distributed in the hope that it will be useful,
  but WITHOUT ANY WARRANTY; without even the implied warranty of
  MERCHANTABILITY or FITNESS FOR A PARTICULAR PURPOSE.  See the
  GNU General Public License for more details.

  You should have received a copy of the GNU General Public License
  along with this program.  If not, see <http://www.gnu.org/licenses/>.
*/

#include <algorithm>
#include <cassert>

#include "bitboard.h"
#include "bitcount.h"
#include "endgame.h"
#include "movegen.h"

using std::string;

namespace {

  // Table used to drive the king towards the edge of the board
  // in KX vs K and KQ vs KR endgames.
  const int PushToEdges[SQUARE_NB] = {
    100, 90, 80, 70, 70, 80, 90, 100,
     90, 70, 60, 50, 50, 60, 70,  90,
     80, 60, 40, 30, 30, 40, 60,  80,
     70, 50, 30, 20, 20, 30, 50,  70,
     70, 50, 30, 20, 20, 30, 50,  70,
     80, 60, 40, 30, 30, 40, 60,  80,
     90, 70, 60, 50, 50, 60, 70,  90,
    100, 90, 80, 70, 70, 80, 90, 100,
  };

  // Table used to drive the king towards a corner square of the
  // right color in KBN vs K endgames.
  const int PushToCorners[SQUARE_NB] = {
    200, 190, 180, 170, 160, 150, 140, 130,
    190, 180, 170, 160, 150, 140, 130, 140,
    180, 170, 155, 140, 140, 125, 140, 150,
    170, 160, 140, 120, 110, 140, 150, 160,
    160, 150, 140, 110, 120, 140, 160, 170,
    150, 140, 125, 140, 140, 155, 170, 180,
    140, 130, 140, 150, 160, 170, 180, 190,
    130, 140, 150, 160, 170, 180, 190, 200
  };

  // Tables used to drive a piece towards or away from another piece
  const int PushClose[8] = { 0, 0, 100, 80, 60, 40, 20, 10 };
  const int PushAway [8] = { 0, 5, 20, 40, 60, 80, 90, 100 };

  // FortressMask[Color] used by KQ vs KR and one or more pawns endgame
  Bitboard FortressMask[] = {
      0x00FF7E4242C37E00ULL,
      0x007EC342427EFF00ULL
  };

#ifndef NDEBUG
  bool verify_material(const Position& pos, Color c, Value npm, int pawnsCnt) {
    return pos.non_pawn_material(c) == npm && pos.count<PAWN>(c) == pawnsCnt;
  }
#endif

  // Map the square as if strongSide is white and strongSide's only pawn
  // is on the left half of the board.
  Square normalize(const Position& pos, Color strongSide, Square sq) {

    assert(pos.count<PAWN>(strongSide) == 1);

    if (file_of(pos.list<PAWN>(strongSide)[0]) >= FILE_E)
        sq = Square(sq ^ 7); // Mirror SQ_H1 -> SQ_A1

    if (strongSide == BLACK)
        sq = ~sq;

    return sq;
  }

  // Get the material key of Position out of the given endgame key code
  // like "KBPKN". The trick here is to first forge an ad-hoc FEN string
  // and then let a Position object do the work for us.
  Key key(const string& code, Color c) {

    assert(code.length() > 0 && code.length() < 8);
    assert(code[0] == 'K');

    string sides[] = { code.substr(code.find('K', 1)),      // Weak
                       code.substr(0, code.find('K', 1)) }; // Strong

    std::transform(sides[c].begin(), sides[c].end(), sides[c].begin(), tolower);

    string fen =  sides[0] + char(8 - sides[0].length() + '0') + "/8/8/8/8/8/8/"
                + sides[1] + char(8 - sides[1].length() + '0') + " w - - 0 10";

    return Position(fen, false, NULL).material_key();
  }

  template<typename M>
  void delete_endgame(const typename M::value_type& p) { delete p.second; }

} // namespace


/// Endgames members definitions

Endgames::Endgames() {

  add<KPK>("KPK");
  add<KNNK>("KNNK");
  add<KRNKR>("KRNKR");
  add<KRBKR>("KRBKR");
  add<KQNKQ>("KQNKQ");
  add<KQBKQ>("KQBKQ");
  add<KBNK>("KBNK");
  add<KRKP>("KRKP");
  add<KRKB>("KRKB");
  add<KRKN>("KRKN");
  add<KQKP>("KQKP");
  add<KQKR>("KQKR");
  add<KQKB>("KQKB");
  add<KQKBB>("KQKBB");
  add<KQKN>("KQKN");
  add<KQKNN>("KQKNN");
  add<KBBKN>("KBBKN");

  add<KNPK>("KNPK");
  add<KNPKB>("KNPKB");
  add<KRPKR>("KRPKR");
  add<KRPKB>("KRPKB");
  add<KBPKB>("KBPKB");
  add<KBPKN>("KBPKN");
  add<KBPPKB>("KBPPKB");
  add<KRPPKRP>("KRPPKRP");
}

Endgames::~Endgames() {

  for_each(m1.begin(), m1.end(), delete_endgame<M1>);
  for_each(m2.begin(), m2.end(), delete_endgame<M2>);
}

template<EndgameType E>
void Endgames::add(const string& code) {

  map((Endgame<E>*)0)[key(code, WHITE)] = new Endgame<E>(WHITE);
  map((Endgame<E>*)0)[key(code, BLACK)] = new Endgame<E>(BLACK);
}


/// Mate with KX vs K. This function is used to evaluate positions with
/// king and plenty of material vs a lone king. It simply gives the
/// attacking side a bonus for driving the defending king towards the edge
/// of the board, and for keeping the distance between the two kings small.
template<>
Value Endgame<KXK>::operator()(const Position& pos) const {

  assert(verify_material(pos, weakSide, VALUE_ZERO, 0));
  assert(!pos.checkers()); // Eval is never called when in check

  // Stalemate detection with lone king
  if (pos.side_to_move() == weakSide && !MoveList<LEGAL>(pos).size())
      return VALUE_DRAW;

  // Draw detection with 2 or more bishops of the same color
  if (    more_than_one(pos.pieces(strongSide, BISHOP))
      && !pos.bishop_pair(strongSide)
      && !pos.pieces(strongSide, ROOK, QUEEN)  // to avoid
      && !pos.pieces(strongSide, KNIGHT))      // false positives!
      return VALUE_DRAW;

  Square winnerKSq = pos.king_square(strongSide);
  Square loserKSq = pos.king_square(weakSide);

  Value result =  pos.non_pawn_material(strongSide)
                + pos.count<PAWN>(strongSide) * PawnValueEg
                + PushToEdges[loserKSq]
                + PushClose[distance(winnerKSq, loserKSq)];

  if (   pos.count<QUEEN>(strongSide)
      || pos.count<ROOK>(strongSide)
      ||(pos.count<BISHOP>(strongSide) && pos.count<KNIGHT>(strongSide))
<<<<<<< HEAD
      || pos.bishop_pair(strongSide)
      || pos.count<KNIGHT>(strongSide) >= 3)
=======
      ||(pos.count<BISHOP>(strongSide) > 1 && opposite_colors(pos.list<BISHOP>(strongSide)[0],
                                                              pos.list<BISHOP>(strongSide)[1])))
>>>>>>> 4eb2d8ce
      result += VALUE_KNOWN_WIN;

  return strongSide == pos.side_to_move() ? result : -result;
}


/// Mate with KBN vs K. This is similar to KX vs K, but we have to drive the
/// defending king towards a corner square of the right color.
template<>
Value Endgame<KBNK>::operator()(const Position& pos) const {

  assert(verify_material(pos, strongSide, KnightValueMg + BishopValueMg, 0));
  assert(verify_material(pos, weakSide, VALUE_ZERO, 0));

  Square winnerKSq = pos.king_square(strongSide);
  Square loserKSq = pos.king_square(weakSide);
  Square bishopSq = pos.list<BISHOP>(strongSide)[0];

  // kbnk_mate_table() tries to drive toward corners A1 or H8. If we have a
  // bishop that cannot reach the above squares, we flip the kings in order
  // to drive the enemy toward corners A8 or H1.
  if (opposite_colors(bishopSq, SQ_A1))
  {
      winnerKSq = ~winnerKSq;
      loserKSq  = ~loserKSq;
  }

  Value result =  VALUE_KNOWN_WIN
                + PushClose[distance(winnerKSq, loserKSq)]
                + PushToCorners[loserKSq];

  return strongSide == pos.side_to_move() ? result : -result;
}


/// KP vs K. This endgame is evaluated with the help of a bitbase.
template<>
Value Endgame<KPK>::operator()(const Position& pos) const {

  assert(verify_material(pos, strongSide, VALUE_ZERO, 1));
  assert(verify_material(pos, weakSide, VALUE_ZERO, 0));

  // Assume strongSide is white and the pawn is on files A-D
  Square wksq = normalize(pos, strongSide, pos.king_square(strongSide));
  Square bksq = normalize(pos, strongSide, pos.king_square(weakSide));
  Square psq  = normalize(pos, strongSide, pos.list<PAWN>(strongSide)[0]);

  Color us = strongSide == pos.side_to_move() ? WHITE : BLACK;

  if (!Bitbases::probe(wksq, psq, bksq, us))
      return VALUE_DRAW;

  Value result = VALUE_KNOWN_WIN + PawnValueEg + Value(rank_of(psq));

  return strongSide == pos.side_to_move() ? result : -result;
}


/// KR vs KP. This is a somewhat tricky endgame to evaluate precisely without
/// a bitbase. The function below returns drawish scores when the pawn is
/// far advanced with support of the king, while the attacking king is far
/// away.
template<>
Value Endgame<KRKP>::operator()(const Position& pos) const {

  assert(verify_material(pos, strongSide, RookValueMg, 0));
  assert(verify_material(pos, weakSide, VALUE_ZERO, 1));

  Square wksq = relative_square(strongSide, pos.king_square(strongSide));
  Square bksq = relative_square(strongSide, pos.king_square(weakSide));
  Square rsq  = relative_square(strongSide, pos.list<ROOK>(strongSide)[0]);
  Square psq  = relative_square(strongSide, pos.list<PAWN>(weakSide)[0]);

  Square queeningSq = make_square(file_of(psq), RANK_1);
  Value result;

  // If the stronger side's king is in front of the pawn, it's a win
  if (wksq < psq && file_of(wksq) == file_of(psq))
      result = RookValueEg - distance(wksq, psq);

  // If the weaker side's king is too far from the pawn and the rook,
  // it's a win.
  else if (   distance(bksq, psq) >= 3 + (pos.side_to_move() == weakSide)
           && distance(bksq, rsq) >= 3)
      result = RookValueEg - distance(wksq, psq);

  // If the pawn is far advanced and supported by the defending king,
  // the position is drawish
  else if (   rank_of(bksq) <= RANK_3
           && distance(bksq, psq) == 1
           && rank_of(wksq) >= RANK_4
           && distance(wksq, psq) > 2 + (pos.side_to_move() == strongSide))
      result = Value(80) - 8 * distance(wksq, psq);

  else
      result =  Value(200) - 8 * (  distance(wksq, psq + DELTA_S)
                                  - distance(bksq, psq + DELTA_S)
                                  - distance(psq, queeningSq));

  return strongSide == pos.side_to_move() ? result : -result;
}


/// KR vs KB. This is very simple, and always returns drawish scores.  The
/// score is slightly bigger when the defending king is close to the edge.
template<>
Value Endgame<KRKB>::operator()(const Position& pos) const {

  assert(verify_material(pos, strongSide, RookValueMg, 0));
  assert(verify_material(pos, weakSide, BishopValueMg, 0));

  Value result = Value(PushToEdges[pos.king_square(weakSide)]);

  return strongSide == pos.side_to_move() ? result : -result;
}


/// KR vs KN. The attacking side has slightly better winning chances than
/// in KR vs KB, if the king and the knight are far apart.
template<>
Value Endgame<KRKN>::operator()(const Position& pos) const {

  assert(verify_material(pos, strongSide, RookValueMg, 0));
  assert(verify_material(pos, weakSide, KnightValueMg, 0));

  Square loserKSq = pos.king_square(weakSide);
  Square knightSq = pos.list<KNIGHT>(weakSide)[0];

  Value result =  Value(PushToEdges[loserKSq]
                + PushAway[distance(loserKSq, knightSq)]);

  return strongSide == pos.side_to_move() ? result : -result;
}


/// KQ vs KP. In general, this is a win for the stronger side, but there are a
/// few important exceptions. A pawn on 7th rank and on the A,C,F or H files
/// with a king positioned next to it can be a draw, so in that case, we only
/// use the distance between the kings.
template<>
Value Endgame<KQKP>::operator()(const Position& pos) const {

  assert(verify_material(pos, strongSide, QueenValueMg, 0));
  assert(verify_material(pos, weakSide, VALUE_ZERO, 1));

  Square winnerKSq = pos.king_square(strongSide);
  Square loserKSq = pos.king_square(weakSide);
  Square pawnSq = pos.list<PAWN>(weakSide)[0];

  Value result = Value(PushClose[distance(winnerKSq, loserKSq)]);

  if (   relative_rank(weakSide, pawnSq) != RANK_7
      || distance(loserKSq, pawnSq) != 1
      || !((FileABB | FileCBB | FileFBB | FileHBB) & pawnSq))
      result += QueenValueEg - PawnValueEg;

  return strongSide == pos.side_to_move() ? result : -result;
}


/// KQ vs KR.  This is almost always a win.  We give the attacking
/// king a bonus for having the kings close together, and for forcing the
/// defending king towards the edge. If we also take care to avoid null move for
/// the defending side in the search, this is usually sufficient to win KQ vs KR.
template<>
Value Endgame<KQKR>::operator()(const Position& pos) const {

  assert(verify_material(pos, strongSide, QueenValueMg, 0));
  assert(verify_material(pos, weakSide, RookValueMg, 0));

  Square winnerKSq = pos.king_square(strongSide);
  Square loserKSq = pos.king_square(weakSide);

  Value result =  VALUE_KNOWN_WIN / 2
                + PushToEdges[loserKSq]
                + PushClose[distance(winnerKSq, loserKSq)];

  return strongSide == pos.side_to_move() ? result : -result;
}


/// KQ vs KB.  This is always a win.
template<>
Value Endgame<KQKB>::operator()(const Position& pos) const {

  assert(verify_material(pos, strongSide, QueenValueMg, 0));
  assert(verify_material(pos, weakSide, BishopValueMg, 0));

  Square winnerKSq = pos.king_square(strongSide);
  Square loserKSq = pos.king_square(weakSide);

  Value result =  VALUE_KNOWN_WIN
                + PushToEdges[loserKSq]
                + PushClose[distance(winnerKSq, loserKSq)];

  return strongSide == pos.side_to_move() ? result : -result;
}


/// KQ vs KBB.  This is an easy win, if the bishops are on the same color,
/// but most often takes more than 50 moves in case of the bishop pair.
template<>
Value Endgame<KQKBB>::operator()(const Position& pos) const {

  assert(verify_material(pos, strongSide, QueenValueMg, 0));
  assert(verify_material(pos, weakSide, 2 * BishopValueMg, 0));

  Square loserKSq = pos.king_square(weakSide);
  Square bishop1Sq = pos.list<BISHOP>(weakSide)[0];
  Square bishop2Sq = pos.list<BISHOP>(weakSide)[1];

  Value result =  (pos.bishop_pair(weakSide) ? VALUE_DRAW : VALUE_KNOWN_WIN)
                + 2 * PushToEdges[loserKSq]
                + PushAway[distance(bishop1Sq, loserKSq)]
                + PushAway[distance(bishop2Sq, loserKSq)]
                + PushAway[distance(bishop1Sq, bishop2Sq)];

  return strongSide == pos.side_to_move() ? result : -result;
}


/// KQ vs KN.  This is always a win.
template<>
Value Endgame<KQKN>::operator()(const Position& pos) const {

  assert(verify_material(pos, strongSide, QueenValueMg, 0));
  assert(verify_material(pos, weakSide, KnightValueMg, 0));

  Square winnerKSq = pos.king_square(strongSide);
  Square loserKSq = pos.king_square(weakSide);
  Square knightSq = pos.list<KNIGHT>(weakSide)[0];

  Value result =  VALUE_KNOWN_WIN
                + PushToEdges[loserKSq]
                + PushClose[distance(winnerKSq, loserKSq)]
                + PushAway[distance(knightSq, loserKSq)];

  return strongSide == pos.side_to_move() ? result : -result;
}


/// KQ vs KNN.  This is very drawish, but the stronger side has
/// good winning chances, if the knights and their king are far apart.
template<>
Value Endgame<KQKNN>::operator()(const Position& pos) const {

  assert(verify_material(pos, strongSide, QueenValueMg, 0));
  assert(verify_material(pos, weakSide, 2 * KnightValueMg, 0));

  Square loserKSq = pos.king_square(weakSide);
  Square knight1Sq = pos.list<KNIGHT>(weakSide)[0];
  Square knight2Sq = pos.list<KNIGHT>(weakSide)[1];

  Value result =  VALUE_DRAW
                + 2 * PushToEdges[loserKSq]
                + 2 * PushAway[distance(knight1Sq, loserKSq)]
                + 2 * PushAway[distance(knight2Sq, loserKSq)]
                + 2 * PushAway[distance(knight1Sq, knight2Sq)];

  return strongSide == pos.side_to_move() ? result : -result;
}


/// KBB vs KN. This is almost always a win, but many wins require more
/// than 50 moves. For this reason we assign a bonus of 2 pawns only. 
/// To win in this type of endgame, we try to push the enemy king to a corner
/// and away from his knight. For a reference of this difficult endgame see:
/// en.wikipedia.org/wiki/Chess_endgame#Effect_of_tablebases_on_endgame_theory
template<>
Value Endgame<KBBKN>::operator()(const Position& pos) const {

  assert(verify_material(pos, strongSide, 2 * BishopValueMg, 0));
  assert(verify_material(pos, weakSide, KnightValueMg, 0));

  Square winnerKSq = pos.king_square(strongSide);
  Square loserKSq = pos.king_square(weakSide);
  Square knightSq = pos.list<KNIGHT>(weakSide)[0];

  Value result =  pos.bishop_pair(strongSide) ? 2 * PawnValueEg
                + PushToCorners[loserKSq]
                + PushClose[distance(winnerKSq, loserKSq)]
                + PushAway[distance(loserKSq, knightSq)]
                : VALUE_DRAW;

  return strongSide == pos.side_to_move() ? result : -result;
}


/// Some cases of trivial draws
template<> Value Endgame<KNNK>::operator()(const Position&) const { return VALUE_DRAW; }
template<> Value Endgame<KRNKR>::operator()(const Position&) const { return VALUE_DRAW; }
template<> Value Endgame<KRBKR>::operator()(const Position&) const { return VALUE_DRAW; }
template<> Value Endgame<KQNKQ>::operator()(const Position&) const { return VALUE_DRAW; }
template<> Value Endgame<KQBKQ>::operator()(const Position&) const { return VALUE_DRAW; }


/// KB and one or more pawns vs K. It checks for draws with rook pawns and
/// a bishop of the wrong color. If such a draw is detected, SCALE_FACTOR_DRAW
/// is returned. If not, the return value is SCALE_FACTOR_NONE, i.e. no scaling
/// will be used.
template<>
ScaleFactor Endgame<KBPsK>::operator()(const Position& pos) const {

  assert(pos.non_pawn_material(strongSide) == BishopValueMg);
  assert(pos.count<PAWN>(strongSide) >= 1);

  // No assertions about the material of weakSide, because we want draws to
  // be detected even when the weaker side has some pawns.

  Bitboard pawns = pos.pieces(strongSide, PAWN);
  File pawnFile = file_of(pos.list<PAWN>(strongSide)[0]);
  Square frontPawn = frontmost_sq(strongSide, pawns);

  // All pawns are on a single rook file ?
  if (    (pawnFile == FILE_A || pawnFile == FILE_H)
      && !(pawns & ~file_bb(pawnFile)))
  {
      Square bishopSq = pos.list<BISHOP>(strongSide)[0];
      Square queeningSq = relative_square(strongSide, make_square(pawnFile, RANK_8));
      Square loserKSq = pos.king_square(weakSide);

      if (opposite_colors(queeningSq, bishopSq))
      {
          if (distance(queeningSq, loserKSq) <= 1)
          return ScaleFactor(0 + 4 * pos.count<PAWN>(weakSide));

          Square winnerKSq = pos.king_square(strongSide);
          Square b8g8Sq = pawnFile == FILE_A ? relative_square(strongSide, SQ_B8)
                                             : relative_square(strongSide, SQ_G8);
          int tempo = (pos.side_to_move() == weakSide);
          int threat = pos.attacks_from<BISHOP>(b8g8Sq) & bishopSq;

          if (   distance(queeningSq, loserKSq) - tempo
              <= distance(queeningSq, frontPawn)
              - (relative_rank(strongSide, frontPawn) == RANK_6)
              && distance(queeningSq, loserKSq) + threat 
               < distance(queeningSq, winnerKSq))
          return ScaleFactor(0 + 8 * pos.count<PAWN>(weakSide));
       }
  }

  // Check for the fortress draw in KBPK
  if (   pos.count<PAWN>(strongSide) == 1
      && pos.count<PAWN>(weakSide) == 0
      && (pawnFile == FILE_B || pawnFile == FILE_G))
  {
      // Assume strongSide is white and the pawn is on files A-D
      Square pawnSq     = normalize(pos, strongSide, pos.list<PAWN>(strongSide)[0]);
      Square weakKingSq = normalize(pos, strongSide, pos.king_square(weakSide));
      Square bishopSq   = normalize(pos, strongSide, pos.list<BISHOP>(strongSide)[0]);

      if (pawnSq == SQ_B6 && bishopSq == SQ_A7 && (weakKingSq == SQ_B7 || weakKingSq == SQ_A8))
          return SCALE_FACTOR_DRAW;
  }

  // If all the pawns are on the same B or G file, then it's potentially a draw
  if (    (pawnFile == FILE_B || pawnFile == FILE_G)
      && !(pos.pieces(PAWN) & ~file_bb(pawnFile))
      && pos.non_pawn_material(weakSide) == 0
      && pos.count<PAWN>(weakSide) >= 1)
  {
      // Get weakSide pawn that is closest to the home rank
      Square weakPawnSq = backmost_sq(weakSide, pos.pieces(weakSide, PAWN));

      Square strongKingSq = pos.king_square(strongSide);
      Square weakKingSq = pos.king_square(weakSide);
      Square bishopSq = pos.list<BISHOP>(strongSide)[0];

      // There's potential for a draw if our pawn is blocked on the 7th rank,
      // the bishop cannot attack it or they only have one pawn left
      if (   relative_rank(strongSide, weakPawnSq) == RANK_7
          && (pos.pieces(strongSide, PAWN) & (weakPawnSq + pawn_push(weakSide)))
          && (opposite_colors(bishopSq, weakPawnSq) || pos.count<PAWN>(strongSide) == 1))
      {
          int strongKingDist = distance(weakPawnSq, strongKingSq);
          int weakKingDist = distance(weakPawnSq, weakKingSq);

          // It's a draw if the weak king is on its back two ranks, within 2
          // squares of the blocking pawn and the strong king is not
          // closer. (I think this rule only fails in practically
          // unreachable positions such as 5k1K/6p1/6P1/8/8/3B4/8/8 w
          // and positions where qsearch will immediately correct the
          // problem such as 8/4k1p1/6P1/1K6/3B4/8/8/8 w)
          if (   relative_rank(strongSide, weakKingSq) >= RANK_7
              && weakKingDist <= 2
              && weakKingDist <= strongKingDist)
              return SCALE_FACTOR_DRAW;
      }
  }

  return SCALE_FACTOR_NONE;
}


/// KQ vs KR and one or more pawns. It tests for fortress draws with a rook on
/// the third rank defended by a pawn.
template<>
ScaleFactor Endgame<KQKRPs>::operator()(const Position& pos) const {

  assert(verify_material(pos, strongSide, QueenValueMg, 0));
  assert(pos.count<ROOK>(weakSide) == 1);
  assert(pos.count<PAWN>(weakSide) >= 1);

  Square strongKingSq = pos.king_square(strongSide);
  Square weakKingSq = pos.king_square(weakSide);
  Square rsq = pos.list<ROOK>(weakSide)[0];

  if (      pos.pieces(weakSide, PAWN) & FortressMask[weakSide]
      &&    relative_rank(weakSide, strongKingSq) > relative_rank(weakSide, rsq)
      && (  pos.pieces(weakSide, PAWN)
          & pos.attacks_from<KING>(weakKingSq)
          & pos.attacks_from<PAWN>(rsq, strongSide)))
          return SCALE_FACTOR_DRAW;

  return pos.rule50_count() > 14 ? ScaleFactor(int(SCALE_FACTOR_NORMAL * double((101 - pos.rule50_count()) / 172)))
                                 : SCALE_FACTOR_NONE;
}


/// KRP vs KR. This function knows a handful of the most important classes of
/// drawn positions, but is far from perfect. It would probably be a good idea
/// to add more knowledge in the future.
///
/// It would also be nice to rewrite the actual code for this function,
/// which is mostly copied from Glaurung 1.x, and isn't very pretty.
template<>
ScaleFactor Endgame<KRPKR>::operator()(const Position& pos) const {

  assert(verify_material(pos, strongSide, RookValueMg, 1));
  assert(verify_material(pos, weakSide,   RookValueMg, 0));

  // Assume strongSide is white and the pawn is on files A-D
  Square wksq = normalize(pos, strongSide, pos.king_square(strongSide));
  Square bksq = normalize(pos, strongSide, pos.king_square(weakSide));
  Square wrsq = normalize(pos, strongSide, pos.list<ROOK>(strongSide)[0]);
  Square wpsq = normalize(pos, strongSide, pos.list<PAWN>(strongSide)[0]);
  Square brsq = normalize(pos, strongSide, pos.list<ROOK>(weakSide)[0]);

  File f = file_of(wpsq);
  Rank r = rank_of(wpsq);
  Square queeningSq = make_square(f, RANK_8);
  int tempo = (pos.side_to_move() == strongSide);

  // If the pawn is not too far advanced and the defending king defends the
  // queening square, use the third-rank defence.
  if (   r <= RANK_5
      && distance(bksq, queeningSq) <= 1
      && wksq <= SQ_H5
      && (rank_of(brsq) == RANK_6 || (r <= RANK_3 && rank_of(wrsq) != RANK_6)))
      return SCALE_FACTOR_DRAW;

  // The defending side saves a draw by checking from behind in case the pawn
  // has advanced to the 6th rank with the king behind.
  if (   r == RANK_6
      && distance(bksq, queeningSq) <= 1
      && rank_of(wksq) + tempo <= RANK_6
      && (rank_of(brsq) == RANK_1 || (!tempo && distance(file_of(brsq), f) >= 3)))
      return SCALE_FACTOR_DRAW;

  if (   r >= RANK_6
      && bksq == queeningSq
      && rank_of(brsq) == RANK_1
      && (!tempo || distance(wksq, wpsq) >= 2))
      return SCALE_FACTOR_DRAW;

  // White pawn on a7 and rook on a8 is a draw if black's king is on g7 or h7
  // and the black rook is behind the pawn.
  if (   wpsq == SQ_A7
      && wrsq == SQ_A8
      && (bksq == SQ_H7 || bksq == SQ_G7)
      && file_of(brsq) == FILE_A
      && (rank_of(brsq) <= RANK_3 || file_of(wksq) >= FILE_D || rank_of(wksq) <= RANK_5))
      return SCALE_FACTOR_DRAW;

  // If the defending king blocks the pawn and the attacking king is too far
  // away, it's a draw.
  if (   r <= RANK_5
      && bksq == wpsq + DELTA_N
      && distance(wksq, wpsq) - tempo >= 2
      && distance(wksq, brsq) - tempo >= 2)
      return SCALE_FACTOR_DRAW;

  // Pawn on the 7th rank supported by the rook from behind usually wins if the
  // attacking king is closer to the queening square than the defending king,
  // and the defending king cannot gain tempi by threatening the attacking rook.
  if (   r == RANK_7
      && f != FILE_A
      && file_of(wrsq) == f
      && wrsq != queeningSq
      && (distance(wksq, queeningSq) < distance(bksq, queeningSq) - 2 + tempo)
      && (distance(wksq, queeningSq) < distance(bksq, wrsq) + tempo))
      return ScaleFactor(SCALE_FACTOR_MAX - 2 * distance(wksq, queeningSq));

  // Similar to the above, but with the pawn further back
  if (   f != FILE_A
      && file_of(wrsq) == f
      && wrsq < wpsq
      && (distance(wksq, queeningSq) < distance(bksq, queeningSq) - 2 + tempo)
      && (distance(wksq, wpsq + DELTA_N) < distance(bksq, wpsq + DELTA_N) - 2 + tempo)
      && (  distance(bksq, wrsq) + tempo >= 3
          || (    distance(wksq, queeningSq) < distance(bksq, wrsq) + tempo
              && (distance(wksq, wpsq + DELTA_N) < distance(bksq, wrsq) + tempo))))
      return ScaleFactor(  SCALE_FACTOR_MAX
                         - 8 * distance(wpsq, queeningSq)
                         - 2 * distance(wksq, queeningSq));

  // If the pawn is not far advanced and the defending king is somewhere in
  // the pawn's path, it's probably a draw.
  if (r <= RANK_4 && bksq > wpsq)
  {
      if (file_of(bksq) == file_of(wpsq))
          return ScaleFactor(10);
      if (   distance<File>(bksq, wpsq) == 1
          && distance(wksq, bksq) > 2)
          return ScaleFactor(24 - 2 * distance(wksq, bksq));
  }
  return SCALE_FACTOR_NONE;
}

template<>
ScaleFactor Endgame<KRPKB>::operator()(const Position& pos) const {

  assert(verify_material(pos, strongSide, RookValueMg, 1));
  assert(verify_material(pos, weakSide, BishopValueMg, 0));

  // Test for a rook pawn
  if (pos.pieces(PAWN) & (FileABB | FileHBB))
  {
      Square ksq = pos.king_square(weakSide);
      Square bsq = pos.list<BISHOP>(weakSide)[0];
      Square psq = pos.list<PAWN>(strongSide)[0];
      Rank rk = relative_rank(strongSide, psq);
      Square push = pawn_push(strongSide);

      // If the pawn is on the 5th rank and the pawn (currently) is on
      // the same color square as the bishop then there is a chance of
      // a fortress. Depending on the king position give a moderate
      // reduction or a stronger one if the defending king is near the
      // corner but not trapped there.
      if (rk == RANK_5 && !opposite_colors(bsq, psq))
      {
          int d = distance(psq + 3 * push, ksq);

          if (d <= 2 && !(d == 0 && ksq == pos.king_square(strongSide) + 2 * push))
              return ScaleFactor(24);
          else
              return ScaleFactor(48);
      }

      // When the pawn has moved to the 6th rank we can be fairly sure
      // it's drawn if the bishop attacks the square in front of the
      // pawn from a reasonable distance and the defending king is near
      // the corner
      if (   rk == RANK_6
          && distance(psq + 2 * push, ksq) <= 1
          && (PseudoAttacks[BISHOP][bsq] & (psq + push))
          && distance<File>(bsq, psq) >= 2)
          return ScaleFactor(8);
  }

  return SCALE_FACTOR_NONE;
}

/// KRPP vs KRP. There is just a single rule: if the stronger side has no passed
/// pawns and the defending king is actively placed, the position is drawish.
template<>
ScaleFactor Endgame<KRPPKRP>::operator()(const Position& pos) const {

  assert(verify_material(pos, strongSide, RookValueMg, 2));
  assert(verify_material(pos, weakSide,   RookValueMg, 1));

  Square wpsq1 = pos.list<PAWN>(strongSide)[0];
  Square wpsq2 = pos.list<PAWN>(strongSide)[1];
  Square bksq = pos.king_square(weakSide);

  // Does the stronger side have a passed pawn?
  if (pos.pawn_passed(strongSide, wpsq1) || pos.pawn_passed(strongSide, wpsq2))
      return SCALE_FACTOR_NONE;

  Rank r = std::max(relative_rank(strongSide, wpsq1), relative_rank(strongSide, wpsq2));

  if (   distance<File>(bksq, wpsq1) <= 1
      && distance<File>(bksq, wpsq2) <= 1
      && relative_rank(strongSide, bksq) > r)
  {
      switch (r) {
      case RANK_2: return ScaleFactor(10);
      case RANK_3: return ScaleFactor(10);
      case RANK_4: return ScaleFactor(15);
      case RANK_5: return ScaleFactor(20);
      case RANK_6: return ScaleFactor(40);
      default: assert(false);
      }
  }
  return SCALE_FACTOR_NONE;
}


/// K and two or more pawns vs K. There is just a single rule here: If all pawns
/// are on the same rook file and are blocked by the defending king, it's a draw.
template<>
ScaleFactor Endgame<KPsK>::operator()(const Position& pos) const {

  assert(pos.non_pawn_material(strongSide) == VALUE_ZERO);
  assert(pos.count<PAWN>(strongSide) >= 2);
  assert(verify_material(pos, weakSide, VALUE_ZERO, 0));

  Square ksq = pos.king_square(weakSide);
  Bitboard pawns = pos.pieces(strongSide, PAWN);
  Square psq = pos.list<PAWN>(strongSide)[0];

  // If all pawns are ahead of the king, on a single rook file and
  // the king is within one file of the pawns, it's a draw.
  if (   !(pawns & ~in_front_bb(weakSide, rank_of(ksq)))
      && !((pawns & ~FileABB) && (pawns & ~FileHBB))
      &&  distance<File>(ksq, psq) <= 1)
      return SCALE_FACTOR_DRAW;

  return SCALE_FACTOR_NONE;
}


/// KBP vs KB. There are two rules: if the defending king is somewhere along the
/// path of the pawn, and the square of the king is not of the same color as the
/// stronger side's bishop, it's a draw. If the two bishops have opposite color,
/// it's almost always a draw.
template<>
ScaleFactor Endgame<KBPKB>::operator()(const Position& pos) const {

  assert(verify_material(pos, strongSide, BishopValueMg, 1));
  assert(verify_material(pos, weakSide,   BishopValueMg, 0));

  Square pawnSq = pos.list<PAWN>(strongSide)[0];
  Square strongBishopSq = pos.list<BISHOP>(strongSide)[0];
  Square weakBishopSq = pos.list<BISHOP>(weakSide)[0];
  Square weakKingSq = pos.king_square(weakSide);

  // Case 1: Defending king blocks the pawn, and cannot be driven away
  if (   file_of(weakKingSq) == file_of(pawnSq)
      && relative_rank(strongSide, pawnSq) < relative_rank(strongSide, weakKingSq)
      && (   opposite_colors(weakKingSq, strongBishopSq)
          || relative_rank(strongSide, weakKingSq) <= RANK_6))
      return SCALE_FACTOR_DRAW;

  // Case 2: Opposite colored bishops
  if (opposite_colors(strongBishopSq, weakBishopSq))
  {
      // We assume that the position is drawn in the following three situations:
      //
      //   a. The pawn is on rank 5 or further back.
      //   b. The defending king is somewhere in the pawn's path.
      //   c. The defending bishop attacks some square along the pawn's path,
      //      and is at least three squares away from the pawn.
      //
      // These rules are probably not perfect, but in practice they work
      // reasonably well.

      if (relative_rank(strongSide, pawnSq) <= RANK_5)
          return SCALE_FACTOR_DRAW;
      else
      {
          Bitboard path = forward_bb(strongSide, pawnSq);

          if (path & pos.pieces(weakSide, KING))
              return SCALE_FACTOR_DRAW;

          if (  (pos.attacks_from<BISHOP>(weakBishopSq) & path)
              && distance(weakBishopSq, pawnSq) >= 3)
              return SCALE_FACTOR_DRAW;
      }
  }
  return SCALE_FACTOR_NONE;
}


/// KBPP vs KB. It detects a few basic draws with opposite-colored bishops
template<>
ScaleFactor Endgame<KBPPKB>::operator()(const Position& pos) const {

  assert(verify_material(pos, strongSide, BishopValueMg, 2));
  assert(verify_material(pos, weakSide,   BishopValueMg, 0));

  Square wbsq = pos.list<BISHOP>(strongSide)[0];
  Square bbsq = pos.list<BISHOP>(weakSide)[0];

  if (!opposite_colors(wbsq, bbsq))
      return SCALE_FACTOR_NONE;

  Square ksq = pos.king_square(weakSide);
  Square psq1 = pos.list<PAWN>(strongSide)[0];
  Square psq2 = pos.list<PAWN>(strongSide)[1];
  Rank r1 = rank_of(psq1);
  Rank r2 = rank_of(psq2);
  Square blockSq1, blockSq2;

  if (relative_rank(strongSide, psq1) > relative_rank(strongSide, psq2))
  {
      blockSq1 = psq1 + pawn_push(strongSide);
      blockSq2 = make_square(file_of(psq2), rank_of(psq1));
  }
  else
  {
      blockSq1 = psq2 + pawn_push(strongSide);
      blockSq2 = make_square(file_of(psq1), rank_of(psq2));
  }

  switch (distance<File>(psq1, psq2))
  {
  case 0:
    // Both pawns are on the same file. It's an easy draw if the defender firmly
    // controls some square in the frontmost pawn's path.
    if (   file_of(ksq) == file_of(blockSq1)
        && relative_rank(strongSide, ksq) >= relative_rank(strongSide, blockSq1)
        && opposite_colors(ksq, wbsq))
        return SCALE_FACTOR_DRAW;
    else
        return SCALE_FACTOR_NONE;

  case 1:
    // Pawns on adjacent files. It's a draw if the defender firmly controls the
    // square in front of the frontmost pawn's path, and the square diagonally
    // behind this square on the file of the other pawn.
    if (   ksq == blockSq1
        && opposite_colors(ksq, wbsq)
        && (   bbsq == blockSq2
            || (pos.attacks_from<BISHOP>(blockSq2) & pos.pieces(weakSide, BISHOP))
            || distance(r1, r2) >= 2))
        return SCALE_FACTOR_DRAW;

    else if (   ksq == blockSq2
             && opposite_colors(ksq, wbsq)
             && (   bbsq == blockSq1
                 || (pos.attacks_from<BISHOP>(blockSq1) & pos.pieces(weakSide, BISHOP))))
        return SCALE_FACTOR_DRAW;
    else
        return SCALE_FACTOR_NONE;

  default:
    // The pawns are not on the same file or adjacent files. No scaling.
    return SCALE_FACTOR_NONE;
  }
}


/// KBP vs KN. There is a single rule: If the defending king is somewhere along
/// the path of the pawn, and the square of the king is not of the same color as
/// the stronger side's bishop, it's a draw.
template<>
ScaleFactor Endgame<KBPKN>::operator()(const Position& pos) const {

  assert(verify_material(pos, strongSide, BishopValueMg, 1));
  assert(verify_material(pos, weakSide, KnightValueMg, 0));

  Square pawnSq = pos.list<PAWN>(strongSide)[0];
  Square strongBishopSq = pos.list<BISHOP>(strongSide)[0];
  Square weakKingSq = pos.king_square(weakSide);

  if (   file_of(weakKingSq) == file_of(pawnSq)
      && relative_rank(strongSide, pawnSq) < relative_rank(strongSide, weakKingSq)
      && (   opposite_colors(weakKingSq, strongBishopSq)
          || relative_rank(strongSide, weakKingSq) <= RANK_6))
      return SCALE_FACTOR_DRAW;

  return SCALE_FACTOR_NONE;
}


/// KNP vs K. There is a single rule: if the pawn is a rook pawn on the 7th rank
/// and the defending king prevents the pawn from advancing, the position is drawn.
template<>
ScaleFactor Endgame<KNPK>::operator()(const Position& pos) const {

  assert(verify_material(pos, strongSide, KnightValueMg, 1));
  assert(verify_material(pos, weakSide, VALUE_ZERO, 0));

  // Assume strongSide is white and the pawn is on files A-D
  Square pawnSq     = normalize(pos, strongSide, pos.list<PAWN>(strongSide)[0]);
  Square weakKingSq = normalize(pos, strongSide, pos.king_square(weakSide));

  if (pawnSq == SQ_A7 && distance(SQ_A8, weakKingSq) <= 1)
      return SCALE_FACTOR_DRAW;

  return SCALE_FACTOR_NONE;
}


/// KNP vs KB. If knight can block bishop from taking pawn, it's a win.
/// Otherwise the position is drawn.
template<>
ScaleFactor Endgame<KNPKB>::operator()(const Position& pos) const {

  Square pawnSq = pos.list<PAWN>(strongSide)[0];
  Square bishopSq = pos.list<BISHOP>(weakSide)[0];
  Square weakKingSq = pos.king_square(weakSide);

  // King needs to get close to promoting pawn to prevent knight from blocking.
  // Rules for this are very tricky, so just approximate.
  if (forward_bb(strongSide, pawnSq) & pos.attacks_from<BISHOP>(bishopSq))
      return ScaleFactor(distance(weakKingSq, pawnSq));

  return SCALE_FACTOR_NONE;
}


/// KP vs KP. This is done by removing the weakest side's pawn and probing the
/// KP vs K bitbase: If the weakest side has a draw without the pawn, it probably
/// has at least a draw with the pawn as well. The exception is when the stronger
/// side's pawn is far advanced and not on a rook file; in this case it is often
/// possible to win (e.g. 8/4k3/3p4/3P4/6K1/8/8/8 w - - 0 1).
template<>
ScaleFactor Endgame<KPKP>::operator()(const Position& pos) const {

  assert(verify_material(pos, strongSide, VALUE_ZERO, 1));
  assert(verify_material(pos, weakSide,   VALUE_ZERO, 1));

  // Assume strongSide is white and the pawn is on files A-D
  Square wksq = normalize(pos, strongSide, pos.king_square(strongSide));
  Square bksq = normalize(pos, strongSide, pos.king_square(weakSide));
  Square psq  = normalize(pos, strongSide, pos.list<PAWN>(strongSide)[0]);

  Color us = strongSide == pos.side_to_move() ? WHITE : BLACK;

  // If the pawn has advanced to the fifth rank or further, and is not a
  // rook pawn, it's too dangerous to assume that it's at least a draw.
  if (rank_of(psq) >= RANK_5 && file_of(psq) != FILE_A)
      return SCALE_FACTOR_NONE;

  // Probe the KPK bitbase with the weakest side's pawn removed. If it's a draw,
  // it's probably at least a draw even with the pawn.
  return Bitbases::probe(wksq, psq, bksq, us) ? SCALE_FACTOR_NONE : SCALE_FACTOR_DRAW;
}<|MERGE_RESOLUTION|>--- conflicted
+++ resolved
@@ -173,7 +173,7 @@
 
   // Draw detection with 2 or more bishops of the same color
   if (    more_than_one(pos.pieces(strongSide, BISHOP))
-      && !pos.bishop_pair(strongSide)
+      && !opposite_colors(pos.list<BISHOP>(strongSide)[0], pos.list<BISHOP>(strongSide)[1])
       && !pos.pieces(strongSide, ROOK, QUEEN)  // to avoid
       && !pos.pieces(strongSide, KNIGHT))      // false positives!
       return VALUE_DRAW;
@@ -189,13 +189,9 @@
   if (   pos.count<QUEEN>(strongSide)
       || pos.count<ROOK>(strongSide)
       ||(pos.count<BISHOP>(strongSide) && pos.count<KNIGHT>(strongSide))
-<<<<<<< HEAD
-      || pos.bishop_pair(strongSide)
+      ||(pos.count<BISHOP>(strongSide) > 1 && opposite_colors(pos.list<BISHOP>(strongSide)[0],
+                                                              pos.list<BISHOP>(strongSide)[1]))
       || pos.count<KNIGHT>(strongSide) >= 3)
-=======
-      ||(pos.count<BISHOP>(strongSide) > 1 && opposite_colors(pos.list<BISHOP>(strongSide)[0],
-                                                              pos.list<BISHOP>(strongSide)[1])))
->>>>>>> 4eb2d8ce
       result += VALUE_KNOWN_WIN;
 
   return strongSide == pos.side_to_move() ? result : -result;
@@ -407,7 +403,7 @@
   Square bishop1Sq = pos.list<BISHOP>(weakSide)[0];
   Square bishop2Sq = pos.list<BISHOP>(weakSide)[1];
 
-  Value result =  (pos.bishop_pair(weakSide) ? VALUE_DRAW : VALUE_KNOWN_WIN)
+  Value result =  (opposite_colors(bishop1Sq, bishop2Sq) ? VALUE_DRAW : VALUE_KNOWN_WIN)
                 + 2 * PushToEdges[loserKSq]
                 + PushAway[distance(bishop1Sq, loserKSq)]
                 + PushAway[distance(bishop2Sq, loserKSq)]
@@ -474,7 +470,8 @@
   Square loserKSq = pos.king_square(weakSide);
   Square knightSq = pos.list<KNIGHT>(weakSide)[0];
 
-  Value result =  pos.bishop_pair(strongSide) ? 2 * PawnValueEg
+  Value result =  opposite_colors(pos.list<BISHOP>(strongSide)[0],
+                                  pos.list<BISHOP>(strongSide)[1]) ? 2 * PawnValueEg
                 + PushToCorners[loserKSq]
                 + PushClose[distance(winnerKSq, loserKSq)]
                 + PushAway[distance(loserKSq, knightSq)]
